--- conflicted
+++ resolved
@@ -59,13 +59,7 @@
           name: Post Test Results to GitHub
           command: bundle exec danger || echo "danger failed"
           when: always # Run this even when tests fail
-<<<<<<< HEAD
-  
   "Tests on Ubuntu":
-=======
-
-  "Ubuntu":
->>>>>>> 545a2842
     environment:
       CIRCLE_TEST_REPORTS: ~/test-reports
       LC_ALL: C.UTF-8
