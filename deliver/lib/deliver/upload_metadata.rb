require 'fastlane_core'
require 'spaceship'

require_relative 'module'

module Deliver
  # upload description, rating, etc.
  # rubocop:disable Metrics/ClassLength
  class UploadMetadata
    # All the localised values attached to the version
    LOCALISED_VERSION_VALUES = {
      description: "description",
      keywords: "keywords",
      release_notes: "whats_new",
      support_url: "support_url",
      marketing_url: "marketing_url",
      promotional_text: "promotional_text"
    }

    # Everything attached to the version but not being localised
    NON_LOCALISED_VERSION_VALUES = {
      copyright: "copyright"
    }

    # Localised app details values
    LOCALISED_APP_VALUES = {
      name: "name",
      subtitle: "subtitle",
      privacy_url: "privacy_policy_url",
      apple_tv_privacy_policy: "privacy_policy_text"
    }

    # Non localized app details values
    NON_LOCALISED_APP_VALUES = {
      primary_category: :primary_category,
      secondary_category: :secondary_category,
      primary_first_sub_category: :primary_subcategory_one,
      primary_second_sub_category: :primary_subcategory_two,
      secondary_first_sub_category: :secondary_subcategory_one,
      secondary_second_sub_category: :secondary_subcategory_two
    }

    # Review information values
    REVIEW_INFORMATION_VALUES_LEGACY = {
      review_first_name: :first_name,
      review_last_name: :last_name,
      review_phone_number: :phone_number,
      review_email: :email_address,
      review_demo_user: :demo_user,
      review_demo_password: :demo_password,
      review_notes: :notes
    }
    REVIEW_INFORMATION_VALUES = {
      first_name: "contact_first_name",
      last_name: "contact_last_name",
      phone_number: "contact_phone",
      email_address: "contact_email",
      demo_user: "demo_account_name",
      demo_password: "demo_account_password",
      notes: "notes"
    }
    APP_CLIP_REVIEW_INFORMATION_VALUES = {
      invocation_urls: "invocation_urls"
    }

    # Localized app details values, that are editable in live state
    LOCALISED_LIVE_VALUES = [:description, :release_notes, :support_url, :marketing_url, :promotional_text, :privacy_url]

    # Non localized app details values, that are editable in live state
    NON_LOCALISED_LIVE_VALUES = [:copyright]

    # Directory name it contains trade representative contact information
    TRADE_REPRESENTATIVE_CONTACT_INFORMATION_DIR = "trade_representative_contact_information"

    # Directory name it contains review information
    REVIEW_INFORMATION_DIR = "review_information"

    # Directory name it contains app clip review information
    APP_CLIP_REVIEW_INFORMATION_DIR = "app_clip_review_information"

    ALL_META_SUB_DIRS = [TRADE_REPRESENTATIVE_CONTACT_INFORMATION_DIR, REVIEW_INFORMATION_DIR, APP_CLIP_REVIEW_INFORMATION_DIR]

    # rubocop:disable Metrics/PerceivedComplexity

    require_relative 'loader'

    attr_accessor :options

    def initialize(options)
      self.options = options
    end

    # Make sure to call `load_from_filesystem` before calling upload
    def upload
      return if options[:skip_metadata]

      app = Deliver.cache[:app]

      platform = Spaceship::ConnectAPI::Platform.map(options[:platform])

      enabled_languages = detect_languages

      app_store_version_localizations = verify_available_version_languages!(app, enabled_languages) unless options[:edit_live]
      app_info = fetch_edit_app_info(app)
      app_info_localizations = verify_available_info_languages!(app, app_info, enabled_languages) unless options[:edit_live] || !updating_localized_app_info?(app, app_info)

      if options[:edit_live]
        # not all values are editable when using live_version
        version = app.get_live_app_store_version(platform: platform, includes: 'appClipDefaultExperience')
        localised_options = LOCALISED_LIVE_VALUES
        non_localised_options = NON_LOCALISED_LIVE_VALUES

        if version.nil?
          UI.message("Couldn't find live version, editing the current version on App Store Connect instead")
          version = fetch_edit_app_store_version(app, platform)
          # we don't want to update the localised_options and non_localised_options
          # as we also check for `options[:edit_live]` at other areas in the code
          # by not touching those 2 variables, deliver is more consistent with what the option says
          # in the documentation
        else
          UI.message("Found live version")
        end
      else
        version = fetch_edit_app_store_version(app, platform)
        localised_options = (LOCALISED_VERSION_VALUES.keys + LOCALISED_APP_VALUES.keys)
        non_localised_options = NON_LOCALISED_VERSION_VALUES.keys
      end

      # Needed for to filter out release notes from being sent up
      number_of_versions = Spaceship::ConnectAPI.get_app_store_versions(
        app_id: app.id,
        filter: { platform: platform },
        limit: 2
      ).count
      is_first_version = number_of_versions == 1
      UI.verbose("Version '#{version.version_string}' is the first version on App Store Connect") if is_first_version

      UI.important("Will begin uploading metadata for '#{version.version_string}' on App Store Connect")

      localized_version_attributes_by_locale = {}
      localized_info_attributes_by_locale = {}

      localised_options.each do |key|
        current = options[key]
        next unless current

        unless current.kind_of?(Hash)
          UI.error("Error with provided '#{key}'. Must be a hash, the key being the language.")
          next
        end

        if key == :release_notes && is_first_version
          UI.error("Skipping 'release_notes'... this is the first version of the app")
          next
        end

        current.each do |language, value|
          next unless value.to_s.length > 0
          strip_value = value.to_s.strip

          if LOCALISED_VERSION_VALUES.include?(key) && !strip_value.empty?
            attribute_name = LOCALISED_VERSION_VALUES[key]

            localized_version_attributes_by_locale[language] ||= {}
            localized_version_attributes_by_locale[language][attribute_name] = strip_value
          end

          next unless LOCALISED_APP_VALUES.include?(key) && !strip_value.empty?
          attribute_name = LOCALISED_APP_VALUES[key]

          localized_info_attributes_by_locale[language] ||= {}
          localized_info_attributes_by_locale[language][attribute_name] = strip_value
        end
      end

      non_localized_version_attributes = {}
      non_localised_options.each do |key|
        strip_value = options[key].to_s.strip
        next unless strip_value.to_s.length > 0

        if NON_LOCALISED_VERSION_VALUES.include?(key) && !strip_value.empty?
          attribute_name = NON_LOCALISED_VERSION_VALUES[key]
          non_localized_version_attributes[attribute_name] = strip_value
        end
      end

      release_type = if options[:auto_release_date]
                       # Convert time format to 2020-06-17T12:00:00-07:00
                       time_in_ms = options[:auto_release_date]
                       date = convert_ms_to_iso8601(time_in_ms)

                       non_localized_version_attributes['earliestReleaseDate'] = date
                       Spaceship::ConnectAPI::AppStoreVersion::ReleaseType::SCHEDULED
                     elsif options[:automatic_release] == true
                       Spaceship::ConnectAPI::AppStoreVersion::ReleaseType::AFTER_APPROVAL
                     elsif options[:automatic_release] == false
                       Spaceship::ConnectAPI::AppStoreVersion::ReleaseType::MANUAL
                     end
      if release_type.nil?
        UI.important("Release type will not be set because neither `automatic_release` nor `auto_release_date` were provided. Please explicitly set one of these options if you need a release type set")
      else
        non_localized_version_attributes['releaseType'] = release_type
      end

      # Update app store version
      # This needs to happen before updating localizations (https://openradar.appspot.com/radar?id=4925914991296512)
      #
      # Adding some sleeps because the API will sometimes be in a state where releaseType can't be modified
      #   https://github.com/fastlane/fastlane/issues/16911
      UI.message("Uploading metadata to App Store Connect for version")
      sleep(2)
      version.update(attributes: non_localized_version_attributes)
      sleep(1)

      # Update app store version localizations
      store_version_worker = FastlaneCore::QueueWorker.new do |app_store_version_localization|
        attributes = localized_version_attributes_by_locale[app_store_version_localization.locale]
        if attributes
          UI.message("Uploading metadata to App Store Connect for localized version '#{app_store_version_localization.locale}'")
          app_store_version_localization.update(attributes: attributes)
        end
      end
      store_version_worker.batch_enqueue(app_store_version_localizations)
      store_version_worker.start

      # Update app info localizations
      if app_info_localizations
        app_info_worker = FastlaneCore::QueueWorker.new do |app_info_localization|
          attributes = localized_info_attributes_by_locale[app_info_localization.locale]
          if attributes
            UI.message("Uploading metadata to App Store Connect for localized info '#{app_info_localization.locale}'")
            app_info_localization.update(attributes: attributes)
          end
        end
        app_info_worker.batch_enqueue(app_info_localizations)
        app_info_worker.start
      end

      # Update categories
      if app_info
        category_id_map = {}

        primary_category = options[:primary_category].to_s.strip
        secondary_category = options[:secondary_category].to_s.strip
        primary_first_sub_category = options[:primary_first_sub_category].to_s.strip
        primary_second_sub_category = options[:primary_second_sub_category].to_s.strip
        secondary_first_sub_category = options[:secondary_first_sub_category].to_s.strip
        secondary_second_sub_category = options[:secondary_second_sub_category].to_s.strip

        mapped_values = {}

        # Only update primary and secondary category if explicitly set
        unless primary_category.empty?
          mapped = Spaceship::ConnectAPI::AppCategory.map_category_from_itc(
            primary_category
          )

          mapped_values[primary_category] = mapped
          category_id_map[:primary_category_id] = mapped
        end
        unless secondary_category.empty?
          mapped = Spaceship::ConnectAPI::AppCategory.map_category_from_itc(
            secondary_category
          )

          mapped_values[secondary_category] = mapped
          category_id_map[:secondary_category_id] = mapped
        end

        # Only set if primary category is going to be set
        unless primary_category.empty?
          mapped = Spaceship::ConnectAPI::AppCategory.map_subcategory_from_itc(
            primary_first_sub_category
          )

          mapped_values[primary_first_sub_category] = mapped
          category_id_map[:primary_subcategory_one_id] = mapped
        end
        unless primary_category.empty?
          mapped = Spaceship::ConnectAPI::AppCategory.map_subcategory_from_itc(
            primary_second_sub_category
          )

          mapped_values[primary_second_sub_category] = mapped
          category_id_map[:primary_subcategory_two_id] = mapped
        end

        # Only set if secondary category is going to be set
        unless secondary_category.empty?
          mapped = Spaceship::ConnectAPI::AppCategory.map_subcategory_from_itc(
            secondary_first_sub_category
          )

          mapped_values[secondary_first_sub_category] = mapped
          category_id_map[:secondary_subcategory_one_id] = mapped
        end
        unless secondary_category.empty?
          mapped = Spaceship::ConnectAPI::AppCategory.map_subcategory_from_itc(
            secondary_second_sub_category
          )

          mapped_values[secondary_second_sub_category] = mapped
          category_id_map[:secondary_subcategory_two_id] = mapped
        end

        # Print deprecation warnings if category was mapped
        has_mapped_values = false
        mapped_values.each do |k, v|
          next if k.nil? || v.nil?
          next if k == v
          has_mapped_values = true
          UI.deprecated("Category '#{k}' from iTunesConnect has been deprecated. Please replace with '#{v}'")
        end
        UI.deprecated("You can find more info at https://docs.fastlane.tools/actions/deliver/#reference") if has_mapped_values

        app_info.update_categories(category_id_map: category_id_map)
      end

      # Update phased release
      unless options[:phased_release].nil?
        phased_release = begin
                           version.fetch_app_store_version_phased_release
                         rescue
                           nil
                         end # returns no data error so need to rescue
        if !!options[:phased_release]
          unless phased_release
            UI.message("Creating phased release on App Store Connect")
            version.create_app_store_version_phased_release(attributes: {
              phasedReleaseState: Spaceship::ConnectAPI::AppStoreVersionPhasedRelease::PhasedReleaseState::INACTIVE
            })
          end
        elsif phased_release
          UI.message("Removing phased release on App Store Connect")
          phased_release.delete!
        end
      end

      # Update rating reset
      unless options[:reset_ratings].nil?
        reset_rating_request = begin
                                 version.fetch_reset_ratings_request
                               rescue
                                 nil
                               end # returns no data error so need to rescue
        if !!options[:reset_ratings]
          unless reset_rating_request
            UI.message("Creating reset ratings request on App Store Connect")
            version.create_reset_ratings_request
          end
        elsif reset_rating_request
          UI.message("Removing reset ratings request on App Store Connect")
          reset_rating_request.delete!
        end
      end

<<<<<<< HEAD
      set_review_information(version, options)
      set_app_clip_review_information(version, options)
      set_review_attachment_file(version, options)
      set_app_rating(app_info, options)
=======
      review_information(version)
      review_attachment_file(version)
      app_rating(app_info)
>>>>>>> 806c80c3
    end

    # rubocop:enable Metrics/PerceivedComplexity

    def convert_ms_to_iso8601(time_in_ms)
      time_in_s = time_in_ms / 1000

      # Remove minutes and seconds (whole hour)
      seconds_in_hour = 60 * 60
      time_in_s_to_hour = (time_in_s / seconds_in_hour).to_i * seconds_in_hour

      return Time.at(time_in_s_to_hour).utc.strftime("%Y-%m-%dT%H:%M:%S%:z")
    end

    # If the user is using the 'default' language, then assign values where they are needed
    def assign_defaults
      # Normalizes languages keys from symbols to strings
      normalize_language_keys

      # Build a complete list of the required languages
      enabled_languages = detect_languages

      # Get all languages used in existing settings
      (LOCALISED_VERSION_VALUES.keys + LOCALISED_APP_VALUES.keys).each do |key|
        current = options[key]
        next unless current && current.kind_of?(Hash)
        current.each do |language, value|
          enabled_languages << language unless enabled_languages.include?(language)
        end
      end

      # Check folder list (an empty folder signifies a language is required)
      ignore_validation = options[:ignore_language_directory_validation]
      Loader.language_folders(options[:metadata_path], ignore_validation).each do |lang_folder|
        enabled_languages << lang_folder.basename unless enabled_languages.include?(lang_folder.basename)
      end

      return unless enabled_languages.include?("default")
      UI.message("Detected languages: " + enabled_languages.to_s)

      (LOCALISED_VERSION_VALUES.keys + LOCALISED_APP_VALUES.keys).each do |key|
        current = options[key]
        next unless current && current.kind_of?(Hash)

        default = current["default"]
        next if default.nil?

        enabled_languages.each do |language|
          value = current[language]
          next unless value.nil?

          current[language] = default
        end
        current.delete("default")
      end
    end

    def detect_languages
      # Build a complete list of the required languages
      enabled_languages = options[:languages] || []

      # Get all languages used in existing settings
      (LOCALISED_VERSION_VALUES.keys + LOCALISED_APP_VALUES.keys).each do |key|
        current = options[key]
        next unless current && current.kind_of?(Hash)
        current.each do |language, value|
          enabled_languages << language unless enabled_languages.include?(language)
        end
      end

      # Check folder list (an empty folder signifies a language is required)
      ignore_validation = options[:ignore_language_directory_validation]
      Loader.language_folders(options[:metadata_path], ignore_validation).each do |lang_folder|
        enabled_languages << lang_folder.basename unless enabled_languages.include?(lang_folder.basename)
      end

      # Mapping to strings because :default symbol can be passed in
      enabled_languages
        .map(&:to_s)
        .uniq
    end

<<<<<<< HEAD
    def fetch_edit_app_store_version(app, platform, wait_time: 10)
      retry_if_nil("Cannot find edit app store version", wait_time: wait_time) do
        app.get_edit_app_store_version(platform: platform, includes: 'appClipDefaultExperience')
=======
    def fetch_edit_app_store_version(app, platform)
      retry_if_nil("Cannot find edit app store version") do
        app.get_edit_app_store_version(platform: platform)
>>>>>>> 806c80c3
      end
    end

    def fetch_edit_app_info(app)
      retry_if_nil("Cannot find edit app info") do
        app.fetch_edit_app_info
      end
    end

    def fetch_live_app_info(app)
      retry_if_nil("Cannot find live app info") do
        app.fetch_live_app_info
      end
    end

    # Retries a block of code if the return value is nil, with an exponential backoff.
    def retry_if_nil(message)
      tries = options[:version_check_wait_retry_limit]
      wait_time = 10
      loop do
        tries -= 1

        value = yield
        return value if value

        # Calculate sleep time to be the lesser of the exponential backoff or 5 minutes.
        # This prevents problems with CI's console output timeouts (of usually 10 minutes), and also
        # speeds up the retry time for the user, as waiting longer than 5 minutes is a too long wait for a retry.
        sleep_time = [wait_time * 2, 5 * 60].min
        UI.message("#{message}... Retrying after #{sleep_time} seconds (remaining: #{tries})")
        Kernel.sleep(sleep_time)

        return nil if tries.zero?

        wait_time *= 2 # Double the wait time for the next iteration
      end
    end

    # Checking if the metadata to update includes localised App Info
    def updating_localized_app_info?(app, app_info)
      app_info ||= fetch_live_app_info(app)
      unless app_info
        UI.important("Can't find edit or live App info. Skipping upload.")
        return false
      end
      localizations = app_info.get_app_info_localizations

      LOCALISED_APP_VALUES.each do |key, localized_key|
        current = options[key]
        next unless current

        unless current.kind_of?(Hash)
          UI.error("Error with provided '#{key}'. Must be a hash, the key being the language.")
          next
        end

        current.each do |language, value|
          strip_value = value.to_s.strip
          next if strip_value.empty?

          app_info_locale = localizations.find { |l| l.locale == language }
          next if app_info_locale.nil?

          begin
            current_value = app_info_locale.public_send(localized_key.to_sym)
          rescue NoMethodError
            next
          end

          return true if current_value != strip_value
        end
      end

      UI.message('No changes to localized App Info detected. Skipping upload.')
      return false
    end

    # Finding languages to enable
    def verify_available_info_languages!(app, app_info, languages)
      unless app_info
        UI.user_error!("Cannot update languages - could not find an editable 'App Info'. Verify that your app is in one of the editable states in App Store Connect")
        return
      end

      localizations = app_info.get_app_info_localizations

      languages = (languages || []).reject { |lang| lang == "default" }
      locales_to_enable = languages - localizations.map(&:locale)

      if locales_to_enable.count > 0
        lng_text = "language"
        lng_text += "s" if locales_to_enable.count != 1
        Helper.show_loading_indicator("Activating info #{lng_text} #{locales_to_enable.join(', ')}...")

        locales_to_enable.each do |locale|
          app_info.create_app_info_localization(attributes: {
            locale: locale
          })
        end

        Helper.hide_loading_indicator

        # Refresh version localizations
        localizations = app_info.get_app_info_localizations
      end

      return localizations
    end

    # Finding languages to enable
    def verify_available_version_languages!(app, languages)
      platform = Spaceship::ConnectAPI::Platform.map(options[:platform])
      version = fetch_edit_app_store_version(app, platform)

      unless version
        UI.user_error!("Cannot update languages - could not find an editable version for '#{platform}'")
        return
      end

      localizations = version.get_app_store_version_localizations

      languages = (languages || []).reject { |lang| lang == "default" }
      locales_to_enable = languages - localizations.map(&:locale)

      if locales_to_enable.count > 0
        lng_text = "language"
        lng_text += "s" if locales_to_enable.count != 1
        Helper.show_loading_indicator("Activating version #{lng_text} #{locales_to_enable.join(', ')}...")

        locales_to_enable.each do |locale|
          version.create_app_store_version_localization(attributes: {
            locale: locale
          })
        end

        Helper.hide_loading_indicator

        # Refresh version localizations
        localizations = version.get_app_store_version_localizations
      end

      return localizations
    end

    # Loads the metadata files and stores them into the options object
    def load_from_filesystem
      return if options[:skip_metadata]

      # Load localised data
      ignore_validation = options[:ignore_language_directory_validation]
      Loader.language_folders(options[:metadata_path], ignore_validation).each do |lang_folder|
        (LOCALISED_VERSION_VALUES.keys + LOCALISED_APP_VALUES.keys).each do |key|
          path = File.join(lang_folder.path, "#{key}.txt")
          next unless File.exist?(path)

          UI.message("Loading '#{path}'...")
          options[key] ||= {}
          options[key][lang_folder.basename] ||= File.read(path)
        end
      end

      # Load non localised data
      (NON_LOCALISED_VERSION_VALUES.keys + NON_LOCALISED_APP_VALUES.keys).each do |key|
        path = File.join(options[:metadata_path], "#{key}.txt")
        next unless File.exist?(path)

        UI.message("Loading '#{path}'...")
        options[key] ||= File.read(path)
      end

      # Load review information
      # This is used to find the file path for both new and legacy review information filenames
      resolve_review_info_path = lambda do |option_name|
        path = File.join(options[:metadata_path], REVIEW_INFORMATION_DIR, "#{option_name}.txt")
        return nil unless File.exist?(path)
        return nil if options[:app_review_information][option_name].to_s.length > 0

        UI.message("Loading '#{path}'...")
        return path
      end

      # First try and load review information from legacy filenames
      options[:app_review_information] ||= {}
      REVIEW_INFORMATION_VALUES_LEGACY.each do |legacy_option_name, option_name|
        path = resolve_review_info_path.call(legacy_option_name)
        next if path.nil?
        options[:app_review_information][option_name] ||= File.read(path)

        UI.deprecated("Review rating option '#{legacy_option_name}' from iTunesConnect has been deprecated. Please replace with '#{option_name}'")
      end

      # Then load review information from new App Store Connect filenames
      REVIEW_INFORMATION_VALUES.keys.each do |option_name|
        path = resolve_review_info_path.call(option_name)
        next if path.nil?
        options[:app_review_information][option_name] ||= File.read(path)
      end

      # Load app clip review information
      options[:app_clip_review_information] ||= {}
      resolve_app_clip_review_info_path = lambda do |option_name|
        path = File.join(options[:metadata_path], APP_CLIP_REVIEW_INFORMATION_DIR, "#{option_name}.txt")
        return nil unless File.exist?(path)
        return nil if options[:app_review_information][option_name].to_s.length > 0
        return path
      end

      # Then app clip load review information from new App Store Connect filenames
      APP_CLIP_REVIEW_INFORMATION_VALUES.keys.each do |option_name|
        path = resolve_app_clip_review_info_path.call(option_name)
        next if path.nil?
        options[:app_clip_review_information][option_name] ||= File.read(path)
      end
    end

    private

    # Normalizes languages keys from symbols to strings
    def normalize_language_keys
      (LOCALISED_VERSION_VALUES.keys + LOCALISED_APP_VALUES.keys).each do |key|
        current = options[key]
        next unless current && current.kind_of?(Hash)

        current.keys.each do |language|
          current[language.to_s] = current.delete(language)
        end
      end

      options
    end

    def review_information(version)
      info = options[:app_review_information]
      return if info.nil? || info.empty?

      info = info.transform_keys(&:to_sym)
      UI.user_error!("`app_review_information` must be a hash", show_github_issues: true) unless info.kind_of?(Hash)

      attributes = {}
      REVIEW_INFORMATION_VALUES.each do |key, attribute_name|
        strip_value = info[key].to_s.strip
        attributes[attribute_name] = strip_value unless strip_value.empty?
      end

      if !attributes["demo_account_name"].to_s.empty? && !attributes["demo_account_password"].to_s.empty?
        attributes["demo_account_required"] = true
      else
        attributes["demo_account_required"] = false
      end

      UI.message("Uploading app review information to App Store Connect")
      app_store_review_detail = begin
                                  version.fetch_app_store_review_detail
                                rescue => error
                                  UI.error("Error fetching app store review detail - #{error.message}")
                                  nil
                                end # errors if doesn't exist
      if app_store_review_detail
        app_store_review_detail.update(attributes: attributes)
      else
        version.create_app_store_review_detail(attributes: attributes)
      end
    end

<<<<<<< HEAD
    def set_app_clip_review_information(version, options)
      info = options[:app_clip_review_information]
      return if info.nil? || info.empty?

      info = info.transform_keys(&:to_sym)
      UI.user_error!("`app_clip_review_information` must be a hash", show_github_issues: true) unless info.kind_of?(Hash)
      attributes = {}
      APP_CLIP_REVIEW_INFORMATION_VALUES.each do |key, attribute_name|
        if info[key].kind_of?(Array)
          attributes[attribute_name] = info[key].map { |value| value.to_s.strip } unless info[key].empty?
        else
          strip_value = info[key].to_s.strip
          attributes[attribute_name] = strip_value unless strip_value.empty?
        end
      end

      if attributes["invocation_urls"].kind_of?(String)
        attributes["invocation_urls"] = attributes["invocation_urls"].split(", ")
      end

      UI.message("Uploading app clip review information to App Store Connect")
      default_experience = version.app_clip_default_experience
      if default_experience.nil?
        # By this point the upload app clip default experience metadata step should have run and
        # created a default experience, if not, we shouldn't create the default experience here.
        UI.important("Could not upload app clip review information due to the app clip default experience missing.")
        return
      end

      app_clip_app_store_review_detail = begin
                                  Spaceship::ConnectAPI::AppClipDefaultExperience.get(app_clip_default_experience_id: default_experience.id, includes: "appClipAppStoreReviewDetail").app_clip_app_store_review_detail
                                rescue => error
                                  UI.error("Error fetching app clip app store review detail - #{error.message}")
                                  nil
                                end # errors if doesn't exist
      if app_clip_app_store_review_detail
        app_clip_app_store_review_detail.update(attributes: attributes)
      else
        Spaceship::ConnectAPI::AppClipAppStoreReviewDetail.create(app_clip_default_experience_id: default_experience.id, attributes: attributes)
      end
    end

    def set_review_attachment_file(version, options)
=======
    def review_attachment_file(version)
>>>>>>> 806c80c3
      app_store_review_detail = version.fetch_app_store_review_detail
      app_store_review_attachments = app_store_review_detail.app_store_review_attachments || []

      if options[:app_review_attachment_file]
        app_store_review_attachments.each do |app_store_review_attachment|
          UI.message("Removing previous review attachment file from App Store Connect")
          app_store_review_attachment.delete!
        end

        UI.message("Uploading review attachment file to App Store Connect")
        app_store_review_detail.upload_attachment(path: options[:app_review_attachment_file])
      else
        app_store_review_attachments.each(&:delete!)
        UI.message("Removing review attachment file to App Store Connect") unless app_store_review_attachments.empty?
      end
    end

    def app_rating(app_info)
      return unless options[:app_rating_config_path]

      require 'json'
      begin
        json = JSON.parse(File.read(options[:app_rating_config_path]))
      rescue => ex
        UI.error(ex.to_s)
        UI.user_error!("Error parsing JSON file at path '#{options[:app_rating_config_path]}'")
      end
      UI.message("Setting the app's age rating...")

      # Mapping from legacy ITC values to App Store Connect Values
      mapped_values = {}
      attributes = {}
      json.each do |k, v|
        new_key = Spaceship::ConnectAPI::AgeRatingDeclaration.map_key_from_itc(k)
        new_value = Spaceship::ConnectAPI::AgeRatingDeclaration.map_value_from_itc(new_key, v)

        mapped_values[k] = new_key
        mapped_values[v] = new_value

        attributes[new_key] = new_value
      end

      # Print deprecation warnings if category was mapped
      has_mapped_values = false
      mapped_values.each do |k, v|
        next if k.nil? || v.nil?
        next if k == v
        has_mapped_values = true
        UI.deprecated("Age rating '#{k}' from iTunesConnect has been deprecated. Please replace with '#{v}'")
      end

      # Handle App Store Connect deprecation/migrations of keys/values if possible
      attributes, deprecation_messages, errors = Spaceship::ConnectAPI::AgeRatingDeclaration.map_deprecation_if_possible(attributes)
      deprecation_messages.each do |message|
        UI.deprecated(message)
      end

      unless errors.empty?
        errors.each do |error|
          UI.error(error)
        end
        UI.user_error!("There are Age Rating deprecation errors that cannot be solved automatically... Please apply any fixes and try again")
      end

      UI.deprecated("You can find more info at https://docs.fastlane.tools/actions/deliver/#reference") if has_mapped_values || !deprecation_messages.empty?

      age_rating_declaration = app_info.fetch_age_rating_declaration
      age_rating_declaration.update(attributes: attributes)
    end
  end
  # rubocop:enable Metrics/ClassLength
end<|MERGE_RESOLUTION|>--- conflicted
+++ resolved
@@ -354,16 +354,10 @@
         end
       end
 
-<<<<<<< HEAD
       set_review_information(version, options)
       set_app_clip_review_information(version, options)
       set_review_attachment_file(version, options)
       set_app_rating(app_info, options)
-=======
-      review_information(version)
-      review_attachment_file(version)
-      app_rating(app_info)
->>>>>>> 806c80c3
     end
 
     # rubocop:enable Metrics/PerceivedComplexity
@@ -446,15 +440,9 @@
         .uniq
     end
 
-<<<<<<< HEAD
     def fetch_edit_app_store_version(app, platform, wait_time: 10)
       retry_if_nil("Cannot find edit app store version", wait_time: wait_time) do
         app.get_edit_app_store_version(platform: platform, includes: 'appClipDefaultExperience')
-=======
-    def fetch_edit_app_store_version(app, platform)
-      retry_if_nil("Cannot find edit app store version") do
-        app.get_edit_app_store_version(platform: platform)
->>>>>>> 806c80c3
       end
     end
 
@@ -719,7 +707,6 @@
       end
     end
 
-<<<<<<< HEAD
     def set_app_clip_review_information(version, options)
       info = options[:app_clip_review_information]
       return if info.nil? || info.empty?
@@ -763,9 +750,6 @@
     end
 
     def set_review_attachment_file(version, options)
-=======
-    def review_attachment_file(version)
->>>>>>> 806c80c3
       app_store_review_detail = version.fetch_app_store_review_detail
       app_store_review_attachments = app_store_review_detail.app_store_review_attachments || []
 
