require 'fastimage'

require_relative 'module'

module Deliver
  # AppScreenshot represents one screenshots for one specific locale and
  # device type.
  class AppScreenshot
    module ScreenSize
      # iPhone 4
      IOS_35 = "iOS-3.5-in"
      # iPhone 5
      IOS_40 = "iOS-4-in"
      # iPhone 6
      IOS_47 = "iOS-4.7-in"
      # iPhone 6 Plus
      IOS_55 = "iOS-5.5-in"
      # iPhone XS
      IOS_58 = "iOS-5.8-in"
<<<<<<< HEAD
      # iPhone XR
      IOS_61 = "iOS-6.1-in"
=======
>>>>>>> 5e0586f1
      # iPhone XS Max
      IOS_65 = "iOS-6.5-in"
      # iPad
      IOS_IPAD = "iOS-iPad"
      # iPad 10.5
      IOS_IPAD_10_5 = "iOS-iPad-10.5"
      # iPad 11
      IOS_IPAD_11 = "iOS-iPad-11"
      # iPad Pro
      IOS_IPAD_PRO = "iOS-iPad-Pro"
      # iPhone 5 iMessage
      IOS_40_MESSAGES = "iOS-4-in-messages"
      # iPhone 6 iMessage
      IOS_47_MESSAGES = "iOS-4.7-in-messages"
      # iPhone 6 Plus iMessage
      IOS_55_MESSAGES = "iOS-5.5-in-messages"
      # iPhone XS iMessage
      IOS_58_MESSAGES = "iOS-5.8-in-messages"
<<<<<<< HEAD
      # iPhone XR iMessage
      IOS_61_MESSAGES = "iOS-6.1-in-messages"
=======
>>>>>>> 5e0586f1
      # iPhone XS Max iMessage
      IOS_65_MESSAGES = "iOS-6.5-in-messages"
      # iPad iMessage
      IOS_IPAD_MESSAGES = "iOS-iPad-messages"
      # iPad 10.5 iMessage
      IOS_IPAD_10_5_MESSAGES = "iOS-10.5-messages"
      # iPad 11 iMessage
      IOS_IPAD_11_MESSAGES = "iOS-11-messages"
      # iPad Pro iMessage
      IOS_IPAD_PRO_MESSAGES = "iOS-iPad-Pro-messages"
      # Apple Watch
      IOS_APPLE_WATCH = "iOS-Apple-Watch"
      # Apple Watch Series 4
      IOS_APPLE_WATCH_SERIES4 = "iOS-Apple-Watch-Series4"
      # Mac
      MAC = "Mac"
      # Apple TV
      APPLE_TV = "Apple-TV"
    end

    # @return [Deliver::ScreenSize] the screen size (device type)
    #  specified at {Deliver::ScreenSize}
    attr_accessor :screen_size

    attr_accessor :path

    attr_accessor :language

    # @param path (String) path to the screenshot file
    # @param path (String) Language of this screenshot (e.g. English)
    # @param screen_size (Deliver::AppScreenshot::ScreenSize) the screen size, which
    #  will automatically be calculated when you don't set it.
    def initialize(path, language, screen_size = nil)
      self.path = path
      self.language = language
      screen_size ||= self.class.calculate_screen_size(path)

      self.screen_size = screen_size

      UI.error("Looks like the screenshot given (#{path}) does not match the requirements of #{screen_size}") unless self.is_valid?
    end

    # The iTC API requires a different notation for the device
    def device_type
      # This list does not include iPad Pro 12.9-inch (3rd generation)
      # because it has same resoluation as IOS_IPAD_PRO and will clobber
      matching = {
        ScreenSize::IOS_35 => "iphone35",
        ScreenSize::IOS_40 => "iphone4",
        ScreenSize::IOS_47 => "iphone6",
        ScreenSize::IOS_55 => "iphone6Plus",
        ScreenSize::IOS_58 => "iphone58",
<<<<<<< HEAD
        ScreenSize::IOS_61 => "iphone61",
=======
>>>>>>> 5e0586f1
        ScreenSize::IOS_65 => "iphone65",
        ScreenSize::IOS_IPAD => "ipad",
        ScreenSize::IOS_IPAD_10_5 => "ipad105",
        ScreenSize::IOS_IPAD_11 => "ipadPro11",
        ScreenSize::IOS_IPAD_PRO => "ipadPro",
        ScreenSize::IOS_40_MESSAGES => "iphone4",
        ScreenSize::IOS_47_MESSAGES => "iphone6",
        ScreenSize::IOS_55_MESSAGES => "iphone6Plus",
        ScreenSize::IOS_58_MESSAGES => "iphone58",
        ScreenSize::IOS_65_MESSAGES => "iphone65",
        ScreenSize::IOS_IPAD_MESSAGES => "ipad",
        ScreenSize::IOS_IPAD_PRO_MESSAGES => "ipadPro",
        ScreenSize::IOS_IPAD_10_5_MESSAGES => "ipad105",
        ScreenSize::IOS_IPAD_11_MESSAGES => "ipadPro11",
        ScreenSize::MAC => "desktop",
        ScreenSize::IOS_APPLE_WATCH => "watch",
        ScreenSize::IOS_APPLE_WATCH_SERIES4 => "watchSeries4",
        ScreenSize::APPLE_TV => "appleTV"
      }
      return matching[self.screen_size]
    end

    # Nice name
    def formatted_name
      # This list does not include iPad Pro 12.9-inch (3rd generation)
      # because it has same resoluation as IOS_IPAD_PRO and will clobber
      matching = {
        ScreenSize::IOS_35 => "iPhone 4",
        ScreenSize::IOS_40 => "iPhone 5",
        ScreenSize::IOS_47 => "iPhone 6",
        ScreenSize::IOS_55 => "iPhone 6 Plus",
<<<<<<< HEAD
        ScreenSize::IOS_58 => "iPhone XS",
        ScreenSize::IOS_61 => "iPhone XR",
=======
        ScreenSize::IOS_58 => "iPhone X",
>>>>>>> 5e0586f1
        ScreenSize::IOS_65 => "iPhone XS Max",
        ScreenSize::IOS_IPAD => "iPad",
        ScreenSize::IOS_IPAD_10_5 => "iPad 10.5",
        ScreenSize::IOS_IPAD_11 => "iPad 11",
        ScreenSize::IOS_IPAD_PRO => "iPad Pro",
        ScreenSize::IOS_40_MESSAGES => "iPhone 5 (iMessage)",
        ScreenSize::IOS_47_MESSAGES => "iPhone 6 (iMessage)",
        ScreenSize::IOS_55_MESSAGES => "iPhone 6 Plus (iMessage)",
<<<<<<< HEAD
        ScreenSize::IOS_58_MESSAGES => "iPhone XS (iMessage)",
        ScreenSize::IOS_61_MESSAGES => "iPhone XR (iMessage)",
=======
        ScreenSize::IOS_58_MESSAGES => "iPhone X (iMessage)",
>>>>>>> 5e0586f1
        ScreenSize::IOS_65_MESSAGES => "iPhone XS Max (iMessage)",
        ScreenSize::IOS_IPAD_MESSAGES => "iPad (iMessage)",
        ScreenSize::IOS_IPAD_PRO_MESSAGES => "iPad Pro (iMessage)",
        ScreenSize::IOS_IPAD_10_5_MESSAGES => "iPad 10.5 (iMessage)",
        ScreenSize::IOS_IPAD_11_MESSAGES => "iPad 11 (iMessage)",
        ScreenSize::MAC => "Mac",
        ScreenSize::IOS_APPLE_WATCH => "Watch",
        ScreenSize::IOS_APPLE_WATCH_SERIES4 => "Watch Series4",
        ScreenSize::APPLE_TV => "Apple TV"
      }
      return matching[self.screen_size]
    end

    # Validates the given screenshots (size and format)
    def is_valid?
      return false unless ["png", "PNG", "jpg", "JPG", "jpeg", "JPEG"].include?(self.path.split(".").last)

      return self.screen_size == self.class.calculate_screen_size(self.path)
    end

    def is_messages?
      return [
        ScreenSize::IOS_40_MESSAGES,
        ScreenSize::IOS_47_MESSAGES,
        ScreenSize::IOS_55_MESSAGES,
        ScreenSize::IOS_58_MESSAGES,
<<<<<<< HEAD
        ScreenSize::IOS_61_MESSAGES,
=======
>>>>>>> 5e0586f1
        ScreenSize::IOS_65_MESSAGES,
        ScreenSize::IOS_IPAD_MESSAGES,
        ScreenSize::IOS_IPAD_PRO_MESSAGES,
        ScreenSize::IOS_IPAD_10_5_MESSAGES,
        ScreenSize::IOS_IPAD_11_MESSAGES
      ].include?(self.screen_size)
    end

    def self.device_messages
      return {
        ScreenSize::IOS_65_MESSAGES => [
          [1242, 2688]
        ],
<<<<<<< HEAD
        ScreenSize::IOS_61_MESSAGES => [
          [828, 1792]
        ],
=======
>>>>>>> 5e0586f1
        ScreenSize::IOS_58_MESSAGES => [
          [1125, 2436]
        ],
        ScreenSize::IOS_55_MESSAGES => [
          [1080, 1920],
          [1242, 2208]
        ],
        ScreenSize::IOS_47_MESSAGES => [
          [750, 1334]
        ],
        ScreenSize::IOS_40_MESSAGES => [
          [640, 1136],
          [640, 1096],
          [1136, 600] # landscape status bar is smaller
        ],
        ScreenSize::IOS_IPAD_MESSAGES => [
          [1024, 748],
          [1024, 768],
          [2048, 1496],
          [2048, 1536],
          [768, 1004],
          [768, 1024],
          [1536, 2008],
          [1536, 2048]
        ],
        ScreenSize::IOS_IPAD_10_5_MESSAGES => [
          [1668, 2224],
          [2224, 1668]
        ],
        ScreenSize::IOS_IPAD_11 => [
          [1668, 2388],
          [2388, 1668]
        ],
        ScreenSize::IOS_IPAD_PRO_MESSAGES => [
          [2732, 2048],
          [2048, 2732]
        ]
      }
    end

    def self.devices
      return {
        ScreenSize::IOS_65 => [
          [1242, 2688]
        ],
<<<<<<< HEAD
        ScreenSize::IOS_61 => [
          [828, 1792]
        ],
=======
>>>>>>> 5e0586f1
        ScreenSize::IOS_58 => [
          [1125, 2436]
        ],
        ScreenSize::IOS_55 => [
          [1080, 1920],
          [1242, 2208]
        ],
        ScreenSize::IOS_47 => [
          [750, 1334]
        ],
        ScreenSize::IOS_40 => [
          [640, 1136],
          [640, 1096],
          [1136, 600] # landscape status bar is smaller
        ],
        ScreenSize::IOS_35 => [
          [640, 960],
          [640, 920],
          [960, 600] # landscape status bar is smaller
        ],
        ScreenSize::IOS_IPAD => [
          [1024, 748],
          [1024, 768],
          [2048, 1496],
          [2048, 1536],
          [768, 1004],
          [768, 1024],
          [1536, 2008],
          [1536, 2048]
        ],
        ScreenSize::IOS_IPAD_10_5 => [
          [1668, 2224],
          [2224, 1668]
        ],
        ScreenSize::IOS_IPAD_11 => [
          [1668, 2388],
          [2388, 1668]
        ],
        ScreenSize::IOS_IPAD_PRO => [
          [2732, 2048],
          [2048, 2732]
        ],
        ScreenSize::MAC => [
          [1280, 800],
          [1440, 900],
          [2880, 1800],
          [2560, 1600]
        ],
        ScreenSize::IOS_APPLE_WATCH => [
          [312, 390]
        ],
        ScreenSize::IOS_APPLE_WATCH_SERIES4 => [
          [368, 448]
        ],
        ScreenSize::APPLE_TV => [
          [1920, 1080]
        ]
      }
    end

    def self.calculate_screen_size(path)
      size = FastImage.size(path)

      UI.user_error!("Could not find or parse file at path '#{path}'") if size.nil? || size.count == 0

      # Walk up two directories and test if we need to handle a platform that doesn't support landscape
      path_component = Pathname.new(path).each_filename.to_a[-3]
      if path_component.eql?("appleTV")
        skip_landscape = true
      end

      # iMessage screenshots have same resolution as app screenshots so we need to distinguish them
      devices = path_component.eql?("iMessage") ? self.device_messages : self.devices

      devices.each do |device_type, array|
        array.each do |resolution|
          if skip_landscape
            if size[0] == (resolution[0]) && size[1] == (resolution[1]) # portrait
              return device_type
            end
          else
            if (size[0] == (resolution[0]) && size[1] == (resolution[1])) || # portrait
               (size[1] == (resolution[0]) && size[0] == (resolution[1])) # landscape
              return device_type
            end
          end
        end
      end

      UI.user_error!("Unsupported screen size #{size} for path '#{path}'")
    end
  end

  ScreenSize = AppScreenshot::ScreenSize
end<|MERGE_RESOLUTION|>--- conflicted
+++ resolved
@@ -17,11 +17,8 @@
       IOS_55 = "iOS-5.5-in"
       # iPhone XS
       IOS_58 = "iOS-5.8-in"
-<<<<<<< HEAD
       # iPhone XR
       IOS_61 = "iOS-6.1-in"
-=======
->>>>>>> 5e0586f1
       # iPhone XS Max
       IOS_65 = "iOS-6.5-in"
       # iPad
@@ -40,11 +37,8 @@
       IOS_55_MESSAGES = "iOS-5.5-in-messages"
       # iPhone XS iMessage
       IOS_58_MESSAGES = "iOS-5.8-in-messages"
-<<<<<<< HEAD
       # iPhone XR iMessage
       IOS_61_MESSAGES = "iOS-6.1-in-messages"
-=======
->>>>>>> 5e0586f1
       # iPhone XS Max iMessage
       IOS_65_MESSAGES = "iOS-6.5-in-messages"
       # iPad iMessage
@@ -97,10 +91,7 @@
         ScreenSize::IOS_47 => "iphone6",
         ScreenSize::IOS_55 => "iphone6Plus",
         ScreenSize::IOS_58 => "iphone58",
-<<<<<<< HEAD
         ScreenSize::IOS_61 => "iphone61",
-=======
->>>>>>> 5e0586f1
         ScreenSize::IOS_65 => "iphone65",
         ScreenSize::IOS_IPAD => "ipad",
         ScreenSize::IOS_IPAD_10_5 => "ipad105",
@@ -132,12 +123,9 @@
         ScreenSize::IOS_40 => "iPhone 5",
         ScreenSize::IOS_47 => "iPhone 6",
         ScreenSize::IOS_55 => "iPhone 6 Plus",
-<<<<<<< HEAD
         ScreenSize::IOS_58 => "iPhone XS",
         ScreenSize::IOS_61 => "iPhone XR",
-=======
         ScreenSize::IOS_58 => "iPhone X",
->>>>>>> 5e0586f1
         ScreenSize::IOS_65 => "iPhone XS Max",
         ScreenSize::IOS_IPAD => "iPad",
         ScreenSize::IOS_IPAD_10_5 => "iPad 10.5",
@@ -146,12 +134,8 @@
         ScreenSize::IOS_40_MESSAGES => "iPhone 5 (iMessage)",
         ScreenSize::IOS_47_MESSAGES => "iPhone 6 (iMessage)",
         ScreenSize::IOS_55_MESSAGES => "iPhone 6 Plus (iMessage)",
-<<<<<<< HEAD
         ScreenSize::IOS_58_MESSAGES => "iPhone XS (iMessage)",
         ScreenSize::IOS_61_MESSAGES => "iPhone XR (iMessage)",
-=======
-        ScreenSize::IOS_58_MESSAGES => "iPhone X (iMessage)",
->>>>>>> 5e0586f1
         ScreenSize::IOS_65_MESSAGES => "iPhone XS Max (iMessage)",
         ScreenSize::IOS_IPAD_MESSAGES => "iPad (iMessage)",
         ScreenSize::IOS_IPAD_PRO_MESSAGES => "iPad Pro (iMessage)",
@@ -178,10 +162,7 @@
         ScreenSize::IOS_47_MESSAGES,
         ScreenSize::IOS_55_MESSAGES,
         ScreenSize::IOS_58_MESSAGES,
-<<<<<<< HEAD
         ScreenSize::IOS_61_MESSAGES,
-=======
->>>>>>> 5e0586f1
         ScreenSize::IOS_65_MESSAGES,
         ScreenSize::IOS_IPAD_MESSAGES,
         ScreenSize::IOS_IPAD_PRO_MESSAGES,
@@ -195,12 +176,9 @@
         ScreenSize::IOS_65_MESSAGES => [
           [1242, 2688]
         ],
-<<<<<<< HEAD
         ScreenSize::IOS_61_MESSAGES => [
           [828, 1792]
         ],
-=======
->>>>>>> 5e0586f1
         ScreenSize::IOS_58_MESSAGES => [
           [1125, 2436]
         ],
@@ -246,12 +224,9 @@
         ScreenSize::IOS_65 => [
           [1242, 2688]
         ],
-<<<<<<< HEAD
         ScreenSize::IOS_61 => [
           [828, 1792]
         ],
-=======
->>>>>>> 5e0586f1
         ScreenSize::IOS_58 => [
           [1125, 2436]
         ],
