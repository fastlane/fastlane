--- conflicted
+++ resolved
@@ -313,16 +313,16 @@
       }
     end
 
-    def self.resolve_ipadpro_conflict_if_needed(device_type, filename)
+    def self.resolve_ipadpro_conflict_if_needed(screen_size, filename)
       is_3rd_gen = filename.include?("(3rd generation)")
       if is_3rd_gen
-        if device_type == ScreenSize::IOS_IPAD_PRO
+        if screen_size == ScreenSize::IOS_IPAD_PRO
           return ScreenSize::IOS_IPAD_PRO_12_9
-        elsif device_type == ScreenSize::IOS_IPAD_PRO_MESSAGES
+        elsif screen_size == ScreenSize::IOS_IPAD_PRO_MESSAGES
           return ScreenSize::IOS_IPAD_PRO_12_9_MESSAGES
         end
       end
-      device_type
+      screen_size
     end
 
     def self.calculate_screen_size(path)
@@ -330,39 +330,16 @@
 
       UI.user_error!("Could not find or parse file at path '#{path}'") if size.nil? || size.count == 0
 
-<<<<<<< HEAD
-      # Walk up two directories and test if we need to handle a platform that doesn't support landscape
+      # iMessage screenshots have same resolution as app screenshots so we need to distinguish them
       path_filenames = Pathname.new(path).each_filename.to_a
       path_component = path_filenames[-3]
       filename = path_filenames.to_a[-1]
-      if path_component.eql?("appleTV")
-        skip_landscape = true
-      end
-
-=======
->>>>>>> 483cf986
-      # iMessage screenshots have same resolution as app screenshots so we need to distinguish them
-      path_component = Pathname.new(path).each_filename.to_a[-3]
       devices = path_component.eql?("iMessage") ? self.device_messages : self.devices
 
-<<<<<<< HEAD
-      devices.each do |device_type, array|
-        array.each do |resolution|
-          if skip_landscape
-            if size[0] == (resolution[0]) && size[1] == (resolution[1]) # portrait
-              return resolve_ipadpro_conflict_if_needed(device_type, filename)
-            end
-          else
-            if (size[0] == (resolution[0]) && size[1] == (resolution[1])) || # portrait
-               (size[1] == (resolution[0]) && size[0] == (resolution[1])) # landscape
-              return resolve_ipadpro_conflict_if_needed(device_type, filename)
-            end
-          end
+      devices.each do |screen_size, resolutions|
+        if resolutions.include?(size)
+          return resolve_ipadpro_conflict_if_needed(screen_size, filename) 
         end
-=======
-      devices.each do |screen_size, resolutions|
-        return screen_size if resolutions.include?(size)
->>>>>>> 483cf986
       end
 
       UI.user_error!("Unsupported screen size #{size} for path '#{path}'")
