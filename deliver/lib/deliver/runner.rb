require 'precheck/options'
require 'precheck/runner'
require 'fastlane_core/configuration/configuration'
require 'fastlane_core/ipa_upload_package_builder'
require 'fastlane_core/pkg_upload_package_builder'
require 'fastlane_core/itunes_transporter'
require 'spaceship'
require_relative 'html_generator'
require_relative 'submit_for_review'
require_relative 'upload_price_tier'
require_relative 'upload_metadata'
require_relative 'upload_app_clip_default_experience_metadata'
require_relative 'upload_app_clip_default_experience_header_images'
require_relative 'upload_screenshots'
require_relative 'sync_screenshots'
require_relative 'detect_values'

module Deliver
  class Runner
    attr_accessor :options

    def initialize(options, skip_auto_detection = {})
      self.options = options

      login

      Deliver::DetectValues.new.run!(self.options, skip_auto_detection)
      FastlaneCore::PrintTable.print_values(config: options, hide_keys: [:app], mask_keys: ['app_review_information.demo_password'], title: "deliver #{Fastlane::VERSION} Summary")
    end

    def login
      if (api_token = Spaceship::ConnectAPI::Token.from(hash: options[:api_key], filepath: options[:api_key_path]))
        UI.message("Creating authorization token for App Store Connect API")
        Spaceship::ConnectAPI.token = api_token
      elsif !Spaceship::ConnectAPI.token.nil?
        UI.message("Using existing authorization token for App Store Connect API")
      else
        # Username is now optional since addition of App Store Connect API Key
        # Force asking for username to prompt user if not already set
        options.fetch(:username, force_ask: true)

        # Team selection passed though FASTLANE_TEAM_ID and FASTLANE_TEAM_NAME environment variables
        # Prompts select team if multiple teams and none specified
        UI.message("Login to App Store Connect (#{options[:username]})")
        Spaceship::ConnectAPI.login(options[:username], nil, use_portal: false, use_tunes: true)
        UI.message("Login successful")
      end
    end

    def run
      if options[:verify_only]
        UI.important("Verify flag is set, only package validation will take place and no submission will be made")
        verify_binary
        return
      end

      verify_version if options[:app_version].to_s.length > 0 && !options[:skip_app_version_update]

      # Rejecting before upload meta
      # Screenshots cannot be updated or deleted if the app is in the "waiting for review" state
      reject_version_if_possible if options[:reject_if_possible]

      upload_metadata

      has_binary = (options[:ipa] || options[:pkg])
      if !options[:skip_binary_upload] && !options[:build_number] && has_binary
        upload_binary
      end

      UI.success("Finished the upload to App Store Connect") unless options[:skip_binary_upload]

      precheck_success = precheck_app
      submit_for_review if options[:submit_for_review] && precheck_success
    end

    # Make sure we pass precheck before uploading
    def precheck_app
      return true unless options[:run_precheck_before_submit]
      UI.message("Running precheck before submitting to review, if you'd like to disable this check you can set run_precheck_before_submit to false")

      if options[:submit_for_review]
        UI.message("Making sure we pass precheck 👮‍♀️ 👮 before we submit  🛫")
      else
        UI.message("Running precheck 👮‍♀️ 👮")
      end

      precheck_options = {
        default_rule_level: options[:precheck_default_rule_level],
        include_in_app_purchases: options[:precheck_include_in_app_purchases],
        app_identifier: options[:app_identifier]
      }

      if options[:api_key] || options[:api_key_path]
        if options[:precheck_include_in_app_purchases]
          UI.user_error!("Precheck cannot check In-app purchases with the App Store Connect API Key (yet). Exclude In-app purchases from precheck, disable the precheck step in your build step, or use Apple ID login")
        end

        precheck_options[:api_key] = options[:api_key]
        precheck_options[:api_key_path] = options[:api_key_path]
      else
        precheck_options[:username] = options[:username]
        precheck_options[:platform] = options[:platform]
      end

      precheck_config = FastlaneCore::Configuration.create(Precheck::Options.available_options, precheck_options)
      Precheck.config = precheck_config

      precheck_success = true
      begin
        precheck_success = Precheck::Runner.new.run
      rescue => ex
        UI.error("fastlane precheck just tried to inspect your app's metadata for App Store guideline violations and ran into a problem. We're not sure what the problem was, but precheck failed to finished. You can run it in verbose mode if you want to see the whole error. We'll have a fix out soon 🚀")
        UI.verbose(ex.inspect)
        UI.verbose(ex.backtrace.join("\n"))
      end

      return precheck_success
    end

    # Make sure the version on App Store Connect matches the one in the ipa
    # If not, the new version will automatically be created
    def verify_version
      app_version = options[:app_version]
      UI.message("Making sure the latest version on App Store Connect matches '#{app_version}'...")

      app = Deliver.cache[:app]

      platform = Spaceship::ConnectAPI::Platform.map(options[:platform])
      changed = app.ensure_version!(app_version, platform: platform)

      if changed
        UI.success("Successfully set the version to '#{app_version}'")
      else
        UI.success("'#{app_version}' is the latest version on App Store Connect")
      end
    end

    # Upload all metadata, screenshots, pricing information, etc. to App Store Connect
    def upload_metadata
<<<<<<< HEAD
      # App clip experience metadata upload must happen before the upload metadata step. The app
      # clip app store review detail upload depends on there being a valid app clip default
      # experience on the edit version.
      UploadAppClipDefaultExperienceMetadata.new.upload_metadata(options)
      UploadAppClipDefaultExperienceHeaderImages.new.find_and_upload(options)

      upload_metadata = UploadMetadata.new
=======
      upload_metadata = UploadMetadata.new(options)
>>>>>>> 806c80c3
      upload_screenshots = UploadScreenshots.new

      # First, collect all the things for the HTML Report
      screenshots = upload_screenshots.collect_screenshots(options)
      upload_metadata.load_from_filesystem

      # Assign "default" values to all languages
      upload_metadata.assign_defaults

      # Validate
      validate_html(screenshots)

      # Commit
      upload_metadata.upload

      if options[:sync_screenshots]
        sync_screenshots = SyncScreenshots.new(app: Deliver.cache[:app], platform: Spaceship::ConnectAPI::Platform.map(options[:platform]))
        sync_screenshots.sync(screenshots)
      else
        upload_screenshots.upload(options, screenshots)
      end

      UploadPriceTier.new.upload(options)
    end

    # Verify the binary with App Store Connect
    def verify_binary
      UI.message("Verifying binary with App Store Connect")

      ipa_path = options[:ipa]
      pkg_path = options[:pkg]

      platform = options[:platform]
      transporter = transporter_for_selected_team

      case platform
      when "ios", "appletvos"
        package_path = FastlaneCore::IpaUploadPackageBuilder.new.generate(
          app_id: Deliver.cache[:app].id,
          ipa_path: ipa_path,
          package_path: "/tmp",
          platform: platform
        )
        result = transporter.verify(package_path: package_path, asset_path: ipa_path, platform: platform)
      when "osx"
        package_path = FastlaneCore::PkgUploadPackageBuilder.new.generate(
          app_id: Deliver.cache[:app].id,
          pkg_path: pkg_path,
          package_path: "/tmp",
          platform: platform
        )
        result = transporter.verify(package_path: package_path, asset_path: pkg_path, platform: platform)
      else
        UI.user_error!("No suitable file found for verify for platform: #{options[:platform]}")
      end

      unless result
        transporter_errors = transporter.displayable_errors
        UI.user_error!("Error verifying the binary file: \n #{transporter_errors}")
      end
    end

    # Upload the binary to App Store Connect
    def upload_binary
      UI.message("Uploading binary to App Store Connect")

      ipa_path = options[:ipa]
      pkg_path = options[:pkg]

      platform = options[:platform]
      transporter = transporter_for_selected_team

      case platform
      when "ios", "appletvos"
        package_path = FastlaneCore::IpaUploadPackageBuilder.new.generate(
          app_id: Deliver.cache[:app].id,
          ipa_path: ipa_path,
          package_path: "/tmp",
          platform: platform
        )
        result = transporter.upload(package_path: package_path, asset_path: ipa_path, platform: platform)
      when "osx"
        package_path = FastlaneCore::PkgUploadPackageBuilder.new.generate(
          app_id: Deliver.cache[:app].id,
          pkg_path: pkg_path,
          package_path: "/tmp",
          platform: platform
        )
        result = transporter.upload(package_path: package_path, asset_path: pkg_path, platform: platform)
      else
        UI.user_error!("No suitable file found for upload for platform: #{options[:platform]}")
      end

      unless result
        transporter_errors = transporter.displayable_errors
        file_type = platform == "osx" ? "pkg" : "ipa"
        UI.user_error!("Error uploading #{file_type} file: \n #{transporter_errors}")
      end
    end

    def reject_version_if_possible
      app = Deliver.cache[:app]
      platform = Spaceship::ConnectAPI::Platform.map(options[:platform])

      submission = app.get_in_progress_review_submission(platform: platform)
      if submission
        submission.cancel_submission
        UI.message("Review submission cancellation has been requested")

        # An app version won't get removed from review instantly
        # Polling until there is no longer an in-progress version
        loop do
          break if app.get_in_progress_review_submission(platform: platform).nil?
          UI.message("Waiting for cancellation to take effect...")
          sleep(15)
        end

        UI.success("Successfully cancelled previous submission!")
      end
    end

    def submit_for_review
      SubmitForReview.new.submit!(options)
    end

    private

    # If App Store Connect API token, use token.
    # If itc_provider was explicitly specified, use it.
    # If there are multiple teams, infer the provider from the selected team name.
    # If there are fewer than two teams, don't infer the provider.
    def transporter_for_selected_team
      # Use JWT auth
      api_token = Spaceship::ConnectAPI.token
      api_key = if options[:api_key].nil? && !api_token.nil?
                  # Load api key info if user set api_key_path, not api_key
                  { key_id: api_token.key_id, issuer_id: api_token.issuer_id, key: api_token.key_raw }
                elsif !options[:api_key].nil?
                  api_key = options[:api_key].transform_keys(&:to_sym).dup
                  # key is still base 64 style if api_key is loaded from option
                  api_key[:key] = Base64.decode64(api_key[:key]) if api_key[:is_key_content_base64]
                  api_key
                end

      unless api_token.nil?
        api_token.refresh! if api_token.expired?
        return FastlaneCore::ItunesTransporter.new(nil, nil, false, nil, api_token.text, altool_compatible_command: true, api_key: api_key)
      end

      tunes_client = Spaceship::ConnectAPI.client.tunes_client

      generic_transporter = FastlaneCore::ItunesTransporter.new(options[:username], nil, false, options[:itc_provider], altool_compatible_command: true, api_key: api_key)
      return generic_transporter unless options[:itc_provider].nil? && tunes_client.teams.count > 1

      begin
        team = tunes_client.teams.find { |t| t['providerId'].to_s == tunes_client.team_id }
        name = team['name']
        provider_id = generic_transporter.provider_ids[name]
        UI.verbose("Inferred provider id #{provider_id} for team #{name}.")
        return FastlaneCore::ItunesTransporter.new(options[:username], nil, false, provider_id, altool_compatible_command: true, api_key: api_key)
      rescue => ex
        UI.verbose("Couldn't infer a provider short name for team with id #{tunes_client.team_id} automatically: #{ex}. Proceeding without provider short name.")
        return generic_transporter
      end
    end

    def validate_html(screenshots)
      return if options[:force]
      return if options[:skip_metadata] && options[:skip_screenshots]
      HtmlGenerator.new.run(options, screenshots)
    end
  end
end<|MERGE_RESOLUTION|>--- conflicted
+++ resolved
@@ -137,7 +137,6 @@
 
     # Upload all metadata, screenshots, pricing information, etc. to App Store Connect
     def upload_metadata
-<<<<<<< HEAD
       # App clip experience metadata upload must happen before the upload metadata step. The app
       # clip app store review detail upload depends on there being a valid app clip default
       # experience on the edit version.
@@ -145,9 +144,6 @@
       UploadAppClipDefaultExperienceHeaderImages.new.find_and_upload(options)
 
       upload_metadata = UploadMetadata.new
-=======
-      upload_metadata = UploadMetadata.new(options)
->>>>>>> 806c80c3
       upload_screenshots = UploadScreenshots.new
 
       # First, collect all the things for the HTML Report
