require 'precheck/options'
require 'precheck/runner'
require 'fastlane_core/configuration/configuration'
require 'fastlane_core/ipa_upload_package_builder'
require 'fastlane_core/pkg_upload_package_builder'
require 'fastlane_core/itunes_transporter'
require 'spaceship'
require_relative 'html_generator'
require_relative 'submit_for_review'
require_relative 'upload_price_tier'
require_relative 'upload_metadata'
require_relative 'upload_screenshots'
require_relative 'detect_values'

module Deliver
  class Runner
    attr_accessor :options

    def initialize(options, skip_auto_detection = {})
      self.options = options

      login

      Deliver::DetectValues.new.run!(self.options, skip_auto_detection)
      FastlaneCore::PrintTable.print_values(config: options, hide_keys: [:app], mask_keys: ['app_review_information.demo_password'], title: "deliver #{Fastlane::VERSION} Summary")
    end

    def login
      if (api_token = Spaceship::ConnectAPI::Token.from(hash: options[:api_key], filepath: options[:api_key_path]))
        UI.message("Creating authorization token for App Store Connect API")
        Spaceship::ConnectAPI.token = api_token
      elsif !Spaceship::ConnectAPI.token.nil?
        UI.message("Using existing authorization token for App Store Connect API")
      else
        # Team selection passed though FASTLANE_TEAM_ID and FASTLANE_TEAM_NAME environment variables
        # Prompts select team if multiple teams and none specified
        UI.message("Login to App Store Connect (#{options[:username]})")
        Spaceship::ConnectAPI.login(options[:username], nil, use_portal: false, use_tunes: true)
        UI.message("Login successful")
      end
    end

<<<<<<< HEAD
=======
    def api_token
      @api_token ||= Spaceship::ConnectAPI::Token.create(**options[:api_key]) if options[:api_key]
      @api_token ||= Spaceship::ConnectAPI::Token.from_json_file(options[:api_key_path]) if options[:api_key_path]
      return @api_token
    end

>>>>>>> e6fc5327
    def run
      verify_version if options[:app_version].to_s.length > 0 && !options[:skip_app_version_update]

      # Rejecting before upload meta
      # Screenshots can not be update/deleted if in waiting for review
      reject_version_if_possible if options[:reject_if_possible]

      upload_metadata

      has_binary = (options[:ipa] || options[:pkg])
      if !options[:skip_binary_upload] && !options[:build_number] && has_binary
        upload_binary
      end

      UI.success("Finished the upload to App Store Connect") unless options[:skip_binary_upload]

      precheck_success = precheck_app
      submit_for_review if options[:submit_for_review] && precheck_success
    end

    # Make sure we pass precheck before uploading
    def precheck_app
      return true unless options[:run_precheck_before_submit]
      UI.message("Running precheck before submitting to review, if you'd like to disable this check you can set run_precheck_before_submit to false")

      if options[:submit_for_review]
        UI.message("Making sure we pass precheck 👮‍♀️ 👮 before we submit  🛫")
      else
        UI.message("Running precheck 👮‍♀️ 👮")
      end

      precheck_options = {
        default_rule_level: options[:precheck_default_rule_level],
        include_in_app_purchases: options[:precheck_include_in_app_purchases],
        app_identifier: options[:app_identifier]
      }

      if options[:api_key] || options[:api_key_path]
        if options[:precheck_include_in_app_purchases]
          UI.user_error!("Precheck cannot check In-app purchases with the App Store Connect API Key (yet). Exclude In-app purchases from precheck, disable the precheck step in your build step, or use Apple ID login")
        end

        precheck_options[:api_key] = options[:api_key]
        precheck_options[:api_key_path] = options[:api_key_path]
      else
        precheck_options[:username] = options[:username]
        precheck_options[:platform] = options[:platform]
      end

      precheck_config = FastlaneCore::Configuration.create(Precheck::Options.available_options, precheck_options)
      Precheck.config = precheck_config

      precheck_success = true
      begin
        precheck_success = Precheck::Runner.new.run
      rescue => ex
        UI.error("fastlane precheck just tried to inspect your app's metadata for App Store guideline violations and ran into a problem. We're not sure what the problem was, but precheck failed to finished. You can run it in verbose mode if you want to see the whole error. We'll have a fix out soon 🚀")
        UI.verbose(ex.inspect)
        UI.verbose(ex.backtrace.join("\n"))
      end

      return precheck_success
    end

    # Make sure the version on App Store Connect matches the one in the ipa
    # If not, the new version will automatically be created
    def verify_version
      app_version = options[:app_version]
      UI.message("Making sure the latest version on App Store Connect matches '#{app_version}'...")

      app = options[:app]

      platform = Spaceship::ConnectAPI::Platform.map(options[:platform])
      changed = app.ensure_version!(app_version, platform: platform)

      if changed
        UI.success("Successfully set the version to '#{app_version}'")
      else
        UI.success("'#{app_version}' is the latest version on App Store Connect")
      end
    end

    # Upload all metadata, screenshots, pricing information, etc. to App Store Connect
    def upload_metadata
      upload_metadata = UploadMetadata.new
      upload_screenshots = UploadScreenshots.new

      # First, collect all the things for the HTML Report
      screenshots = upload_screenshots.collect_screenshots(options)
      upload_metadata.load_from_filesystem(options)

      # Assign "default" values to all languages
      upload_metadata.assign_defaults(options)

      # Validate
      validate_html(screenshots)

      # Commit
      upload_metadata.upload(options)
      upload_screenshots.upload(options, screenshots)
      UploadPriceTier.new.upload(options)
    end

    # Upload the binary to App Store Connect
    def upload_binary
      UI.message("Uploading binary to App Store Connect")

      upload_ipa = options[:ipa]
      upload_pkg = options[:pkg]

      # 2020-01-27
      # Only verify platform if if both ipa and pkg exists (for backwards support)
      if upload_ipa && upload_pkg
        upload_ipa = ["ios", "appletvos"].include?(options[:platform])
        upload_pkg = options[:platform] == "osx"
      end

      if upload_ipa
        package_path = FastlaneCore::IpaUploadPackageBuilder.new.generate(
          app_id: options[:app].id,
          ipa_path: options[:ipa],
          package_path: "/tmp",
          platform: options[:platform]
        )
      elsif upload_pkg
        package_path = FastlaneCore::PkgUploadPackageBuilder.new.generate(
          app_id: options[:app].id,
          pkg_path: options[:pkg],
          package_path: "/tmp",
          platform: options[:platform]
        )
      end

      transporter = transporter_for_selected_team
      result = transporter.upload(package_path: package_path)

      unless result
        transporter_errors = transporter.displayable_errors
        UI.user_error!("Error uploading ipa file: \n #{transporter_errors}")
      end
    end

    def reject_version_if_possible
      app = options[:app]
      platform = Spaceship::ConnectAPI::Platform.map(options[:platform])
      if app.reject_version_if_possible!(platform: platform)
        UI.success("Successfully rejected previous version!")
      end
    end

    def submit_for_review
      SubmitForReview.new.submit!(options)
    end

    private

    # If App Store Connect API token, use token.
    # If itc_provider was explicitly specified, use it.
    # If there are multiple teams, infer the provider from the selected team name.
    # If there are fewer than two teams, don't infer the provider.
    def transporter_for_selected_team
      # Use JWT auth
      api_token = Spaceship::ConnectAPI.token
      unless api_token.nil?
        api_token.refresh! if api_token.expired?
        return FastlaneCore::ItunesTransporter.new(nil, nil, false, nil, api_token.text)
      end

      tunes_client = Spaceship::ConnectAPI.client.tunes_client

      generic_transporter = FastlaneCore::ItunesTransporter.new(options[:username], nil, false, options[:itc_provider])
      return generic_transporter unless options[:itc_provider].nil? && tunes_client.teams.count > 1

      begin
        team = tunes_client.teams.find { |t| t['contentProvider']['contentProviderId'].to_s == tunes_client.team_id }
        name = team['contentProvider']['name']
        provider_id = generic_transporter.provider_ids[name]
        UI.verbose("Inferred provider id #{provider_id} for team #{name}.")
        return FastlaneCore::ItunesTransporter.new(options[:username], nil, false, provider_id)
      rescue => ex
        UI.verbose("Couldn't infer a provider short name for team with id #{tunes_client.team_id} automatically: #{ex}. Proceeding without provider short name.")
        return generic_transporter
      end
    end

    def validate_html(screenshots)
      return if options[:force]
      return if options[:skip_metadata] && options[:skip_screenshots]
      HtmlGenerator.new.run(options, screenshots)
    end
  end
end<|MERGE_RESOLUTION|>--- conflicted
+++ resolved
@@ -40,15 +40,6 @@
       end
     end
 
-<<<<<<< HEAD
-=======
-    def api_token
-      @api_token ||= Spaceship::ConnectAPI::Token.create(**options[:api_key]) if options[:api_key]
-      @api_token ||= Spaceship::ConnectAPI::Token.from_json_file(options[:api_key_path]) if options[:api_key_path]
-      return @api_token
-    end
-
->>>>>>> e6fc5327
     def run
       verify_version if options[:app_version].to_s.length > 0 && !options[:skip_app_version_update]
 
