language: ruby
<<<<<<< HEAD
os:
    - osx
osx_image: xcode6.4
=======
>>>>>>> 58e63e38
before_install:
  - gem update --system
  - gem install bundler
rvm:
  - 2.0.0
  - 2.1.6
  - 2.2.2
script: bundle exec fastlane test<|MERGE_RESOLUTION|>--- conflicted
+++ resolved
@@ -1,10 +1,4 @@
 language: ruby
-<<<<<<< HEAD
-os:
-    - osx
-osx_image: xcode6.4
-=======
->>>>>>> 58e63e38
 before_install:
   - gem update --system
   - gem install bundler
