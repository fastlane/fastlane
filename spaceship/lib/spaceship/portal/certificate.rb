--- conflicted
+++ resolved
@@ -314,13 +314,8 @@
           mac = MAC_CERTIFICATE_TYPE_IDS.include?(type)
 
           # look up the app_id by the bundle_id
-<<<<<<< HEAD
           if bundle_id && !bundle_id.start_with?('merchant.')
-            app = Spaceship::Portal::App.set_client(client).find(bundle_id)
-=======
-          if bundle_id
             app = portal_type.set_client(client).find(bundle_id)
->>>>>>> 80a59306
             raise "Could not find app with bundle id '#{bundle_id}'" unless app
             app_id = app.app_id
           else
