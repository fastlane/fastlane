--- conflicted
+++ resolved
@@ -157,12 +157,8 @@
         "Y3B2F3TYSI" => Passbook,
         "3T2ZP62QW8" => WebsitePush,
         "E5D663CMZW" => VoipPush,
-<<<<<<< HEAD
-        "4APLUP237T" => ApplePayCertificate
-=======
-        "4APLUP237T" => ApplePay,
+        "4APLUP237T" => ApplePayCertificate,
         "MD8Q2VRT6A" => ApplePayMerchantIdentity
->>>>>>> 60fc2f5b
       }
 
       OLDER_IOS_CERTIFICATE_TYPES = [
