--- conflicted
+++ resolved
@@ -1,592 +1,571 @@
 module Spaceship
-  # rubocop:disable Metrics/ClassLength
-  class PortalClient < Spaceship::Client
-    #####################################################
-    # @!group Init and Login
-    #####################################################
-
-    def self.hostname
-      "https://developer.apple.com/services-account/#{PROTOCOL_VERSION}/"
-    end
-
+    # rubocop:disable Metrics/ClassLength
+    class PortalClient < Spaceship::Client
+        #####################################################
+        # @!group Init and Login
+        #####################################################
+        
+        def self.hostname
+        "https://developer.apple.com/services-account/#{PROTOCOL_VERSION}/"
+    end
+    
     def send_login_request(user, password)
-      response = send_shared_login_request(user, password)
-      return response if self.cookie.include?("myacinfo")
-
-      # When the user has 2 step enabled, we might have to call this method again
-      # This only occurs when the user doesn't have a team on iTunes Connect
-      # For 2 step verification we use the iTunes Connect back-end
-      # which is enough to get the DES... cookie, however we don't get a valid
-      # myacinfo cookie at that point. That means, after getting the DES... cookie
-      # we have to send the login request again. This will then get us a valid myacinfo
-      # cookie, additionally to the DES... cookie
-      return send_shared_login_request(user, password)
-    end
-
+        response = send_shared_login_request(user, password)
+        return response if self.cookie.include?("myacinfo")
+        
+        # When the user has 2 step enabled, we might have to call this method again
+        # This only occurs when the user doesn't have a team on iTunes Connect
+        # For 2 step verification we use the iTunes Connect back-end
+        # which is enough to get the DES... cookie, however we don't get a valid
+        # myacinfo cookie at that point. That means, after getting the DES... cookie
+        # we have to send the login request again. This will then get us a valid myacinfo
+        # cookie, additionally to the DES... cookie
+        return send_shared_login_request(user, password)
+    end
+    
     # @return (Array) A list of all available teams
     def teams
-      return @teams if @teams
-<<<<<<< HEAD
-      req = request(:post, "https://developer.apple.com/services-account/QH65B2/account/listTeams.action")
-=======
-      req = request(:post, "account/listTeams.action")
->>>>>>> fccc6d02
-      @teams = parse_response(req, 'teams').sort_by do |team|
-        [
-          team['name'],
-          team['teamId']
-        ]
-      end
-    end
-
+        return @teams if @teams
+        req = request(:post, "account/listTeams.action")
+        @teams = parse_response(req, 'teams').sort_by do |team|
+            [
+            team['name'],
+            team['teamId']
+            ]
+        end
+    end
+    
     # @return (String) The currently selected Team ID
     def team_id
-      return @current_team_id if @current_team_id
-
-      if teams.count > 1
-        puts "The current user is in #{teams.count} teams. Pass a team ID or call `select_team` to choose a team. Using the first one for now."
-      end
-
-      if teams.count == 0
-        raise "User '#{user}' does not have access to any teams with an active membership"
-      end
-      @current_team_id ||= teams[0]['teamId']
-    end
-
+        return @current_team_id if @current_team_id
+        
+        if teams.count > 1
+            puts "The current user is in #{teams.count} teams. Pass a team ID or call `select_team` to choose a team. Using the first one for now."
+        end
+        
+        if teams.count == 0
+            raise "User '#{user}' does not have access to any teams with an active membership"
+        end
+        @current_team_id ||= teams[0]['teamId']
+    end
+    
     # Shows a team selection for the user in the terminal. This should not be
     # called on CI systems
     def select_team
-      @current_team_id = self.UI.select_team
-    end
-
+        @current_team_id = self.UI.select_team
+    end
+    
     # Set a new team ID which will be used from now on
     def team_id=(team_id)
-      @current_team_id = team_id
-    end
-
+        @current_team_id = team_id
+    end
+    
     # @return (Hash) Fetches all information of the currently used team
     def team_information
-      teams.find do |t|
-        t['teamId'] == team_id
-      end
-    end
-
+        teams.find do |t|
+            t['teamId'] == team_id
+        end
+    end
+    
     # Is the current session from an Enterprise In House account?
     def in_house?
-      return @in_house unless @in_house.nil?
-      @in_house = (team_information['type'] == 'In-House')
-    end
-
+        return @in_house unless @in_house.nil?
+        @in_house = (team_information['type'] == 'In-House')
+    end
+    
     def platform_slug(mac)
-      if mac
-        'mac'
-      else
-        'ios'
-      end
+        if mac
+            'mac'
+            else
+            'ios'
+        end
     end
     private :platform_slug
-
+    
     #####################################################
     # @!group Apps
     #####################################################
-
+    
     def apps(mac: false)
-      paging do |page_number|
-        r = request(:post, "account/#{platform_slug(mac)}/identifiers/listAppIds.action", {
-          teamId: team_id,
-          pageNumber: page_number,
-          pageSize: page_size,
-          sort: 'name=asc'
-        })
-        parse_response(r, 'appIds')
-      end
-    end
-
+        paging do |page_number|
+            r = request(:post, "account/#{platform_slug(mac)}/identifiers/listAppIds.action", {
+                        teamId: team_id,
+                        pageNumber: page_number,
+                        pageSize: page_size,
+                        sort: 'name=asc'
+                        })
+                        parse_response(r, 'appIds')
+        end
+    end
+    
     def details_for_app(app)
-      r = request(:post, "account/#{platform_slug(app.mac?)}/identifiers/getAppIdDetail.action", {
-        teamId: team_id,
-        appIdId: app.app_id
-      })
-      parse_response(r, 'appId')
-    end
-
+        r = request(:post, "account/#{platform_slug(app.mac?)}/identifiers/getAppIdDetail.action", {
+                    teamId: team_id,
+                    appIdId: app.app_id
+                    })
+                    parse_response(r, 'appId')
+    end
+    
     def update_service_for_app(app, service)
-      ensure_csrf(Spaceship::App)
-
-      request(:post, service.service_uri, {
-        teamId: team_id,
-        displayId: app.app_id,
-        featureType: service.service_id,
-        featureValue: service.value
-      })
-
-      details_for_app(app)
-    end
-
+        ensure_csrf(Spaceship::App)
+        
+        request(:post, service.service_uri, {
+                teamId: team_id,
+                displayId: app.app_id,
+                featureType: service.service_id,
+                featureValue: service.value
+                })
+                
+                details_for_app(app)
+    end
+    
     def associate_groups_with_app(app, groups)
-      ensure_csrf(Spaceship::AppGroup)
-
-      request(:post, 'account/ios/identifiers/assignApplicationGroupToAppId.action', {
-        teamId: team_id,
-        appIdId: app.app_id,
-        displayId: app.app_id,
-        applicationGroups: groups.map(&:app_group_id)
-      })
-
-      details_for_app(app)
-    end
-
+        ensure_csrf(Spaceship::AppGroup)
+        
+        request(:post, 'account/ios/identifiers/assignApplicationGroupToAppId.action', {
+                teamId: team_id,
+                appIdId: app.app_id,
+                displayId: app.app_id,
+                applicationGroups: groups.map(&:app_group_id)
+                })
+                
+                details_for_app(app)
+    end
+    
     def valid_name_for(input)
-      latinized = input.to_slug.transliterate
-      latinized = latinized.gsub(/[^0-9A-Za-z\d\s]/, '') # remove non-valid characters
-      # Check if the input string was modified, since it might be empty now
-      # (if it only contained non-latin symbols) or the duplicate of another app
-      if latinized != input
-        latinized << " "
-        latinized << Digest::MD5.hexdigest(input)
-      end
-      latinized
-    end
-
+        latinized = input.to_slug.transliterate
+        latinized = latinized.gsub(/[^0-9A-Za-z\d\s]/, '') # remove non-valid characters
+        # Check if the input string was modified, since it might be empty now
+        # (if it only contained non-latin symbols) or the duplicate of another app
+        if latinized != input
+            latinized << " "
+            latinized << Digest::MD5.hexdigest(input)
+        end
+        latinized
+    end
+    
     def create_app!(type, name, bundle_id, mac: false, enabled_features: {})
-      # We moved the ensure_csrf to the top of this method
-      # as we got some users with issues around creating new apps
-      # https://github.com/fastlane/fastlane/issues/5813
-      ensure_csrf(Spaceship::App)
-
-      ident_params = case type.to_sym
-                     when :explicit
-                       {
-                         type: 'explicit',
-                         identifier: bundle_id,
-                         push: 'on',
-                         inAppPurchase: 'on',
-                         gameCenter: 'on'
-                       }
-                     when :wildcard
-                       {
-                         type: 'wildcard',
-                         identifier: bundle_id
-                       }
-                     end
-
-      params = {
-        name: valid_name_for(name),
-        teamId: team_id
-      }
-      params.merge!(ident_params)
-      enabled_features.each do |k, v|
-        params[v.service_id.to_sym] = v.value
-      end
-      r = request(:post, "account/#{platform_slug(mac)}/identifiers/addAppId.action", params)
-      parse_response(r, 'appId')
-    end
-
-    def delete_app!(app_id, mac: false)
-      ensure_csrf(Spaceship::App)
-
-      r = request(:post, "account/#{platform_slug(mac)}/identifiers/deleteAppId.action", {
-        teamId: team_id,
-        appIdId: app_id
-      })
-      parse_response(r)
-    end
-
-    def update_app_name!(app_id, name, mac: false)
-      ensure_csrf(Spaceship::App)
-
-      r = request(:post, "account/#{platform_slug(mac)}/identifiers/updateAppIdName.action", {
-        teamId: team_id,
-        appIdId: app_id,
-        name: valid_name_for(name)
-      })
-      parse_response(r, 'appId')
-    end
-
-    #####################################################
-    # @!group Website Push
-    #####################################################
-
-    def website_push(mac: false)
-      paging do |page_number|
+        # We moved the ensure_csrf to the top of this method
+        # as we got some users with issues around creating new apps
+        # https://github.com/fastlane/fastlane/issues/5813
+        ensure_csrf(Spaceship::App)
+        
+        ident_params = case type.to_sym
+        when :explicit
+        {
+            type: 'explicit',
+            identifier: bundle_id,
+            push: 'on',
+            inAppPurchase: 'on',
+            gameCenter: 'on'
+        }
+        when :wildcard
+        {
+            type: 'wildcard',
+            identifier: bundle_id
+        }
+    end
+    
+    params = {
+    name: valid_name_for(name),
+    teamId: team_id
+    }
+    params.merge!(ident_params)
+    enabled_features.each do |k, v|
+    params[v.service_id.to_sym] = v.value
+end
+r = request(:post, "account/#{platform_slug(mac)}/identifiers/addAppId.action", params)
+parse_response(r, 'appId')
+end
+
+def delete_app!(app_id, mac: false)
+    ensure_csrf(Spaceship::App)
+    
+    r = request(:post, "account/#{platform_slug(mac)}/identifiers/deleteAppId.action", {
+                teamId: team_id,
+                appIdId: app_id
+                })
+                parse_response(r)
+end
+
+def update_app_name!(app_id, name, mac: false)
+    ensure_csrf(Spaceship::App)
+    
+    r = request(:post, "account/#{platform_slug(mac)}/identifiers/updateAppIdName.action", {
+                teamId: team_id,
+                appIdId: app_id,
+                name: valid_name_for(name)
+                })
+                parse_response(r, 'appId')
+end
+
+#####################################################
+# @!group Website Push
+#####################################################
+
+def website_push(mac: false)
+    paging do |page_number|
         r = request(:post, "account/#{platform_slug(mac)}/identifiers/listWebsitePushIds.action", {
-            teamId: team_id,
-            pageNumber: page_number,
-            pageSize: page_size,
-            sort: 'name=asc'
-        })
-        parse_response(r, 'websitePushIdList')
-      end
-    end
-
-    def create_website_push!(name, bundle_id, mac: false)
-      ensure_csrf(Spaceship::WebsitePush)
-
-      r = request(:post, "account/#{platform_slug(mac)}/identifiers/addWebsitePushId.action", {
-          name: name,
-          identifier: bundle_id,
-          teamId: team_id
-      })
-      parse_response(r, 'websitePushId')
-    end
-
-    def delete_website_push!(website_id, mac: false)
-      ensure_csrf(Spaceship::WebsitePush)
-
-      r = request(:post, "account/#{platform_slug(mac)}/identifiers/deleteWebsitePushId.action", {
-          teamId: team_id,
-          websitePushId: website_id
-      })
-      parse_response(r)
-    end
-
-    #####################################################
-    # @!group App Groups
-    #####################################################
-
-    def app_groups
-      paging do |page_number|
+                    teamId: team_id,
+                    pageNumber: page_number,
+                    pageSize: page_size,
+                    sort: 'name=asc'
+                    })
+                    parse_response(r, 'websitePushIdList')
+    end
+end
+
+def create_website_push!(name, bundle_id, mac: false)
+    ensure_csrf(Spaceship::WebsitePush)
+    
+    r = request(:post, "account/#{platform_slug(mac)}/identifiers/addWebsitePushId.action", {
+                name: name,
+                identifier: bundle_id,
+                teamId: team_id
+                })
+                parse_response(r, 'websitePushId')
+end
+
+def delete_website_push!(website_id, mac: false)
+    ensure_csrf(Spaceship::WebsitePush)
+    
+    r = request(:post, "account/#{platform_slug(mac)}/identifiers/deleteWebsitePushId.action", {
+                teamId: team_id,
+                websitePushId: website_id
+                })
+                parse_response(r)
+end
+
+#####################################################
+# @!group App Groups
+#####################################################
+
+def app_groups
+    paging do |page_number|
         r = request(:post, 'account/ios/identifiers/listApplicationGroups.action', {
-          teamId: team_id,
-          pageNumber: page_number,
-          pageSize: page_size,
-          sort: 'name=asc'
-        })
-        parse_response(r, 'applicationGroupList')
-      end
-    end
-
-    def create_app_group!(name, group_id)
-      ensure_csrf(Spaceship::AppGroup)
-
-      r = request(:post, 'account/ios/identifiers/addApplicationGroup.action', {
-        name: valid_name_for(name),
-        identifier: group_id,
-        teamId: team_id
-      })
-      parse_response(r, 'applicationGroup')
-    end
-
-    def delete_app_group!(app_group_id)
-      ensure_csrf(Spaceship::AppGroup)
-
-      r = request(:post, 'account/ios/identifiers/deleteApplicationGroup.action', {
-        teamId: team_id,
-        applicationGroup: app_group_id
-      })
-      parse_response(r)
-    end
-
-    #####################################################
-    # @!group Team
-    #####################################################
-    def team_members
-      response = request(:post) do |req|
+                    teamId: team_id,
+                    pageNumber: page_number,
+                    pageSize: page_size,
+                    sort: 'name=asc'
+                    })
+                    parse_response(r, 'applicationGroupList')
+    end
+end
+
+def create_app_group!(name, group_id)
+    ensure_csrf(Spaceship::AppGroup)
+    
+    r = request(:post, 'account/ios/identifiers/addApplicationGroup.action', {
+                name: valid_name_for(name),
+                identifier: group_id,
+                teamId: team_id
+                })
+                parse_response(r, 'applicationGroup')
+end
+
+def delete_app_group!(app_group_id)
+    ensure_csrf(Spaceship::AppGroup)
+    
+    r = request(:post, 'account/ios/identifiers/deleteApplicationGroup.action', {
+                teamId: team_id,
+                applicationGroup: app_group_id
+                })
+                parse_response(r)
+end
+
+#####################################################
+# @!group Team
+#####################################################
+def team_members
+    response = request(:post) do |req|
         req.url "/services-account/#{PROTOCOL_VERSION}/account/getTeamMembers"
         req.body = {
-          teamId: team_id
+            teamId: team_id
         }.to_json
         req.headers['Content-Type'] = 'application/json'
-      end
-      parse_response(response)
-    end
-
-    def team_set_role(team_member_id, role)
-      ensure_csrf(Spaceship::Portal::Persons)
-      response = request(:post) do |req|
+    end
+    parse_response(response)
+end
+
+def team_set_role(team_member_id, role)
+    ensure_csrf(Spaceship::Portal::Persons)
+    response = request(:post) do |req|
         req.url "/services-account/#{PROTOCOL_VERSION}/account/setTeamMemberRoles"
         req.body = {
-          teamId: team_id,
-          role: role,
-          teamMemberIds: [team_member_id]
+            teamId: team_id,
+            role: role,
+            teamMemberIds: [team_member_id]
         }.to_json
         req.headers['Content-Type'] = 'application/json'
-      end
-      parse_response(response)
-    end
-
-    def team_remove_member!(team_member_id)
-      ensure_csrf(Spaceship::Portal::Persons)
-      response = request(:post) do |req|
+    end
+    parse_response(response)
+end
+
+def team_remove_member!(team_member_id)
+    ensure_csrf(Spaceship::Portal::Persons)
+    response = request(:post) do |req|
         req.url "/services-account/#{PROTOCOL_VERSION}/account/removeTeamMembers"
         req.body = {
-          teamId: team_id,
-          teamMemberIds: [team_member_id]
+            teamId: team_id,
+            teamMemberIds: [team_member_id]
         }.to_json
         req.headers['Content-Type'] = 'application/json'
-      end
-      parse_response(response)
-    end
-
-    def team_invite(email, role)
-      ensure_csrf(Spaceship::Portal::Persons)
-      response = request(:post) do |req|
+    end
+    parse_response(response)
+end
+
+def team_invite(email, role)
+    ensure_csrf(Spaceship::Portal::Persons)
+    response = request(:post) do |req|
         req.url "/services-account/#{PROTOCOL_VERSION}/account/sendInvites"
         req.body = {
-          invites: [
+            invites: [
             { recipientEmail: email, recipientRole: role }
-          ],
-          teamId: team_id
+            ],
+            teamId: team_id
         }.to_json
         req.headers['Content-Type'] = 'application/json'
-      end
-      parse_response(response)
-    end
-
-    #####################################################
-    # @!group Devices
-    #####################################################
-
-    def devices(mac: false, include_disabled: false)
-      paging do |page_number|
+    end
+    parse_response(response)
+end
+
+#####################################################
+# @!group Devices
+#####################################################
+
+def devices(mac: false, include_disabled: false)
+    paging do |page_number|
         r = request(:post, "account/#{platform_slug(mac)}/device/listDevices.action", {
-          teamId: team_id,
-          pageNumber: page_number,
-          pageSize: page_size,
-          sort: 'name=asc',
-          includeRemovedDevices: include_disabled
-        })
-        parse_response(r, 'devices')
-      end
-    end
-
-    def devices_by_class(device_class, include_disabled: false)
-      paging do |page_number|
+                    teamId: team_id,
+                    pageNumber: page_number,
+                    pageSize: page_size,
+                    sort: 'name=asc',
+                    includeRemovedDevices: include_disabled
+                    })
+                    parse_response(r, 'devices')
+    end
+end
+
+def devices_by_class(device_class, include_disabled: false)
+    paging do |page_number|
         r = request(:post, 'account/ios/device/listDevices.action', {
-          teamId: team_id,
-          pageNumber: page_number,
-          pageSize: page_size,
-          sort: 'name=asc',
-          deviceClasses: device_class,
-          includeRemovedDevices: include_disabled
-        })
-        parse_response(r, 'devices')
-      end
-    end
-
-    def create_device!(device_name, device_id, mac: false)
-      ensure_csrf(Spaceship::Device)
-
-<<<<<<< HEAD
-      req = request(:post) do |r|
-        r.url "https://developer.apple.com/services-account/#{PROTOCOL_VERSION}/account/#{platform_slug(mac)}/device/addDevice.action"
-        r.params = {
-          teamId: team_id,
-          deviceNumber: device_id,
-          name: device_name
-        }
-      end
-=======
-      req = request(:post, "account/#{platform_slug(mac)}/device/addDevices.action", {
-        teamId: team_id,
-        deviceClasses: mac ? 'mac' : 'iphone',
-        deviceNumbers: device_id,
-        deviceNames: device_name,
-        register: 'single'
-      })
->>>>>>> fccc6d02
-
-      parse_response(req, 'devices').first
-    end
-
-    def disable_device!(device_id, device_udid, mac: false)
-      request(:post, "https://developer.apple.com/services-account/#{PROTOCOL_VERSION}/account/#{platform_slug(mac)}/device/deleteDevice.action", {
-        teamId: team_id,
-        deviceId: device_id
-      })
-    end
-
-    def enable_device!(device_id, device_udid, mac: false)
-      req = request(:post, "https://developer.apple.com/services-account/#{PROTOCOL_VERSION}/account/#{platform_slug(mac)}/device/enableDevice.action", {
-          teamId: team_id,
-          displayId: device_id,
-          deviceNumber: device_udid
-      })
-      parse_response(req, 'device')
-    end
-
-    #####################################################
-    # @!group Certificates
-    #####################################################
-
-    def certificates(types, mac: false)
-      paging do |page_number|
+                    teamId: team_id,
+                    pageNumber: page_number,
+                    pageSize: page_size,
+                    sort: 'name=asc',
+                    deviceClasses: device_class,
+                    includeRemovedDevices: include_disabled
+                    })
+                    parse_response(r, 'devices')
+    end
+end
+
+def create_device!(device_name, device_id, mac: false)
+    ensure_csrf(Spaceship::Device)
+    
+    req = request(:post, "account/#{platform_slug(mac)}/device/addDevices.action", {
+                  teamId: team_id,
+                  deviceClasses: mac ? 'mac' : 'iphone',
+                  deviceNumbers: device_id,
+                  deviceNames: device_name,
+                  register: 'single'
+                  })
+                  
+                  parse_response(req, 'devices').first
+end
+
+def disable_device!(device_id, device_udid, mac: false)
+    request(:post, "https://developer.apple.com/services-account/#{PROTOCOL_VERSION}/account/#{platform_slug(mac)}/device/deleteDevice.action", {
+            teamId: team_id,
+            deviceId: device_id
+            })
+end
+
+def enable_device!(device_id, device_udid, mac: false)
+    req = request(:post, "https://developer.apple.com/services-account/#{PROTOCOL_VERSION}/account/#{platform_slug(mac)}/device/enableDevice.action", {
+                  teamId: team_id,
+                  displayId: device_id,
+                  deviceNumber: device_udid
+                  })
+                  parse_response(req, 'device')
+end
+
+#####################################################
+# @!group Certificates
+#####################################################
+
+def certificates(types, mac: false)
+    paging do |page_number|
         r = request(:post, "account/#{platform_slug(mac)}/certificate/listCertRequests.action", {
-          teamId: team_id,
-          types: types.join(','),
-          pageNumber: page_number,
-          pageSize: page_size,
-          sort: 'certRequestStatusCode=asc'
-        })
-        parse_response(r, 'certRequests')
-      end
-    end
-
-    def create_certificate!(type, csr, app_id = nil, mac = false)
-      ensure_csrf(Spaceship::Certificate)
-
-      r = request(:post, "account/#{platform_slug(mac)}/certificate/submitCertificateRequest.action", {
-        teamId: team_id,
-        type: type,
-        csrContent: csr,
-        appIdId: app_id # optional
-      })
-      parse_response(r, 'certRequest')
-    end
-
-    def download_certificate(certificate_id, type, mac: false)
-      { type: type, certificate_id: certificate_id }.each { |k, v| raise "#{k} must not be nil" if v.nil? }
-
-      r = request(:get, "account/#{platform_slug(mac)}/certificate/downloadCertificateContent.action", {
-        teamId: team_id,
-        certificateId: certificate_id,
-        type: type
-      })
-      a = parse_response(r)
-      if r.success? && a.include?("Apple Inc")
-        return a
-      else
-        raise UnexpectedResponse.new, "Couldn't download certificate, got this instead: #{a}"
-      end
-    end
-
-    def revoke_certificate!(certificate_id, type, mac: false)
-      ensure_csrf(Spaceship::Certificate)
-
-      r = request(:post, "account/#{platform_slug(mac)}/certificate/revokeCertificate.action", {
-        teamId: team_id,
-        certificateId: certificate_id,
-        type: type
-      })
-      parse_response(r, 'certRequests')
-    end
-
-    #####################################################
-    # @!group Provisioning Profiles
-    #####################################################
-
-    def provisioning_profiles(mac: false)
-<<<<<<< HEAD
-      req = request(:post) do |r|
-        r.url "https://developer.apple.com/services-account/#{PROTOCOL_VERSION}/account/#{platform_slug(mac)}/profile/listProvisioningProfiles.action"
-        r.params = {
-=======
-      paging do |page_number|
+                    teamId: team_id,
+                    types: types.join(','),
+                    pageNumber: page_number,
+                    pageSize: page_size,
+                    sort: 'certRequestStatusCode=asc'
+                    })
+                    parse_response(r, 'certRequests')
+    end
+end
+
+def create_certificate!(type, csr, app_id = nil, mac = false)
+    ensure_csrf(Spaceship::Certificate)
+    
+    r = request(:post, "account/#{platform_slug(mac)}/certificate/submitCertificateRequest.action", {
+                teamId: team_id,
+                type: type,
+                csrContent: csr,
+                appIdId: app_id # optional
+                })
+                parse_response(r, 'certRequest')
+end
+
+def download_certificate(certificate_id, type, mac: false)
+    { type: type, certificate_id: certificate_id }.each { |k, v| raise "#{k} must not be nil" if v.nil? }
+    
+    r = request(:get, "account/#{platform_slug(mac)}/certificate/downloadCertificateContent.action", {
+                teamId: team_id,
+                certificateId: certificate_id,
+                type: type
+                })
+                a = parse_response(r)
+                if r.success? && a.include?("Apple Inc")
+                    return a
+                    else
+                    raise UnexpectedResponse.new, "Couldn't download certificate, got this instead: #{a}"
+                end
+end
+
+def revoke_certificate!(certificate_id, type, mac: false)
+    ensure_csrf(Spaceship::Certificate)
+    
+    r = request(:post, "account/#{platform_slug(mac)}/certificate/revokeCertificate.action", {
+                teamId: team_id,
+                certificateId: certificate_id,
+                type: type
+                })
+                parse_response(r, 'certRequests')
+end
+
+#####################################################
+# @!group Provisioning Profiles
+#####################################################
+
+def provisioning_profiles(mac: false)
+    paging do |page_number|
         req = request(:post, "account/#{platform_slug(mac)}/profile/listProvisioningProfiles.action", {
->>>>>>> fccc6d02
-          teamId: team_id,
-          pageNumber: page_number,
-          pageSize: page_size,
-          sort: 'name=asc',
-          includeInactiveProfiles: true,
-          onlyCountLists: true
-        })
-
-        parse_response(req, 'provisioningProfiles')
-      end
-    end
-
-    def provisioning_profile_details(provisioning_profile_id: nil, mac: false)
-      r = request(:post, "account/#{platform_slug(mac)}/profile/getProvisioningProfile.action", {
-        teamId: team_id,
-        provisioningProfileId: provisioning_profile_id
-      })
-      parse_response(r, 'provisioningProfile')
-    end
-
-    def create_provisioning_profile!(name, distribution_method, app_id, certificate_ids, device_ids, mac: false, sub_platform: nil)
-      ensure_csrf(Spaceship::ProvisioningProfile)
-
-      params = {
+                      teamId: team_id,
+                      pageNumber: page_number,
+                      pageSize: page_size,
+                      sort: 'name=asc',
+                      includeInactiveProfiles: true,
+                      onlyCountLists: true
+                      })
+                      
+                      parse_response(req, 'provisioningProfiles')
+    end
+end
+
+def provisioning_profile_details(provisioning_profile_id: nil, mac: false)
+    r = request(:post, "account/#{platform_slug(mac)}/profile/getProvisioningProfile.action", {
+                teamId: team_id,
+                provisioningProfileId: provisioning_profile_id
+                })
+                parse_response(r, 'provisioningProfile')
+end
+
+def create_provisioning_profile!(name, distribution_method, app_id, certificate_ids, device_ids, mac: false, sub_platform: nil)
+    ensure_csrf(Spaceship::ProvisioningProfile)
+    
+    params = {
         teamId: team_id,
         provisioningProfileName: name,
         appIdId: app_id,
         distributionType: distribution_method,
         certificateIds: certificate_ids,
         deviceIds: device_ids
-      }
-      params[:subPlatform] = sub_platform if sub_platform
-
-      r = request(:post, "account/#{platform_slug(mac)}/profile/createProvisioningProfile.action", params)
-      parse_response(r, 'provisioningProfile')
-    end
-
-    def download_provisioning_profile(profile_id, mac: false)
-      ensure_csrf(Spaceship::ProvisioningProfile)
-
-      r = request(:get, "account/#{platform_slug(mac)}/profile/downloadProfileContent", {
+    }
+    params[:subPlatform] = sub_platform if sub_platform
+    
+    r = request(:post, "account/#{platform_slug(mac)}/profile/createProvisioningProfile.action", params)
+    parse_response(r, 'provisioningProfile')
+end
+
+def download_provisioning_profile(profile_id, mac: false)
+    ensure_csrf(Spaceship::ProvisioningProfile)
+    
+    r = request(:get, "account/#{platform_slug(mac)}/profile/downloadProfileContent", {
+                teamId: team_id,
+                provisioningProfileId: profile_id
+                })
+                a = parse_response(r)
+                if r.success? && a.include?("DOCTYPE plist PUBLIC")
+                    return a
+                    else
+                    raise UnexpectedResponse.new, "Couldn't download provisioning profile, got this instead: #{a}"
+                end
+end
+
+def delete_provisioning_profile!(profile_id, mac: false)
+    ensure_csrf(Spaceship::ProvisioningProfile)
+    
+    r = request(:post, "account/#{platform_slug(mac)}/profile/deleteProvisioningProfile.action", {
+                teamId: team_id,
+                provisioningProfileId: profile_id
+                })
+                parse_response(r)
+end
+
+def repair_provisioning_profile!(profile_id, name, distribution_method, app_id, certificate_ids, device_ids, mac: false, sub_platform: nil)
+    ensure_csrf(Spaceship::ProvisioningProfile)
+    
+    params = {
         teamId: team_id,
-        provisioningProfileId: profile_id
-      })
-      a = parse_response(r)
-      if r.success? && a.include?("DOCTYPE plist PUBLIC")
-        return a
-      else
-        raise UnexpectedResponse.new, "Couldn't download provisioning profile, got this instead: #{a}"
-      end
-    end
-
-    def delete_provisioning_profile!(profile_id, mac: false)
-      ensure_csrf(Spaceship::ProvisioningProfile)
-
-      r = request(:post, "account/#{platform_slug(mac)}/profile/deleteProvisioningProfile.action", {
-        teamId: team_id,
-        provisioningProfileId: profile_id
-      })
-      parse_response(r)
-    end
-
-    def repair_provisioning_profile!(profile_id, name, distribution_method, app_id, certificate_ids, device_ids, mac: false, sub_platform: nil)
-      ensure_csrf(Spaceship::ProvisioningProfile)
-
-      params = {
-          teamId: team_id,
-          provisioningProfileId: profile_id,
-          provisioningProfileName: name,
-          appIdId: app_id,
-          distributionType: distribution_method,
-          certificateIds: certificate_ids.join(','),
-          deviceIds: device_ids
-      }
-      params[:subPlatform] = sub_platform if sub_platform
-
-      r = request(:post, "account/#{platform_slug(mac)}/profile/regenProvisioningProfile.action", params)
-
-      parse_response(r, 'provisioningProfile')
-    end
-
-    private
-
-    # This is a cache of entity type (App, AppGroup, Certificate, Device) to csrf_tokens
-    def csrf_cache
-      @csrf_cache || {}
-    end
-
-    # Ensures that there are csrf tokens for the appropriate entity type
-    # Relies on store_csrf_tokens to set csrf_tokens to the appropriate value
-    # then stores that in the correct place in cache
-    # This method also takes a block, if you want to send a custom request, instead of
-    # calling `.all` on the given klass. This is used for provisioning profiles.
-    def ensure_csrf(klass)
-      if csrf_cache[klass]
+        provisioningProfileId: profile_id,
+        provisioningProfileName: name,
+        appIdId: app_id,
+        distributionType: distribution_method,
+        certificateIds: certificate_ids.join(','),
+        deviceIds: device_ids
+    }
+    params[:subPlatform] = sub_platform if sub_platform
+    
+    r = request(:post, "account/#{platform_slug(mac)}/profile/regenProvisioningProfile.action", params)
+    
+    parse_response(r, 'provisioningProfile')
+end
+
+private
+
+# This is a cache of entity type (App, AppGroup, Certificate, Device) to csrf_tokens
+def csrf_cache
+    @csrf_cache || {}
+end
+
+# Ensures that there are csrf tokens for the appropriate entity type
+# Relies on store_csrf_tokens to set csrf_tokens to the appropriate value
+# then stores that in the correct place in cache
+# This method also takes a block, if you want to send a custom request, instead of
+# calling `.all` on the given klass. This is used for provisioning profiles.
+def ensure_csrf(klass)
+    if csrf_cache[klass]
         self.csrf_tokens = csrf_cache[klass]
         return
-      end
-
-      self.csrf_tokens = nil
-
-      # If we directly create a new resource (e.g. app) without querying anything before
-      # we don't have a valid csrf token, that's why we have to do at least one request
-      block_given? ? yield : klass.all
-
-      # Update 18th August 2016
-      # For some reason, we have to query the resource twice to actually get a valid csrf_token
-      # I couldn't find out why, the first response does have a valid Set-Cookie header
-      # But it still needs this second request
-      block_given? ? yield : klass.all
-
-      csrf_cache[klass] = self.csrf_tokens
-    end
-  end
-  # rubocop:enable Metrics/ClassLength
+    end
+    
+    self.csrf_tokens = nil
+    
+    # If we directly create a new resource (e.g. app) without querying anything before
+    # we don't have a valid csrf token, that's why we have to do at least one request
+    block_given? ? yield : klass.all
+    
+    # Update 18th August 2016
+    # For some reason, we have to query the resource twice to actually get a valid csrf_token
+    # I couldn't find out why, the first response does have a valid Set-Cookie header
+    # But it still needs this second request
+    block_given? ? yield : klass.all
+    
+    csrf_cache[klass] = self.csrf_tokens
+end
+end
+# rubocop:enable Metrics/ClassLength
 end