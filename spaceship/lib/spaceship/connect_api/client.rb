--- conflicted
+++ resolved
@@ -85,12 +85,8 @@
         # Extending this instance to add API endpoints from these modules
         # Each of these modules adds a new setter method for an instance
         # of an ConnectAPI::APIClient
-<<<<<<< HEAD
         # These get set in set_indvidual_clients
         self.extend(Spaceship::ConnectAPI::IAP::API)
-=======
-        # These get set in set_individual_clients
->>>>>>> 5fe081f9
         self.extend(Spaceship::ConnectAPI::TestFlight::API)
         self.extend(Spaceship::ConnectAPI::Tunes::API)
         self.extend(Spaceship::ConnectAPI::Provisioning::API)
@@ -172,7 +168,6 @@
 
       private
 
-<<<<<<< HEAD
       def set_indvidual_clients(cookie: nil, current_team_id: nil, token: nil, tunes_client: nil, portal_client: nil)
         # This was added by Spaceship::ConnectAPI::IAP::API and is required
         # to be set for API methods to have a client to send request on
@@ -185,9 +180,6 @@
           )
         end
 
-=======
-      def set_individual_clients(cookie: nil, current_team_id: nil, token: nil, tunes_client: nil, portal_client: nil)
->>>>>>> 5fe081f9
         # This was added by Spaceship::ConnectAPI::TestFlight::API and is required
         # to be set for API methods to have a client to send request on
         if cookie || token || tunes_client
