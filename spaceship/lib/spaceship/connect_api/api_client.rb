
require_relative '../client'
require_relative './response'
require_relative '../client'
require_relative './response'
require_relative './token_refresh_middleware'

require_relative '../stats_middleware'

module Spaceship
  class ConnectAPI
    class APIClient < Spaceship::Client
      attr_accessor :token

      #####################################################
      # @!group Client Init
      #####################################################

      # Instantiates a client with cookie session or a JWT token.
      def initialize(cookie: nil, current_team_id: nil, token: nil, csrf_tokens: nil, another_client: nil)
        params_count = [cookie, token, another_client].compact.size
        if params_count != 1
          raise "Must initialize with one of :cookie, :token, or :another_client"
        end

        if token.nil?
          if another_client.nil?
            super(cookie: cookie, current_team_id: current_team_id, csrf_tokens: csrf_tokens, timeout: 1200)
            return
          end
          super(cookie: another_client.instance_variable_get(:@cookie), current_team_id: another_client.team_id, csrf_tokens: another_client.csrf_tokens)
        else
          options = {
            request: {
              timeout:       (ENV["SPACESHIP_TIMEOUT"] || 300).to_i,
              open_timeout:  (ENV["SPACESHIP_TIMEOUT"] || 300).to_i
            }
          }
          @token = token
          @current_team_id = current_team_id

          @client = Faraday.new(hostname, options) do |c|
            c.response(:json, content_type: /\bjson$/)
            c.response(:plist, content_type: /\bplist$/)
            c.use(FaradayMiddleware::RelsMiddleware)
            c.use(Spaceship::StatsMiddleware)
            c.use(Spaceship::TokenRefreshMiddleware, token)
            c.adapter(Faraday.default_adapter)

            if ENV['SPACESHIP_DEBUG']
              # for debugging only
              # This enables tracking of networking requests using Charles Web Proxy
              c.proxy = "https://127.0.0.1:8888"
              c.ssl[:verify_mode] = OpenSSL::SSL::VERIFY_NONE
            elsif ENV["SPACESHIP_PROXY"]
              c.proxy = ENV["SPACESHIP_PROXY"]
              c.ssl[:verify_mode] = OpenSSL::SSL::VERIFY_NONE if ENV["SPACESHIP_PROXY_SSL_VERIFY_NONE"]
            end

            if ENV["DEBUG"]
              puts("To run spaceship through a local proxy, use SPACESHIP_DEBUG")
            end
          end
        end
      end

      # Instance level hostname only used when creating
      # App Store Connect API Faraday client.
      # Forwarding to class level if using web session.
      def hostname
        if @token
          return "https://api.appstoreconnect.apple.com/v1/"
        end
        return self.class.hostname
      end

      def self.hostname
        # Implemented in subclass
        not_implemented(__method__)
      end

      #
      # Helpers
      #

      def web_session?
        return @token.nil?
      end

      def build_params(filter: nil, includes: nil, fields: nil, limit: nil, sort: nil, cursor: nil)
        params = {}

        filter = filter.delete_if { |k, v| v.nil? } if filter

        params[:filter] = filter if filter && !filter.empty?
        params[:include] = includes if includes
        params[:fields] = fields if fields
        params[:limit] = limit if limit
        params[:sort] = sort if sort
        params[:cursor] = cursor if cursor

        return params
      end

      def get(url_or_path, params = nil)
        response = with_asc_retry do
          request(:get) do |req|
            req.url(url_or_path)
            req.options.params_encoder = Faraday::NestedParamsEncoder
            req.params = params if params
            req.headers['Content-Type'] = 'application/json'
          end
        end
        handle_response(response)
      end

      def post(url_or_path, body, tries: 5)
        response = with_asc_retry(tries) do
          request(:post) do |req|
            req.url(url_or_path)
            req.body = body.to_json
            req.headers['Content-Type'] = 'application/json'
          end
        end
        handle_response(response)
      end

      def patch(url_or_path, body)
        response = with_asc_retry do
          request(:patch) do |req|
            req.url(url_or_path)
            req.body = body.to_json
            req.headers['Content-Type'] = 'application/json'
          end
        end
        handle_response(response)
      end

      def delete(url_or_path, params = nil, body = nil)
        response = with_asc_retry do
          request(:delete) do |req|
            req.url(url_or_path)
            req.options.params_encoder = Faraday::NestedParamsEncoder if params
            req.params = params if params
            req.body = body.to_json if body
            req.headers['Content-Type'] = 'application/json' if body
          end
        end
        handle_response(response)
      end

      protected

      class TimeoutRetryError < StandardError
        def initialize(msg)
          super
        end
      end

      class TooManyRequestsError < StandardError
        def initialize(msg)
          super
        end
      end

      def with_asc_retry(tries = 5, backoff = 1, &_block)
        response = yield

        status = response.status if response

        if [500, 504].include?(status)
          msg = "Timeout received! Retrying after 3 seconds (remaining: #{tries})..."
          raise TimeoutRetryError, msg
        end

        if status == 429
          raise TooManyRequestsError, "Too many requests, backing off #{backoff} seconds"
        end

        return response
      rescue UnauthorizedAccessError => error
<<<<<<< HEAD
        # Catch unauthorized access and re-raising
        # There is no need to try again
        raise error
=======
        tries -= 1
        puts(error) if Spaceship::Globals.verbose?
        if tries.zero?
          raise error
        else
          msg = "Token has expired or has been revoked! Trying to refresh..."
          puts(msg) if Spaceship::Globals.verbose?
          @token.refresh!
          retry
        end
>>>>>>> 445c51ec
      rescue TimeoutRetryError => error
        tries -= 1
        puts(error) if Spaceship::Globals.verbose?
        if tries.zero?
          return response
        else
          retry
        end
      rescue TooManyRequestsError => error
        if backoff > 3600
          raise TooManyRequestsError, "Too many requests, giving up after backing off for > 3600 seconds."
        end
        puts(error) if Spaceship::Globals.verbose?
        Kernel.sleep(backoff)
        backoff *= 2
        retry
      end

      def handle_response(response)
        if (200...300).cover?(response.status) && (response.body.nil? || response.body.empty?)
          return
        end

        raise InternalServerError, "Server error got #{response.status}" if (500...600).cover?(response.status)

        unless response.body.kind_of?(Hash)
          raise UnexpectedResponse, response.body
        end

        raise UnexpectedResponse, response.body['error'] if response.body['error']

        raise UnexpectedResponse, format_errors(response) if response.body['errors']

        raise UnexpectedResponse, "Temporary App Store Connect error: #{response.body}" if response.body['statusCode'] == 'ERROR'

        store_csrf_tokens(response)

        return Spaceship::ConnectAPI::Response.new(body: response.body, status: response.status, headers: response.headers, client: self)
      end

      # Overridden from Spaceship::Client
      def handle_error(response)
        body = response.body.empty? ? {} : response.body

        # Setting body nil if invalid JSON which can happen if 502
        begin
          body = JSON.parse(body) if body.kind_of?(String)
        rescue
          nil
        end

        case response.status.to_i
        when 401
          raise UnauthorizedAccessError, format_errors(response)
        when 403
          error = (body['errors'] || []).first || {}
          error_code = error['code']
          if error_code == "FORBIDDEN.REQUIRED_AGREEMENTS_MISSING_OR_EXPIRED"
            raise ProgramLicenseAgreementUpdated, format_errors(response)
          else
            raise AccessForbiddenError, format_errors(response)
          end
        when 502
          # Issue - https://github.com/fastlane/fastlane/issues/19264
          # This 502 with "Could not process this request" body sometimes
          # work and sometimes doesn't
          # Usually retrying once or twice will solve the issue
          if body && body.include?("Could not process this request")
            raise BadGatewayError, "Could not process this request"
          end
        end
      end

      def format_errors(response)
        # Example error format
        # {
        # "errors":[
        #     {
        #       "id":"cbfd8674-4802-4857-bfe8-444e1ea36e32",
        #       "status":"409",
        #       "code":"STATE_ERROR",
        #       "title":"The request cannot be fulfilled because of the state of another resource.",
        #       "detail":"Submit for review errors found.",
        #       "meta":{
        #           "associatedErrors":{
        #             "/v1/appScreenshots/":[
        #                 {
        #                   "id":"23d1734f-b81f-411a-98e4-6d3e763d54ed",
        #                   "status":"409",
        #                   "code":"STATE_ERROR.SCREENSHOT_REQUIRED.APP_WATCH_SERIES_4",
        #                   "title":"App screenshot missing (APP_WATCH_SERIES_4)."
        #                 },
        #                 {
        #                   "id":"db993030-0a93-48e9-9fd7-7e5676633431",
        #                   "status":"409",
        #                   "code":"STATE_ERROR.SCREENSHOT_REQUIRED.APP_WATCH_SERIES_4",
        #                   "title":"App screenshot missing (APP_WATCH_SERIES_4)."
        #                 }
        #             ],
        #             "/v1/builds/d710b6fa-5235-4fe4-b791-2b80d6818db0":[
        #                 {
        #                   "id":"e421fe6f-0e3b-464b-89dc-ba437e7bb77d",
        #                   "status":"409",
        #                   "code":"ENTITY_ERROR.ATTRIBUTE.REQUIRED",
        #                   "title":"The provided entity is missing a required attribute",
        #                   "detail":"You must provide a value for the attribute 'usesNonExemptEncryption' with this request",
        #                   "source":{
        #                       "pointer":"/data/attributes/usesNonExemptEncryption"
        #                   }
        #                 }
        #             ]
        #           }
        #       }
        #     }
        # ]
        # }

        # Detail is missing in this response making debugging super hard
        # {"errors" =>
        #   [
        #     {
        #       "id"=>"80ea6cff-0043-4543-9cd1-3e26b0fce383",
        #       "status"=>"409",
        #       "code"=>"ENTITY_ERROR.RELATIONSHIP.INVALID",
        #       "title"=>"The provided entity includes a relationship with an invalid value",
        #       "source"=>{
        #         "pointer"=>"/data/relationships/primarySubcategoryOne"
        #       }
        #     }
        #   ]
        # }

        # Membership expired
        # {
        #   "errors" : [
        #     {
        #       "id" : "UUID",
        #       "status" : "403",
        #       "code" : "FORBIDDEN_ERROR",
        #       "title" : "This request is forbidden for security reasons",
        #       "detail" : "Team ID: 'ID' is not associated with an active membership. To check your teams membership status, sign in your account on the developer website. https://developer.apple.com/account/"
        #     }
        #   ]
        # }

        body = response.body.empty? ? {} : response.body
        body = JSON.parse(body) if body.kind_of?(String)

        formatted_errors = (body['errors'] || []).map do |error|
          messages = [[error['title'], error['detail'], error.dig("source", "pointer")].compact.join(" - ")]

          meta = error["meta"] || {}
          associated_errors = meta["associatedErrors"] || {}

          messages + associated_errors.values.flatten.map do |associated_error|
            [[associated_error["title"], associated_error["detail"]].compact.join(" - ")]
          end
        end.flatten.join("\n")

        if formatted_errors.empty?
          formatted_errors << "Unknown error"
        end

        return formatted_errors
      end

      private

      def local_variable_get(binding, name)
        if binding.respond_to?(:local_variable_get)
          binding.local_variable_get(name)
        else
          binding.eval(name.to_s)
        end
      end

      def provider_id
        return team_id if self.provider.nil?
        self.provider.provider_id
      end
    end
  end
  # rubocop:enable Metrics/ClassLength
end<|MERGE_RESOLUTION|>--- conflicted
+++ resolved
@@ -179,11 +179,6 @@
 
         return response
       rescue UnauthorizedAccessError => error
-<<<<<<< HEAD
-        # Catch unauthorized access and re-raising
-        # There is no need to try again
-        raise error
-=======
         tries -= 1
         puts(error) if Spaceship::Globals.verbose?
         if tries.zero?
@@ -194,7 +189,6 @@
           @token.refresh!
           retry
         end
->>>>>>> 445c51ec
       rescue TimeoutRetryError => error
         tries -= 1
         puts(error) if Spaceship::Globals.verbose?
