--- conflicted
+++ resolved
@@ -308,23 +308,17 @@
           tunes_request_client.get("appPrices", params)
         end
 
-<<<<<<< HEAD
-      #
-      # appPricePoints
-      #
-      def get_app_price_points(filter: {}, includes: nil, limit: nil, sort: nil)
-        params = Client.instance.build_params(filter: filter, includes: includes, limit: limit, sort: sort)
-        Client.instance.get("appPricePoints", params)
-      end
-
-      #
-      # appReviewAttachments
-      #
-=======
+        #
+        # appPricePoints
+        #
+        def get_app_price_points(filter: {}, includes: nil, limit: nil, sort: nil)
+          params = Client.instance.build_params(filter: filter, includes: includes, limit: limit, sort: sort)
+          Client.instance.get("appPricePoints", params)
+        end
+
         #
         # appReviewAttachments
         #
->>>>>>> 76f9fc41
 
         def post_app_store_review_attachment(app_store_review_detail_id: nil, attributes: {})
           body = {
