--- conflicted
+++ resolved
@@ -73,8 +73,7 @@
         return resps.flat_map(&:to_models)
       end
 
-<<<<<<< HEAD
-      def self.create(name: nil, profile_type: nil, bundle_id_id: nil, certificate_ids: nil, device_ids: nil, template_name: nil)
+      def self.create(client: nil, name: nil, profile_type: nil, bundle_id_id: nil, certificate_ids: nil, device_ids: nil, template_name: nil)
         # map direct_kext to direct
         case profile_type
         when ProfileType::MAC_APP_DIRECT_KEXT
@@ -82,13 +81,9 @@
         when ProfileType::MAC_CATALYST_APP_DIRECT_KEXT
           profile_type = ProfileType::MAC_CATALYST_APP_DIRECT
         end
-
-        resp = Spaceship::ConnectAPI.post_profiles(
-=======
-      def self.create(client: nil, name: nil, profile_type: nil, bundle_id_id: nil, certificate_ids: nil, device_ids: nil, template_name: nil)
+      
         client ||= Spaceship::ConnectAPI
         resp = client.post_profiles(
->>>>>>> 455ceb9f
           bundle_id_id: bundle_id_id,
           certificates: certificate_ids,
           devices: device_ids,
