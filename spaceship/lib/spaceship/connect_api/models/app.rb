--- conflicted
+++ resolved
@@ -51,19 +51,10 @@
         "contentRightsDeclaration" => "content_rights_declaration",
 
         "appStoreVersions" => "app_store_versions",
-<<<<<<< HEAD
-        # This attribute is already deprecated. It will be removed in a future release.
-        "prices" => "prices"
-      })
-
-      ESSENTIAL_INCLUDES = [
-        "appStoreVersions"
-=======
       })
 
       ESSENTIAL_INCLUDES = [
         "appStoreVersions",
->>>>>>> c62b0669
       ].join(",")
 
       def self.type
