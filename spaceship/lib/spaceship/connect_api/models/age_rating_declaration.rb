require_relative '../model'
module Spaceship
  class ConnectAPI
    class AgeRatingDeclaration
      include Spaceship::ConnectAPI::Model

      # Rating
      attr_accessor :alcohol_tobacco_or_drug_use_or_references
      attr_accessor :contests
      attr_accessor :gambling_simulated
<<<<<<< HEAD
      attr_accessor :guns_or_other_weapons
      attr_accessor :horror_or_fear_themes
      attr_accessor :mature_or_suggestive_themes
=======
      attr_accessor :korea_age_rating_override
>>>>>>> 756f6e52
      attr_accessor :medical_or_treatment_information
      attr_accessor :profanity_or_crude_humor
      attr_accessor :sexual_content_graphic_and_nudity
      attr_accessor :sexual_content_or_nudity
      attr_accessor :violence_cartoon_or_fantasy
      attr_accessor :violence_realistic_prolonged_graphic_or_sadistic
      attr_accessor :violence_realistic

      # Boolean
      attr_accessor :advertising
      attr_accessor :age_assurance
      attr_accessor :gambling
<<<<<<< HEAD
      attr_accessor :health_or_wellness_topics
      attr_accessor :loot_box
      attr_accessor :messaging_and_chat
      attr_accessor :parental_controls
      attr_accessor :seventeen_plus
=======
      attr_accessor :loot_box
>>>>>>> 756f6e52
      attr_accessor :unrestricted_web_access
      attr_accessor :user_generated_content

      # AgeRating
      attr_accessor :age_rating_override_v2

      # KoreaAgeRating
      attr_accessor :korea_age_rating_override

      # KidsAge
      attr_accessor :kids_age_band

      # URL
      attr_accessor :developer_age_rating_info_url

      # Deprecated as of App Store Connect API 1.3
      attr_accessor :gambling_and_contests

      module Rating
        NONE = "NONE"
        INFREQUENT = "INFREQUENT"
        INFREQUENT_OR_MILD = "INFREQUENT_OR_MILD"
        FREQUENT = "FREQUENT"
        FREQUENT_OR_INTENSE = "FREQUENT_OR_INTENSE"
      end

      module AgeRating
        NONE = "NONE"
        NINE_PLUS = "NINE_PLUS"
        THIRTEEN_PLUS = "THIRTEEN_PLUS"
        SIXTEEN_PLUS = "SIXTEEN_PLUS"
        EIGHTEEN_PLUS = "EIGHTEEN_PLUS"
        UNRATED = "UNRATED"
      end

      module KoreaAgeRating
        NONE = "NONE"
        FIFTEEN_PLUS = "FIFTEEN_PLUS"
        NINETEEN_PLUS = "NINETEEN_PLUS"
      end

      module KidsAge
        FIVE_AND_UNDER = "FIVE_AND_UNDER"
        SIX_TO_EIGHT = "SIX_TO_EIGHT"
        NINE_TO_ELEVEN = "NINE_TO_ELEVEN"
      end

      attr_mapping({
        "advertising" => "advertising",
        "ageAssurance" => "age_assurance",
        "ageRatingOverrideV2" => "age_rating_override_v2",
        "alcoholTobaccoOrDrugUseOrReferences" => "alcohol_tobacco_or_drug_use_or_references",
        "contests" => "contests",
        "developerAgeRatingInfoUrl" => "developer_age_rating_info_url",
        "gambling" => "gambling",
        "gamblingSimulated" => "gambling_simulated",
<<<<<<< HEAD
        "gunsOrOtherWeapons" => "guns_or_other_weapons",
        "healthOrWellnessTopics" => "health_or_wellness_topics",
        "horrorOrFearThemes" => "horror_or_fear_themes",
        "kidsAgeBand" => "kids_age_band",
        "koreaAgeRatingOverride" => "korea_age_rating_override",
        "lootBox" => "loot_box",
        "matureOrSuggestiveThemes" => "mature_or_suggestive_themes",
=======
        "koreaAgeRatingOverride" => "korea_age_rating_override",
        "lootBox" => "loot_box",
>>>>>>> 756f6e52
        "medicalOrTreatmentInformation" => "medical_or_treatment_information",
        "messagingAndChat" => "messaging_and_chat",
        "parentalControls" => "parental_controls",
        "profanityOrCrudeHumor" => "profanity_or_crude_humor",
        "sexualContentGraphicAndNudity" => "sexual_content_graphic_and_nudity",
        "sexualContentOrNudity" => "sexual_content_or_nudity",
        "unrestrictedWebAccess" => "unrestricted_web_access",
        "userGeneratedContent" => "user_generated_content",
        "violenceCartoonOrFantasy" => "violence_cartoon_or_fantasy",
        "violenceRealisticProlongedGraphicOrSadistic" => "violence_realistic_prolonged_graphic_or_sadistic",
        "violenceRealistic" => "violence_realistic",

        # Deprecated as of App Store Connect API 1.3
        "gamblingAndContests" => "gambling_and_contests",
      })

      def self.type
        return "ageRatingDeclarations"
      end

      LEGACY_AGE_RATING_ITC_MAP = {
        "CARTOON_FANTASY_VIOLENCE" => "violenceCartoonOrFantasy",
        "REALISTIC_VIOLENCE" => "violenceRealistic",
        "PROLONGED_GRAPHIC_SADISTIC_REALISTIC_VIOLENCE" => "violenceRealisticProlongedGraphicOrSadistic",
        "PROFANITY_CRUDE_HUMOR" => "profanityOrCrudeHumor",
        "MATURE_SUGGESTIVE" => "matureOrSuggestiveThemes",
        "HORROR" => "horrorOrFearThemes",
        "MEDICAL_TREATMENT_INFO" => "medicalOrTreatmentInformation",
        "ALCOHOL_TOBACCO_DRUGS" => "alcoholTobaccoOrDrugUseOrReferences",
        "GAMBLING" => "gamblingSimulated",
        "SEXUAL_CONTENT_NUDITY" => "sexualContentOrNudity",
        "GRAPHIC_SEXUAL_CONTENT_NUDITY" => "sexualContentGraphicAndNudity",
        "UNRESTRICTED_WEB_ACCESS" => "unrestrictedWebAccess",
        "GAMBLING_CONTESTS" => "gamblingAndContests"
      }

      LEGACY_RATING_VALUE_ITC_MAP = {
        0 => Rating::NONE,
        1 => Rating::INFREQUENT_OR_MILD,
        2 => Rating::FREQUENT_OR_INTENSE
      }

      LEGACY_BOOLEAN_VALUE_ITC_MAP = {
        0 => false,
        1 => true
      }

      def self.map_deprecation_if_possible(attributes)
        attributes = attributes.dup
        messages = []
        errors = []

        value = attributes.delete('gamblingAndContests')
        return attributes, messages, errors if value.nil?

        messages << "Age Rating 'gamblingAndContests' has been deprecated and split into 'gambling' and 'contests'"

        attributes['gambling'] = value
        if value == true
          errors << "'gamblingAndContests' could not be mapped to 'contests' - 'contests' requires a value of 'NONE', 'INFREQUENT_OR_MILD', or 'FREQUENT_OR_INTENSE'"
          attributes['contests'] = value
        else
          attributes['contests'] = 'NONE'
        end

        return attributes, messages, errors
      end

      def self.map_key_from_itc(key)
        key = key.gsub("MZGenre.", "")
        return nil if key.empty?
        LEGACY_AGE_RATING_ITC_MAP[key] || key
      end

      def self.map_value_from_itc(key, value)
        boolean_keys = [
          "advertising",
          "ageAssurance",
          "gambling",
          "gamblingAndContests",
          "healthOrWellnessTopics",
          "lootBox",
          "messagingAndChat",
          "parentalControls",
          "unrestrictedWebAccess",
          "userGeneratedContent"
        ]

        if boolean_keys.include?(key)
          new_value = LEGACY_BOOLEAN_VALUE_ITC_MAP[value]
          return value if new_value.nil?
          return new_value
        else
          return LEGACY_RATING_VALUE_ITC_MAP[value] || value
        end

        return value
      end

      #
      # API
      #

      def update(client: nil, attributes: nil)
        client ||= Spaceship::ConnectAPI
        attributes = reverse_attr_mapping(attributes)
        client.patch_age_rating_declaration(age_rating_declaration_id: id, attributes: attributes)
      end
    end
  end
end<|MERGE_RESOLUTION|>--- conflicted
+++ resolved
@@ -8,13 +8,7 @@
       attr_accessor :alcohol_tobacco_or_drug_use_or_references
       attr_accessor :contests
       attr_accessor :gambling_simulated
-<<<<<<< HEAD
-      attr_accessor :guns_or_other_weapons
-      attr_accessor :horror_or_fear_themes
-      attr_accessor :mature_or_suggestive_themes
-=======
       attr_accessor :korea_age_rating_override
->>>>>>> 756f6e52
       attr_accessor :medical_or_treatment_information
       attr_accessor :profanity_or_crude_humor
       attr_accessor :sexual_content_graphic_and_nudity
@@ -27,15 +21,7 @@
       attr_accessor :advertising
       attr_accessor :age_assurance
       attr_accessor :gambling
-<<<<<<< HEAD
-      attr_accessor :health_or_wellness_topics
       attr_accessor :loot_box
-      attr_accessor :messaging_and_chat
-      attr_accessor :parental_controls
-      attr_accessor :seventeen_plus
-=======
-      attr_accessor :loot_box
->>>>>>> 756f6e52
       attr_accessor :unrestricted_web_access
       attr_accessor :user_generated_content
 
@@ -92,18 +78,8 @@
         "developerAgeRatingInfoUrl" => "developer_age_rating_info_url",
         "gambling" => "gambling",
         "gamblingSimulated" => "gambling_simulated",
-<<<<<<< HEAD
-        "gunsOrOtherWeapons" => "guns_or_other_weapons",
-        "healthOrWellnessTopics" => "health_or_wellness_topics",
-        "horrorOrFearThemes" => "horror_or_fear_themes",
-        "kidsAgeBand" => "kids_age_band",
         "koreaAgeRatingOverride" => "korea_age_rating_override",
         "lootBox" => "loot_box",
-        "matureOrSuggestiveThemes" => "mature_or_suggestive_themes",
-=======
-        "koreaAgeRatingOverride" => "korea_age_rating_override",
-        "lootBox" => "loot_box",
->>>>>>> 756f6e52
         "medicalOrTreatmentInformation" => "medical_or_treatment_information",
         "messagingAndChat" => "messaging_and_chat",
         "parentalControls" => "parental_controls",
