require 'faraday' # HTTP Client
require 'faraday-cookie_jar'
require 'faraday_middleware'
require 'fastlane/version'
require 'logger'
require 'spaceship/babosa_fix'
require 'spaceship/helper/net_http_generic_request'
require 'spaceship/helper/plist_middleware'
require 'spaceship/ui'
require 'tmpdir'
require 'cgi'

Faraday::Utils.default_params_encoder = Faraday::FlatParamsEncoder

if ENV["SPACESHIP_DEBUG"]
  require 'openssl'
  # this has to be on top of this file, since the value can't be changed later
  OpenSSL::SSL::VERIFY_PEER = OpenSSL::SSL::VERIFY_NONE
end

module Spaceship
  # rubocop:disable Metrics/ClassLength
  class Client
    PROTOCOL_VERSION = "QH65B2"
    USER_AGENT = "Spaceship #{Fastlane::VERSION}"

    attr_reader :client

    # The user that is currently logged in
    attr_accessor :user

    # The logger in which all requests are logged
    # /tmp/spaceship[time]_[pid].log by default
    attr_accessor :logger

    attr_accessor :csrf_tokens

    # Base class for errors that want to present their message as
    # preferred error info for fastlane error handling. See:
    # fastlane_core/lib/fastlane_core/ui/fastlane_runner.rb
    class BasicPreferredInfoError < StandardError
      TITLE = 'The request could not be completed because:'.freeze

      def preferred_error_info
        message ? [TITLE, message] : nil
      end
    end

    # Invalid user credentials were provided
    class InvalidUserCredentialsError < BasicPreferredInfoError; end

    # Raised when no user credentials were passed at all
    class NoUserCredentialsError < BasicPreferredInfoError; end

    class ProgramLicenseAgreementUpdated < BasicPreferredInfoError
      def show_github_issues
        false
      end
    end

    # User doesn't have enough permission for given action
    class InsufficientPermissions < BasicPreferredInfoError
      TITLE = 'Insufficient permissions for your Apple ID:'.freeze

      def preferred_error_info
        message ? [TITLE, message] : nil
      end

      # We don't want to show similar GitHub issues, as the error message
      # should be pretty clear
      def show_github_issues
        false
      end
    end

    class UnexpectedResponse < StandardError
      attr_reader :error_info

      def initialize(error_info = nil)
        super(error_info)
        @error_info = error_info
      end

      def preferred_error_info
        return nil unless @error_info.kind_of?(Hash) && @error_info['resultString']

        [
          "Apple provided the following error info:",
          @error_info['resultString'],
          @error_info['userString']
        ].compact.uniq # sometimes 'resultString' and 'userString' are the same value
      end
    end

    # Raised when 302 is received from portal request
    class AppleTimeoutError < BasicPreferredInfoError; end

    # Raised when 401 is received from portal request
    class UnauthorizedAccessError < BasicPreferredInfoError; end

    # Raised when 500 is received from iTunes Connect
    class InternalServerError < BasicPreferredInfoError; end

    # Authenticates with Apple's web services. This method has to be called once
    # to generate a valid session. The session will automatically be used from then
    # on.
    #
    # This method will automatically use the username from the Appfile (if available)
    # and fetch the password from the Keychain (if available)
    #
    # @param user (String) (optional): The username (usually the email address)
    # @param password (String) (optional): The password
    #
    # @raise InvalidUserCredentialsError: raised if authentication failed
    #
    # @return (Spaceship::Client) The client the login method was called for
    def self.login(user = nil, password = nil)
      instance = self.new
      if instance.login(user, password)
        instance
      else
        raise InvalidUserCredentialsError.new, "Invalid User Credentials"
      end
    end

    def self.hostname
      raise "You must implemented self.hostname"
    end

    # @return (Array) A list of all available teams
    def teams
      user_details_data['associatedAccounts'].sort_by do |team|
        [
          team['contentProvider']['name'],
          team['contentProvider']['contentProviderId']
        ]
      end
    end

    def user_details_data
      return @_cached_user_details if @_cached_user_details
      r = request(:get, '/WebObjects/iTunesConnect.woa/ra/user/detail')
      @_cached_user_details = parse_response(r, 'data')
    end

    # @return (String) The currently selected Team ID
    def team_id
      return @current_team_id if @current_team_id

      if teams.count > 1
        puts "The current user is in #{teams.count} teams. Pass a team ID or call `select_team` to choose a team. Using the first one for now."
      end
      @current_team_id ||= teams[0]['contentProvider']['contentProviderId']
    end

    # Set a new team ID which will be used from now on
    def team_id=(team_id)
      # First, we verify the team actually exists, because otherwise iTC would return the
      # following confusing error message
      #
      #     invalid content provider id
      #
      available_teams = teams.collect do |team|
        (team["contentProvider"] || {})["contentProviderId"]
      end

      result = available_teams.find do |available_team_id|
        team_id.to_s == available_team_id.to_s
      end

      unless result
        raise ITunesConnectError.new, "Could not set team ID to '#{team_id}', only found the following available teams: #{available_teams.join(', ')}"
      end

      response = request(:post) do |req|
        req.url "ra/v1/session/webSession"
        req.body = {
          contentProviderId: team_id,
          dsId: user_detail_data.ds_id # https://github.com/fastlane/fastlane/issues/6711
        }.to_json
        req.headers['Content-Type'] = 'application/json'
      end

      handle_itc_response(response.body)

      @current_team_id = team_id
    end

<<<<<<< HEAD
    ##
=======
>>>>>>> d9a85b0b
    # Instantiates a client but with a cookie derived from another client.
    #
    # HACK: since the `@cookie` is not exposed, we use this hacky way of sharing the instance.
    # TODO: come up with a better way to share the cookie instance
    def self.client_with_authorization_from(another_client)
      self.new(cookie: another_client.instance_variable_get(:@cookie), current_team_id: another_client.team_id)
    end

    def initialize(cookie: nil, current_team_id: nil)
      options = {
       request: {
          timeout:       (ENV["SPACESHIP_TIMEOUT"] || 300).to_i,
          open_timeout:  (ENV["SPACESHIP_TIMEOUT"] || 300).to_i
        }
      }
      @current_team_id = current_team_id
      @cookie = cookie || HTTP::CookieJar.new
      @client = Faraday.new(self.class.hostname, options) do |c|
        c.response :json, content_type: /\bjson$/
        c.response :xml, content_type: /\bxml$/
        c.response :plist, content_type: /\bplist$/
        c.use :cookie_jar, jar: @cookie
        c.adapter Faraday.default_adapter

        if ENV['SPACESHIP_DEBUG']
          # for debugging only
          # This enables tracking of networking requests using Charles Web Proxy
          c.proxy "https://127.0.0.1:8888"
        end

        if ENV["DEBUG"]
          puts "To run _spaceship_ through a local proxy, use SPACESHIP_DEBUG"
        end
      end
    end

    # The logger in which all requests are logged
    # /tmp/spaceship[time]_[pid].log by default
    def logger
      unless @logger
        if ENV["VERBOSE"]
          @logger = Logger.new(STDOUT)
        else
          # Log to file by default
          path = "/tmp/spaceship#{Time.now.to_i}_#{Process.pid}.log"
          @logger = Logger.new(path)
        end

        @logger.formatter = proc do |severity, datetime, progname, msg|
          "[#{datetime.strftime('%H:%M:%S')}]: #{msg}\n"
        end
      end

      @logger
    end

    ##
    # Return the session cookie.
    #
    # @return (String) the cookie-string in the RFC6265 format: https://tools.ietf.org/html/rfc6265#section-4.2.1
    def cookie
      @cookie.map(&:to_s).join(';')
    end

    def store_cookie(path: nil)
      path ||= persistent_cookie_path
      FileUtils.mkdir_p(File.expand_path("..", path))

      # really important to specify the session to true
      # otherwise myacinfo and more won't be stored
      @cookie.save(path, :yaml, session: true)
      return File.read(path)
    end

    # This is a duplicate method of fastlane_core/fastlane_core.rb#fastlane_user_dir
    def fastlane_user_dir
      path = File.expand_path(File.join("~", ".fastlane"))
      FileUtils.mkdir_p(path) unless File.directory?(path)
      return path
    end

    # Returns preferred path for storing cookie
    # for two step verification.
    def persistent_cookie_path
      if ENV["SPACESHIP_COOKIE_PATH"]
        path = File.expand_path(File.join(ENV["SPACESHIP_COOKIE_PATH"], "spaceship", self.user, "cookie"))
      else
        [File.join(self.fastlane_user_dir, "spaceship"), "~/.spaceship", "/var/tmp/spaceship", "#{Dir.tmpdir}/spaceship"].each do |dir|
          dir_parts = File.split(dir)
          if directory_accessible?(File.expand_path(dir_parts.first))
            path = File.expand_path(File.join(dir, self.user, "cookie"))
            break
          end
        end
      end

      return path
    end

    #####################################################
    # @!group Automatic Paging
    #####################################################

    # The page size we want to request, defaults to 500
    def page_size
      @page_size ||= 500
    end

    # Handles the paging for you... for free
    # Just pass a block and use the parameter as page number
    def paging
      page = 0
      results = []
      loop do
        page += 1
        current = yield(page)

        results += current

        break if (current || []).count < page_size # no more results
      end

      return results
    end

    #####################################################
    # @!group Login and Team Selection
    #####################################################

    # Authenticates with Apple's web services. This method has to be called once
    # to generate a valid session. The session will automatically be used from then
    # on.
    #
    # This method will automatically use the username from the Appfile (if available)
    # and fetch the password from the Keychain (if available)
    #
    # @param user (String) (optional): The username (usually the email address)
    # @param password (String) (optional): The password
    #
    # @raise InvalidUserCredentialsError: raised if authentication failed
    #
    # @return (Spaceship::Client) The client the login method was called for
    def login(user = nil, password = nil)
      if user.to_s.empty? or password.to_s.empty?
        require 'credentials_manager'

        keychain_entry = CredentialsManager::AccountManager.new(user: user, password: password)
        user ||= keychain_entry.user
        password = keychain_entry.password
      end

      if user.to_s.strip.empty? or password.to_s.strip.empty?
        raise NoUserCredentialsError.new, "No login data provided"
      end

      self.user = user
      @password = password
      begin
        do_login(user, password)
      rescue InvalidUserCredentialsError => ex
        raise ex unless keychain_entry

        if keychain_entry.invalid_credentials
          login(user)
        else
          puts "Please run this tool again to apply the new password"
        end
      end
    end

    # This method is used for both the Apple Dev Portal and iTunes Connect
    # This will also handle 2 step verification
    def send_shared_login_request(user, password)
      # First we see if we have a stored cookie for 2 step enabled accounts
      # this is needed as it stores the information on if this computer is a
      # trusted one. In general I think spaceship clients should be trusted
      load_session_from_file
      # If this is a CI, the user can pass the session via environment variable
      load_session_from_env

      data = {
        accountName: user,
        password: password,
        rememberMe: true
      }

      begin
        # The below workaround is only needed for 2 step verified machines
        # Due to escaping of cookie values we have a little workaround here
        # By default the cookie jar would generate the following header
        #   DES5c148...=HSARM.......xaA/O69Ws/CHfQ==SRVT
        # However we need the following
        #   DES5c148...="HSARM.......xaA/O69Ws/CHfQ==SRVT"
        # There is no way to get the cookie jar value with " around the value
        # so we manually modify the cookie (only this one) to be properly escaped
        # Afterwards we pass this value manually as a header
        # It's not enough to just modify @cookie, it needs to be done after self.cookie
        # as a string operation
        important_cookie = @cookie.store.entries.find { |a| a.name.include?("DES") }
        if important_cookie
          modified_cookie = self.cookie # returns a string of all cookies
          unescaped_important_cookie = "#{important_cookie.name}=#{important_cookie.value}"
          escaped_important_cookie = "#{important_cookie.name}=\"#{important_cookie.value}\""
          modified_cookie.gsub!(unescaped_important_cookie, escaped_important_cookie)
        end

        response = request(:post) do |req|
          req.url "https://idmsa.apple.com/appleauth/auth/signin?widgetKey=#{itc_service_key}"
          req.body = data.to_json
          req.headers['Content-Type'] = 'application/json'
          req.headers['X-Requested-With'] = 'XMLHttpRequest'
          req.headers['Accept'] = 'application/json, text/javascript'
          req.headers["Cookie"] = modified_cookie if modified_cookie
        end
      rescue UnauthorizedAccessError
        raise InvalidUserCredentialsError.new, "Invalid username and password combination. Used '#{user}' as the username."
      end

      # get woinst, wois, and itctx cookie values
      request(:get, "https://itunesconnect.apple.com/WebObjects/iTunesConnect.woa/wa")

      case response.status
      when 403
        raise InvalidUserCredentialsError.new, "Invalid username and password combination. Used '#{user}' as the username."
      when 200
        return response
      else
        location = response["Location"]
        if location && URI.parse(location).path == "/auth" # redirect to 2 step auth page
          handle_two_step(response)
          return true
        elsif (response.body || "").include?('invalid="true"')
          # User Credentials are wrong
          raise InvalidUserCredentialsError.new, "Invalid username and password combination. Used '#{user}' as the username."
        elsif (response['Set-Cookie'] || "").include?("itctx")
          raise "Looks like your Apple ID is not enabled for iTunes Connect, make sure to be able to login online"
        else
          info = [response.body, response['Set-Cookie']]
          raise TunesClient::ITunesConnectError.new, info.join("\n")
        end
      end
    end

    def itc_service_key
      return @service_key if @service_key

      # Check if we have a local cache of the key
      itc_service_key_path = "/tmp/spaceship_itc_service_key.txt"
      return File.read(itc_service_key_path) if File.exist?(itc_service_key_path)

      # Some customers in Asia have had trouble with the CDNs there that cache and serve this content, leading
      # to "buffer error (Zlib::BufError)" from deep in the Ruby HTTP stack. Setting this header requests that
      # the content be served only as plain-text, which seems to work around their problem, while not affecting
      # other clients.
      #
      # https://github.com/fastlane/fastlane/issues/4610
      headers = { 'Accept-Encoding' => 'identity' }
      # We need a service key from a JS file to properly auth
      js = request(:get, "https://itunesconnect.apple.com/itc/static-resources/controllers/login_cntrl.js", nil, headers)
      @service_key = js.body.match(/itcServiceKey = '(.*)'/)[1]

      # Cache the key locally
      File.write(itc_service_key_path, @service_key)

      return @service_key
    rescue => ex
      puts ex.to_s
      raise AppleTimeoutError.new, "Could not receive latest API key from iTunes Connect, this might be a server issue."
    end

    #####################################################
    # @!group Helpers
    #####################################################

    def with_retry(tries = 5, &_block)
      return yield
    rescue Faraday::Error::ConnectionFailed, Faraday::Error::TimeoutError, AppleTimeoutError => ex # New Faraday version: Faraday::TimeoutError => ex
      tries -= 1
      unless tries.zero?
        logger.warn("Timeout received: '#{ex.message}'. Retrying after 3 seconds (remaining: #{tries})...")
        sleep 3 unless defined? SpecHelper
        retry
      end
      raise ex # re-raise the exception
    rescue UnauthorizedAccessError => ex
      if @loggedin && !(tries -= 1).zero?
        msg = "Auth error received: '#{ex.message}'. Login in again then retrying after 3 seconds (remaining: #{tries})..."
        puts msg if Spaceship::Globals.verbose?
        logger.warn msg

        if self.class.spaceship_session_env.to_s.length > 0
          raise UnauthorizedAccessError.new, "Authentication error, you passed an invalid session using the environment variable FASTLANE_SESSION or SPACESHIP_SESSION"
        end

        do_login(self.user, @password)
        sleep 3 unless defined? SpecHelper
        retry
      end
      raise ex # re-raise the exception
    end

    # memorize the last csrf tokens from responses
    def csrf_tokens
      @csrf_tokens || {}
    end

    def request(method, url_or_path = nil, params = nil, headers = {}, &block)
      headers.merge!(csrf_tokens)
      headers['User-Agent'] = USER_AGENT

      # Before encoding the parameters, log them
      log_request(method, url_or_path, params)

      # form-encode the params only if there are params, and the block is not supplied.
      # this is so that certain requests can be made using the block for more control
      if method == :post && params && !block_given?
        params, headers = encode_params(params, headers)
      end

      response = send_request(method, url_or_path, params, headers, &block)

      log_response(method, url_or_path, response)

      return response
    end

    def parse_response(response, expected_key = nil)
      if response.body
        # If we have an `expected_key`, select that from response.body Hash
        # Else, don't.

        # the returned error message and info, is html encoded ->  &quot;issued&quot; -> make this readable ->  "issued"
        response.body["userString"] = CGI.unescapeHTML(response.body["userString"]) if response.body["userString"]
        response.body["resultString"] = CGI.unescapeHTML(response.body["resultString"]) if response.body["resultString"]

        content = expected_key ? response.body[expected_key] : response.body
      end
      if content.nil?
        detect_most_common_errors_and_raise_exceptions(response.body) if response.body
        raise UnexpectedResponse, response.body
      elsif content.kind_of?(Hash) && (content["resultString"] || "").include?("NotAllowed")
        # example content when doing a Developer Portal action with not enough permission
        # => {"responseId"=>"e5013d83-c5cb-4ba0-bb62-734a8d56007f",
        #    "resultCode"=>1200,
        #    "resultString"=>"webservice.certificate.downloadNotAllowed",
        #    "userString"=>"You are not permitted to download this certificate.",
        #    "creationTimestamp"=>"2017-01-26T22:44:13Z",
        #    "protocolVersion"=>"QH65B2",
        #    "userLocale"=>"en_US",
        #    "requestUrl"=>"https://developer.apple.com/services-account/QH65B2/account/ios/certificate/downloadCertificateContent.action",
        #    "httpCode"=>200}
        raise_insuffient_permission_error!(additional_error_string: content["userString"])
      else
        store_csrf_tokens(response)
        content
      end
    end

    def detect_most_common_errors_and_raise_exceptions(body)
      # Check if the failure is due to missing permissions (iTunes Connect)
      if body["messages"] && body["messages"]["error"].include?("Forbidden")
        raise_insuffient_permission_error!
      elsif body.to_s.include?("Internal Server Error - Read")
        raise InternalServerError, "Received an internal server error from iTunes Connect / Developer Portal, please try again later"
      elsif (body["resultString"] || "").include?("Program License Agreement")
        raise ProgramLicenseAgreementUpdated, "#{body['userString']} Please manually log into iTunes Connect to review and accept the updated agreement."
      end
    end

    # This also gets called from subclasses
    def raise_insuffient_permission_error!(additional_error_string: nil)
      # get the method name of the request that failed
      # `block in` is used very often for requests when surrounded for paging or retrying blocks
      # The ! is part of some methods when they modify or delete a resource, so we don't want to show it
      # Using `sub` instead of `delete` as we don't want to allow multiple matches
      calling_method_name = caller_locations(2, 2).first.label.sub("block in", "").delete("!").strip
      begin
        team_id = "(Team ID #{self.team_id}) "
      rescue
        # Showing the team ID is something that's nice to have, however it might cause an exception
        # when the user doesn't have any permission at all (e.g. failing at login)
        # we still want the error message to show the actual string, but without the team_id in that case
        team_id = ""
      end
      error_message = "User #{self.user} #{team_id}doesn't have enough permission for the following action: #{calling_method_name}"
      error_message += " (#{additional_error_string})" if additional_error_string.to_s.length > 0
      raise InsufficientPermissions, error_message
    end

    private

    def directory_accessible?(path)
      Dir.exist?(File.expand_path(path))
    end

    def do_login(user, password)
      @loggedin = false
      ret = send_login_request(user, password) # different in subclasses
      @loggedin = true
      ret
    end

    # Is called from `parse_response` to store the latest csrf_token (if available)
    def store_csrf_tokens(response)
      if response and response.headers
        tokens = response.headers.select { |k, v| %w(csrf csrf_ts).include?(k) }
        if tokens and !tokens.empty?
          @csrf_tokens = tokens
        end
      end
    end

    def log_request(method, url, params)
      params_to_log = Hash(params).dup # to also work with nil
      params_to_log.delete(:accountPassword) # Dev Portal
      params_to_log.delete(:theAccountPW) # iTC
      params_to_log = params_to_log.collect do |key, value|
        "{#{key}: #{value}}"
      end
      logger.info(">> #{method.upcase}: #{url} #{params_to_log.join(', ')}")
    end

    def log_response(method, url, response)
      body = response.body.kind_of?(String) ? response.body.force_encoding(Encoding::UTF_8) : response.body
      logger.debug("<< #{method.upcase}: #{url}: #{body}")
    end

    # Actually sends the request to the remote server
    # Automatically retries the request up to 3 times if something goes wrong
    def send_request(method, url_or_path, params, headers, &block)
      with_retry do
        response = @client.send(method, url_or_path, params, headers, &block)
        resp_hash = response.to_hash
        if resp_hash[:status] == 401
          msg = "Auth lost"
          logger.warn msg
          raise UnauthorizedAccessError.new, "Unauthorized Access"
        end

        if response.body.to_s.include?("<title>302 Found</title>")
          raise AppleTimeoutError.new, "Apple 302 detected"
        end
        return response
      end
    end

    def encode_params(params, headers)
      params = Faraday::Utils::ParamsHash[params].to_query
      headers = { 'Content-Type' => 'application/x-www-form-urlencoded' }.merge(headers)
      return params, headers
    end
  end
  # rubocop:enable Metrics/ClassLength
end

require 'spaceship/two_step_client'<|MERGE_RESOLUTION|>--- conflicted
+++ resolved
@@ -186,10 +186,6 @@
       @current_team_id = team_id
     end
 
-<<<<<<< HEAD
-    ##
-=======
->>>>>>> d9a85b0b
     # Instantiates a client but with a cookie derived from another client.
     #
     # HACK: since the `@cookie` is not exposed, we use this hacky way of sharing the instance.
