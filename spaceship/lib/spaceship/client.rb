--- conflicted
+++ resolved
@@ -137,8 +137,6 @@
       end
     end
 
-<<<<<<< HEAD
-=======
     # Fetch the general information of the user, is used by various methods across spaceship
     # Sample return value
     # => {"associatedAccounts"=>
@@ -183,7 +181,6 @@
     #  "DYCVisibility"=>false,
     #  "contentProvider"=>"Felix Krause",
     #  "userName"=>"detlef@krausefx.com"}
->>>>>>> f0dd4d0f
     def user_details_data
       return @_cached_user_details if @_cached_user_details
       r = request(:get, '/WebObjects/iTunesConnect.woa/ra/user/detail')
@@ -216,11 +213,7 @@
       end
 
       unless result
-<<<<<<< HEAD
-        raise ITunesConnectError.new, "Could not set team ID to '#{team_id}', only found the following available teams: #{available_teams.join(', ')}"
-=======
         raise TunesClient::ITunesConnectError.new, "Could not set team ID to '#{team_id}', only found the following available teams: #{available_teams.join(', ')}"
->>>>>>> f0dd4d0f
       end
 
       response = request(:post) do |req|
@@ -237,8 +230,6 @@
       @current_team_id = team_id
     end
 
-<<<<<<< HEAD
-=======
     # @return (Hash) Fetches all information of the currently used team
     def team_information
       teams.find do |t|
@@ -246,7 +237,6 @@
       end
     end
 
->>>>>>> f0dd4d0f
     # Instantiates a client but with a cookie derived from another client.
     #
     # HACK: since the `@cookie` is not exposed, we use this hacky way of sharing the instance.
