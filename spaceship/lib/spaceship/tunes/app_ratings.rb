module Spaceship
  module Tunes
    # Represents app ratings from iTunesConnect
    class AppRatings < TunesBase
      # @return (Spaceship::Tunes::Application) A reference to the application
      #   this version is for
      attr_accessor :application

<<<<<<< HEAD
      # @return (Spaceship::Tunes::AppRatingSummary) A summary of the overall ratings for the application
      attr_accessor :rating_summary

      # @return (Hash) mapping country codes to a (Spaceship::Tunes::AppRatingSummary) summary of ratings for that country
      attr_reader :store_fronts

      # @return (Hash) of iTunesConnect version id's to readable version numbers
      attr_reader :versions

      attr_mapping({
        'versions' => :versions
      })

      class << self
        # Create a new object based on a hash.
        # This is used to create a new object based on the server response.
        def factory(attrs)
          obj = self.new(attrs)

          obj.unfold_rating_summary(attrs['ratings'])
          obj.unfold_store_fronts(attrs['storeFronts'])

          return obj
        end
      end

      def unfold_rating_summary(attrs)
        unfolded_rating_summary = AppRatingSummary.new(attrs)
        instance_variable_set(:@rating_summary, unfolded_rating_summary)
      end

      def unfold_store_fronts(attrs)
        unfolded_store_fronts = {}

        attrs.each do |info|
          unfolded_store_fronts[info['countryCode']] = AppRatingSummary.new(info['ratings'])
        end

        instance_variable_set(:@store_fronts, unfolded_store_fronts)
      end

      # @return (Array) of Review Objects
      def reviews(store_front, versionId = '')
        raw_reviews = client.get_reviews(application.apple_id, application.platform, store_front, versionId)
        raw_reviews.map do |review|
          review["value"]["application"] = self.application
          AppReview.factory(review["value"])
        end
      end
    end

    class DeveloperResponse < TunesBase
      attr_reader :id
      attr_reader :response
      attr_reader :last_modified
      attr_reader :hidden
      attr_reader :state
      attr_accessor :application
      attr_accessor :review_id

      attr_mapping({
        'responseId' => :id,
        'response' => :response,
        'lastModified' => :last_modified,
        'isHidden' => :hidden,
        'pendingState' => :state
      })
    end

    class AppReview < TunesBase
      attr_accessor :application
      attr_reader :rating
      attr_reader :id
      attr_reader :title
      attr_reader :review
      attr_reader :nickname
      attr_reader :store_front
      attr_reader :app_version
      attr_reader :last_modified
      attr_reader :helpful_views
      attr_reader :total_views
      attr_reader :edited
      attr_reader :raw_developer_response
      attr_accessor :developer_response

      attr_mapping({
        'id' => :id,
        'rating' => :rating,
        'title' => :title,
        'review' => :review,
        'nickname' => :nickname,
        'storeFront' => :store_front,
        'appVersionString' => :app_version,
        'lastModified' => :last_modified,
        'helpfulViews' => :helpful_views,
        'totalViews' => :total_views,
        'developerResponse' => :raw_developer_response,
        'edited' => :edited
      })
      class << self
        # Create a new object based on a hash.
        # This is used to create a new object based on the server response.
        def factory(attrs)
          obj = self.new(attrs)
          response_attrs = {}
          response_attrs = obj.raw_developer_response if obj.raw_developer_response
          response_attrs[:application] = obj.application
          response_attrs[:review_id] = obj.id
          obj.developer_response = DeveloperResponse.factory(response_attrs)
          return obj
        end
      end

      def responded?
        return true if raw_developer_response
        false
      end
    end

    class AppRatingSummary < TunesBase
      # @return (Integer) total number of reviews recevied
      attr_reader :review_count

=======
>>>>>>> f0dd4d0f
      # @return (Integer) total number of ratings recevied
      attr_accessor :rating_count

      # @return (Integer) total number of one star ratings recevied
      attr_accessor :one_star_rating_count

      # @return (Integer) total number of two star ratings recevied
      attr_accessor :two_star_rating_count

      # @return (Integer) total number of three star ratings recevied
      attr_accessor :three_star_rating_count

      # @return (Integer) total number of four star ratings recevied
      attr_accessor :four_star_rating_count

      # @return (Integer) total number of five star ratings recevied
      attr_accessor :five_star_rating_count

      attr_mapping({
        'reviewCount' => :review_count,
        'ratingCount' => :rating_count,
        'ratingOneCount' => :one_star_rating_count,
        'ratingTwoCount' => :two_star_rating_count,
        'ratingThreeCount' => :three_star_rating_count,
        'ratingFourCount' => :four_star_rating_count,
        'ratingFiveCount' => :five_star_rating_count
      })

      # @return (Float) the average rating for this summary (rounded to 2 decimal places)
      def average_rating
        ((one_star_rating_count +
          (two_star_rating_count * 2) +
          (three_star_rating_count * 3) +
          (four_star_rating_count * 4) +
          (five_star_rating_count * 5)) / rating_count.to_f).round(2)
      end

      # @return (Array) of Review Objects
      def reviews(store_front, versionId = '')
        raw_reviews = client.get_reviews(application.apple_id, application.platform, store_front, versionId)
        raw_reviews.map do |review|
          review["value"]["application"] = self.application
          AppReview.factory(review["value"])
        end
      end
    end

    class DeveloperResponse < TunesBase
      attr_reader :id
      attr_reader :response
      attr_reader :last_modified
      attr_reader :hidden
      attr_reader :state
      attr_accessor :application
      attr_accessor :review_id

      attr_mapping({
        'responseId' => :id,
        'response' => :response,
        'lastModified' => :last_modified,
        'isHidden' => :hidden,
        'pendingState' => :state
      })
    end

    class AppReview < TunesBase
      attr_accessor :application
      attr_reader :rating
      attr_reader :id
      attr_reader :title
      attr_reader :review
      attr_reader :nickname
      attr_reader :store_front
      attr_reader :app_version
      attr_reader :last_modified
      attr_reader :helpful_views
      attr_reader :total_views
      attr_reader :edited
      attr_reader :raw_developer_response
      attr_accessor :developer_response

      attr_mapping({
        'id' => :id,
        'rating' => :rating,
        'title' => :title,
        'review' => :review,
        'nickname' => :nickname,
        'storeFront' => :store_front,
        'appVersionString' => :app_version,
        'lastModified' => :last_modified,
        'helpfulViews' => :helpful_views,
        'totalViews' => :total_views,
        'developerResponse' => :raw_developer_response,
        'edited' => :edited
      })
      class << self
        # Create a new object based on a hash.
        # This is used to create a new object based on the server response.
        def factory(attrs)
          obj = self.new(attrs)
          response_attrs = {}
          response_attrs = obj.raw_developer_response if obj.raw_developer_response
          response_attrs[:application] = obj.application
          response_attrs[:review_id] = obj.id
          obj.developer_response = DeveloperResponse.factory(response_attrs)
          return obj
        end
      end

      def responded?
        return true if raw_developer_response
        false
      end
    end
  end
end<|MERGE_RESOLUTION|>--- conflicted
+++ resolved
@@ -6,132 +6,6 @@
       #   this version is for
       attr_accessor :application
 
-<<<<<<< HEAD
-      # @return (Spaceship::Tunes::AppRatingSummary) A summary of the overall ratings for the application
-      attr_accessor :rating_summary
-
-      # @return (Hash) mapping country codes to a (Spaceship::Tunes::AppRatingSummary) summary of ratings for that country
-      attr_reader :store_fronts
-
-      # @return (Hash) of iTunesConnect version id's to readable version numbers
-      attr_reader :versions
-
-      attr_mapping({
-        'versions' => :versions
-      })
-
-      class << self
-        # Create a new object based on a hash.
-        # This is used to create a new object based on the server response.
-        def factory(attrs)
-          obj = self.new(attrs)
-
-          obj.unfold_rating_summary(attrs['ratings'])
-          obj.unfold_store_fronts(attrs['storeFronts'])
-
-          return obj
-        end
-      end
-
-      def unfold_rating_summary(attrs)
-        unfolded_rating_summary = AppRatingSummary.new(attrs)
-        instance_variable_set(:@rating_summary, unfolded_rating_summary)
-      end
-
-      def unfold_store_fronts(attrs)
-        unfolded_store_fronts = {}
-
-        attrs.each do |info|
-          unfolded_store_fronts[info['countryCode']] = AppRatingSummary.new(info['ratings'])
-        end
-
-        instance_variable_set(:@store_fronts, unfolded_store_fronts)
-      end
-
-      # @return (Array) of Review Objects
-      def reviews(store_front, versionId = '')
-        raw_reviews = client.get_reviews(application.apple_id, application.platform, store_front, versionId)
-        raw_reviews.map do |review|
-          review["value"]["application"] = self.application
-          AppReview.factory(review["value"])
-        end
-      end
-    end
-
-    class DeveloperResponse < TunesBase
-      attr_reader :id
-      attr_reader :response
-      attr_reader :last_modified
-      attr_reader :hidden
-      attr_reader :state
-      attr_accessor :application
-      attr_accessor :review_id
-
-      attr_mapping({
-        'responseId' => :id,
-        'response' => :response,
-        'lastModified' => :last_modified,
-        'isHidden' => :hidden,
-        'pendingState' => :state
-      })
-    end
-
-    class AppReview < TunesBase
-      attr_accessor :application
-      attr_reader :rating
-      attr_reader :id
-      attr_reader :title
-      attr_reader :review
-      attr_reader :nickname
-      attr_reader :store_front
-      attr_reader :app_version
-      attr_reader :last_modified
-      attr_reader :helpful_views
-      attr_reader :total_views
-      attr_reader :edited
-      attr_reader :raw_developer_response
-      attr_accessor :developer_response
-
-      attr_mapping({
-        'id' => :id,
-        'rating' => :rating,
-        'title' => :title,
-        'review' => :review,
-        'nickname' => :nickname,
-        'storeFront' => :store_front,
-        'appVersionString' => :app_version,
-        'lastModified' => :last_modified,
-        'helpfulViews' => :helpful_views,
-        'totalViews' => :total_views,
-        'developerResponse' => :raw_developer_response,
-        'edited' => :edited
-      })
-      class << self
-        # Create a new object based on a hash.
-        # This is used to create a new object based on the server response.
-        def factory(attrs)
-          obj = self.new(attrs)
-          response_attrs = {}
-          response_attrs = obj.raw_developer_response if obj.raw_developer_response
-          response_attrs[:application] = obj.application
-          response_attrs[:review_id] = obj.id
-          obj.developer_response = DeveloperResponse.factory(response_attrs)
-          return obj
-        end
-      end
-
-      def responded?
-        return true if raw_developer_response
-        false
-      end
-    end
-
-    class AppRatingSummary < TunesBase
-      # @return (Integer) total number of reviews recevied
-      attr_reader :review_count
-
-=======
->>>>>>> f0dd4d0f
       # @return (Integer) total number of ratings recevied
       attr_accessor :rating_count
 
