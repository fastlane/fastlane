--- conflicted
+++ resolved
@@ -1,11 +1,8 @@
-<<<<<<< HEAD
-# For Ruby 2.0 support
 require 'fastlane_core/core_ext/array'
-=======
+
 require_relative 'iap_detail'
 require_relative 'iap_status'
 require_relative 'iap_type'
->>>>>>> a8794768
 
 module Spaceship
   module Tunes
@@ -69,7 +66,6 @@
       def delete!
         client.delete_iap!(app_id: application.apple_id, purchase_id: self.purchase_id)
       end
-<<<<<<< HEAD
 
       private
 
@@ -86,8 +82,6 @@
       def iap_details
         client.load_iap_details(app_id: application.apple_id, purchase_id: self.purchase_id)
       end
-=======
->>>>>>> a8794768
     end
   end
 end