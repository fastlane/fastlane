require "securerandom"
module Spaceship
  # rubocop:disable Metrics/ClassLength
  class TunesClient < Spaceship::Client
    # ITunesConnectError is only thrown when iTunes Connect raises an exception
    class ITunesConnectError < BasicPreferredInfoError
    end

    # raised if the server failed to save temporarily
    class ITunesConnectTemporaryError < ITunesConnectError
    end

    attr_reader :du_client

    def initialize
      super

      @du_client = DUClient.new
    end

    class << self
      # trailer preview screenshots are required to have a specific size
      def video_preview_resolution_for(device, is_portrait)
        resolutions = {
            'iphone4' => [1136, 640],
            'iphone6' => [1334, 750],
            'iphone6Plus' => [2208, 1242],
            'ipad' => [1024, 768],
            'ipadPro' => [2732, 2048]
        }

        r = resolutions[device]
        r = [r[1], r[0]] if is_portrait
        r
      end
    end

    #####################################################
    # @!group Init and Login
    #####################################################

    def self.hostname
      "https://itunesconnect.apple.com/WebObjects/iTunesConnect.woa/"
    end

    # @return (Array) A list of all available teams
    def teams
      user_details_data['associatedAccounts'].sort_by do |team|
        [
          team['contentProvider']['name'],
          team['contentProvider']['contentProviderId']
        ]
      end
    end

    # @return (String) The currently selected Team ID
    def team_id
      return @current_team_id if @current_team_id

      if teams.count > 1
        puts "The current user is in #{teams.count} teams. Pass a team ID or call `select_team` to choose a team. Using the first one for now."
      end
      @current_team_id ||= teams[0]['contentProvider']['contentProviderId']
    end

    # Set a new team ID which will be used from now on
    def team_id=(team_id)
      # First, we verify the team actually exists, because otherwise iTC would return the
      # following confusing error message
      #
      #     invalid content provider id
      #
      available_teams = teams.collect do |team|
        (team["contentProvider"] || {})["contentProviderId"]
      end

      result = available_teams.find do |available_team_id|
        team_id.to_s == available_team_id.to_s
      end

      unless result
        raise ITunesConnectError.new, "Could not set team ID to '#{team_id}', only found the following available teams: #{available_teams.join(', ')}"
      end

      response = request(:post) do |req|
        req.url "ra/v1/session/webSession"
        req.body = {
          contentProviderId: team_id,
          dsId: user_detail_data.ds_id # https://github.com/fastlane/fastlane/issues/6711
        }.to_json
        req.headers['Content-Type'] = 'application/json'
      end

      handle_itc_response(response.body)

      @current_team_id = team_id
    end

    # Shows a team selection for the user in the terminal. This should not be
    # called on CI systems
    def select_team
      t_id = (ENV['FASTLANE_ITC_TEAM_ID'] || '').strip
      t_name = (ENV['FASTLANE_ITC_TEAM_NAME'] || '').strip

      if t_name.length > 0 && t_id.length.zero? # we prefer IDs over names, they are unique
        puts "Looking for iTunes Connect Team with name #{t_name}" if Spaceship::Globals.verbose?

        teams.each do |t|
          t_id = t['contentProvider']['contentProviderId'].to_s if t['contentProvider']['name'].casecmp(t_name.downcase).zero?
        end

        puts "Could not find team with name '#{t_name}', trying to fallback to default team" if t_id.length.zero?
      end

      t_id = teams.first['contentProvider']['contentProviderId'].to_s if teams.count == 1

      if t_id.length > 0
        puts "Looking for iTunes Connect Team with ID #{t_id}" if Spaceship::Globals.verbose?

        # actually set the team id here
        self.team_id = t_id
        return
      end

      # user didn't specify a team... #thisiswhywecanthavenicethings
      loop do
        puts "Multiple iTunes Connect teams found, please enter the number of the team you want to use: "
        puts "Note: to automatically choose the team, provide either the iTunes Connect Team ID, or the Team Name in your fastlane/Appfile:"
        puts "Alternatively you can pass the team name or team ID using the `FASTLANE_ITC_TEAM_ID` or `FASTLANE_ITC_TEAM_NAME` environment variable"
        first_team = teams.first["contentProvider"]
        puts ""
        puts "  itc_team_id \"#{first_team['contentProviderId']}\""
        puts ""
        puts "or"
        puts ""
        puts "  itc_team_name \"#{first_team['name']}\""
        puts ""
        teams.each_with_index do |team, i|
          puts "#{i + 1}) \"#{team['contentProvider']['name']}\" (#{team['contentProvider']['contentProviderId']})"
        end

        selected = ($stdin.gets || '').strip.to_i - 1
        team_to_use = teams[selected] if selected >= 0

        if team_to_use
          self.team_id = team_to_use['contentProvider']['contentProviderId'].to_s # actually set the team id here
          break
        end
      end
    end

    # @return (Hash) Fetches all information of the currently used team
    def team_information
      teams.find do |t|
        t['teamId'] == team_id
      end
    end

    def send_login_request(user, password)
      clear_user_cached_data
      send_shared_login_request(user, password)
    end

    # rubocop:disable Metrics/PerceivedComplexity
    def handle_itc_response(raw)
      return unless raw
      return unless raw.kind_of? Hash

      data = raw['data'] || raw # sometimes it's with data, sometimes it isn't

      if data.fetch('sectionErrorKeys', []).count == 0 and
         data.fetch('sectionInfoKeys', []).count == 0 and
         data.fetch('sectionWarningKeys', []).count == 0 and
         data.fetch('validationErrors', []).count == 0

        logger.debug("Request was successful")
      end

      # We pass on the `current_language` so that the error message tells the user
      # what language the error was caused in
      handle_response_hash = lambda do |hash, current_language = nil|
        errors = []
        if hash.kind_of?(Hash)
          current_language ||= hash["language"]

          hash.each do |key, value|
            errors += handle_response_hash.call(value, current_language)

            next unless key == 'errorKeys' and value.kind_of?(Array) and value.count > 0
            # Prepend the error with the language so it's easier to understand for the user
            errors += value.collect do |current_error_message|
              current_language ? "[#{current_language}]: #{current_error_message}" : current_error_message
            end
          end
        elsif hash.kind_of? Array
          hash.each do |value|
            errors += handle_response_hash.call(value)
          end
          # else: We don't care about simple values
        end
        return errors
      end

      errors = handle_response_hash.call(data)
      errors += data.fetch('sectionErrorKeys', [])
      errors += data.fetch('validationErrors', [])

      # Sometimes there is a different kind of error in the JSON response
      # e.g. {"warn"=>nil, "error"=>["operation_failed"], "info"=>nil}
      different_error = raw.fetch('messages', {}).fetch('error', nil)
      errors << different_error if different_error

      if errors.count > 0 # they are separated by `.` by default
        # Sample `error` content: [["Forbidden"]]
        if errors.count == 1 and errors.first == "You haven't made any changes."
          # This is a special error which we really don't care about
        elsif errors.count == 1 and errors.first.include?("try again later")
          raise ITunesConnectTemporaryError.new, errors.first
        elsif errors.count == 1 and errors.first.include?("Forbidden")
          raise_insuffient_permission_error!
        else
          raise ITunesConnectError.new, errors.join(' ')
        end
      end

      puts data['sectionInfoKeys'] if data['sectionInfoKeys']
      puts data['sectionWarningKeys'] if data['sectionWarningKeys']

      return data
    end
    # rubocop:enable Metrics/PerceivedComplexity

    #####################################################
    # @!group Applications
    #####################################################

    def applications
      r = request(:get, 'ra/apps/manageyourapps/summary/v2')
      parse_response(r, 'data')['summaries']
    end

    def app_details(app_id)
      r = request(:get, "ra/apps/#{app_id}/details")
      parse_response(r, 'data')
    end

    def update_app_details!(app_id, data)
      r = request(:post) do |req|
        req.url "ra/apps/#{app_id}/details"
        req.body = data.to_json
        req.headers['Content-Type'] = 'application/json'
      end

      handle_itc_response(r.body)
    end

    # Creates a new application on iTunes Connect
    # @param name (String): The name of your app as it will appear on the App Store.
    #   This can't be longer than 255 characters.
    # @param primary_language (String): If localized app information isn't available in an
    #   App Store territory, the information from your primary language will be used instead.
    # @param version *DEPRECATED: Use `Spaceship::Tunes::Application.ensure_version!` method instead*
    #   (String): The version number is shown on the App Store and should match the one you used in Xcode.
    # @param sku (String): A unique ID for your app that is not visible on the App Store.
    # @param bundle_id (String): The bundle ID must match the one you used in Xcode. It
    #   can't be changed after you submit your first build.
    def create_application!(name: nil, primary_language: nil, version: nil, sku: nil, bundle_id: nil, bundle_id_suffix: nil, company_name: nil, platform: nil)
      UI.deprecated("The `version` parameter is deprecated. Use `Spaceship::Tunes::Application.ensure_version!` method instead") if version

      # First, we need to fetch the data from Apple, which we then modify with the user's values
      primary_language ||= "English"
      platform ||= "ios"
      r = request(:get, "ra/apps/create/v2/?platformString=#{platform}")
      data = parse_response(r, 'data')

      # Now fill in the values we have
      # some values are nil, that's why there is a hash
      data['name'] = { value: name }
      data['bundleId'] = { value: bundle_id }
      data['primaryLanguage'] = { value: primary_language }
      data['primaryLocaleCode'] = { value: primary_language.to_itc_locale }
      data['vendorId'] = { value: sku }
      data['bundleIdSuffix'] = { value: bundle_id_suffix }
      data['companyName'] = { value: company_name } if company_name
      data['enabledPlatformsForCreation'] = { value: [platform] }

      data['initialPlatform'] = platform
      data['enabledPlatformsForCreation'] = { value: [platform] }

      # Now send back the modified hash
      r = request(:post) do |req|
        req.url 'ra/apps/create/v2'
        req.body = data.to_json
        req.headers['Content-Type'] = 'application/json'
      end

      data = parse_response(r, 'data')
      handle_itc_response(data)
    end

    def create_version!(app_id, version_number, platform = 'ios')
      r = request(:post) do |req|
        req.url "ra/apps/#{app_id}/platforms/#{platform}/versions/create/"
        req.body = {
          version: {
            value: version_number.to_s
          }
        }.to_json
        req.headers['Content-Type'] = 'application/json'
      end

      data = parse_response(r, 'data')
      handle_itc_response(data)
    end

    def get_resolution_center(app_id, platform)
      r = request(:get, "ra/apps/#{app_id}/platforms/#{platform}/resolutionCenter?v=latest")
      parse_response(r, 'data')
    end

    def get_rating_summary(app_id, platform, versionId = '')
      r = request(:get, "ra/apps/#{app_id}/reviews/summary?platform=#{platform}&versionId=#{versionId}")
      parse_response(r, 'data')
    end

    def get_reviews(app_id, platform, storefront, versionId = '')
      r = request(:get, "ra/apps/#{app_id}/reviews?platform=#{platform}&storefront=#{storefront}&versionId=#{versionId}")
      parse_response(r, 'data')['reviews']
    end

    #####################################################
    # @!group AppVersions
    #####################################################

    def app_version(app_id, is_live, platform: nil)
      raise "app_id is required" unless app_id

      # First we need to fetch the IDs for the edit / live version
      r = request(:get, "ra/apps/#{app_id}/overview")
      platforms = parse_response(r, 'data')['platforms']

      platform = Spaceship::Tunes::AppVersionCommon.find_platform(platforms, search_platform: platform)
      return nil unless platform

      version_id = Spaceship::Tunes::AppVersionCommon.find_version_id(platform, is_live)
      return nil unless version_id

      version_platform = platform['platformString']

      app_version_data(app_id, version_platform: version_platform, version_id: version_id)
    end

    def app_version_data(app_id, version_platform: nil, version_id: nil)
      raise "app_id is required" unless app_id
      raise "version_platform is required" unless version_platform
      raise "version_id is required" unless version_id

      r = request(:get, "ra/apps/#{app_id}/platforms/#{version_platform}/versions/#{version_id}")
      parse_response(r, 'data')
    end

    def update_app_version!(app_id, version_id, data)
      raise "app_id is required" unless app_id
      raise "version_id is required" unless version_id.to_i > 0

      with_tunes_retry do
        r = request(:post) do |req|
          req.url "ra/apps/#{app_id}/platforms/ios/versions/#{version_id}"
          req.body = data.to_json
          req.headers['Content-Type'] = 'application/json'
        end

        handle_itc_response(r.body)
      end
    end

    #####################################################
    # @!group Members
    #####################################################

    def members
      r = request(:get, "ra/users/itc")
      parse_response(r, 'data')["users"]
    end

    def reinvite_member(email)
      request(:post, "ra/users/itc/#{email}/resendInvitation")
    end

    def delete_member!(user_id, email)
      payload = []
      payload << {
        dsId: user_id,
        email: email
      }
      request(:post) do |req|
        req.url "ra/users/itc/delete"
        req.body = payload.to_json
        req.headers['Content-Type'] = 'application/json'
      end
    end

    def create_member!(firstname: nil, lastname: nil, email_address: nil, roles: [], apps: [])
      r = request(:get, "ra/users/itc/create")
      data = parse_response(r, 'data')

      data["user"]["firstName"] = { value: firstname }
      data["user"]["lastName"] = { value: lastname }
      data["user"]["emailAddress"] = { value: email_address }

      roles << "admin" if roles.length == 0

      data["user"]["roles"] = []
      roles.each do |role|
        # find role from template
        data["roles"].each do |template_role|
          if template_role["value"]["name"] == role
            data["user"]["roles"] << template_role
          end
        end
      end

      if apps.length == 0
        data["user"]["userSoftwares"] = { value: { grantAllSoftware: true, grantedSoftwareAdamIds: [] } }
      else
        data["user"]["userSoftwares"] = { value: { grantAllSoftware: false, grantedSoftwareAdamIds: apps } }
      end

      # send the changes back to Apple
      r = request(:post) do |req|
        req.url "ra/users/itc/create"
        req.body = data.to_json
        req.headers['Content-Type'] = 'application/json'
      end
      handle_itc_response(r.body)
    end

    #####################################################
    # @!group Pricing
    #####################################################

    def update_price_tier!(app_id, price_tier)
      r = request(:get, "ra/apps/#{app_id}/pricing/intervals")
      data = parse_response(r, 'data')

      first_price = (data["pricingIntervalsFieldTO"]["value"] || []).count == 0 # first price
      data["pricingIntervalsFieldTO"]["value"] ||= []
      data["pricingIntervalsFieldTO"]["value"] << {} if data["pricingIntervalsFieldTO"]["value"].count == 0
      data["pricingIntervalsFieldTO"]["value"].first["tierStem"] = price_tier.to_s

      effective_date = (first_price ? nil : Time.now.to_i * 1000)
      data["pricingIntervalsFieldTO"]["value"].first["priceTierEffectiveDate"] = effective_date
      data["pricingIntervalsFieldTO"]["value"].first["priceTierEndDate"] = nil
      data["countriesChanged"] = first_price
      data["theWorld"] = true

      if first_price # first price, need to set all countries
        data["countries"] = supported_countries.collect do |c|
          c.delete('region') # we don't care about le region
          c
        end
      end

      # send the changes back to Apple
      r = request(:post) do |req|
        req.url "ra/apps/#{app_id}/pricing/intervals"
        req.body = data.to_json
        req.headers['Content-Type'] = 'application/json'
      end
      handle_itc_response(r.body)
    end

    def price_tier(app_id)
      r = request(:get, "ra/apps/#{app_id}/pricing/intervals")
      data = parse_response(r, 'data')

      begin
        data["pricingIntervalsFieldTO"]["value"].first["tierStem"]
      rescue
        nil
      end
    end

    # Returns an array of all available pricing tiers
    #
    # @note Although this information is publicly available, the current spaceship implementation requires you to have a logged in client to access it
    #
    # @return [Array] the PricingTier objects (Spaceship::Tunes::PricingTier)
    # [{
    #   "tierStem": "0",
    #   "tierName": "Free",
    #   "pricingInfo": [{
    #       "country": "United States",
    #       "countryCode": "US",
    #       "currencySymbol": "$",
    #       "currencyCode": "USD",
    #       "wholesalePrice": 0.0,
    #       "retailPrice": 0.0,
    #       "fRetailPrice": "$0.00",
    #       "fWholesalePrice": "$0.00"
    #     }, {
    #     ...
    # }, {
    # ...
    def pricing_tiers
      r = request(:get, 'ra/apps/pricing/matrix')
      data = parse_response(r, 'data')['pricingTiers']
      data.map { |tier| Spaceship::Tunes::PricingTier.factory(tier) }
    end

    #####################################################
    # @!group Availability
    #####################################################
    # Updates the availability
    #
    # @note Although this information is publicly available, the current spaceship implementation requires you to have a logged in client to access it
    # @param app_id (String): The id of your app
    # @param availability (Availability): The availability update
    #
    # @return [Spaceship::Tunes::Availability] the new Availability
    def update_availability!(app_id, availability)
      r = request(:get, "ra/apps/#{app_id}/pricing/intervals")
      data = parse_response(r, 'data')

      data["countriesChanged"] = true
      data["countries"] = availability.territories.map { |territory| { 'code' => territory.code } }
      data["theWorld"] = availability.include_future_territories.nil? ? true : availability.include_future_territories

      # send the changes back to Apple
      r = request(:post) do |req|
        req.url "ra/apps/#{app_id}/pricing/intervals"
        req.body = data.to_json
        req.headers['Content-Type'] = 'application/json'
      end
      handle_itc_response(r.body)
      data = parse_response(r, 'data')
      Spaceship::Tunes::Availability.factory(data)
    end

    def availability(app_id)
      r = request(:get, "ra/apps/#{app_id}/pricing/intervals")
      data = parse_response(r, 'data')
      Spaceship::Tunes::Availability.factory(data)
    end

    # Returns an array of all supported territories
    #
    # @note Although this information is publicly available, the current spaceship implementation requires you to have a logged in client to access it
    #
    # @return [Array] the Territory objects (Spaceship::Tunes::Territory)
    def supported_territories
      data = supported_countries
      data.map { |country| Spaceship::Tunes::Territory.factory(country) }
    end

    # An array of supported countries
    # [{
    #   "code": "AL",
    #   "name": "Albania",
    #   "region": "Europe"
    # }, {
    # ...
    def supported_countries
      r = request(:get, "ra/apps/pricing/supportedCountries")
      parse_response(r, 'data')
    end

    #####################################################
    # @!group App Icons
    #####################################################
    # Uploads a large icon
    # @param app_version (AppVersion): The version of your app
    # @param upload_image (UploadFile): The icon to upload
    # @return [JSON] the response
    def upload_large_icon(app_version, upload_image)
      raise "app_version is required" unless app_version
      raise "upload_image is required" unless upload_image

      du_client.upload_large_icon(app_version, upload_image, content_provider_id, sso_token_for_image)
    end

    # Uploads a watch icon
    # @param app_version (AppVersion): The version of your app
    # @param upload_image (UploadFile): The icon to upload
    # @return [JSON] the response
    def upload_watch_icon(app_version, upload_image)
      raise "app_version is required" unless app_version
      raise "upload_image is required" unless upload_image

      du_client.upload_watch_icon(app_version, upload_image, content_provider_id, sso_token_for_image)
    end

    # Uploads an In-App-Purchase Review screenshot
    # @param app_id (AppId): The id of the app
    # @param upload_image (UploadFile): The icon to upload
    # @return [JSON] the response
    def upload_purchase_review_screenshot(app_id, upload_image)
      du_client.upload_purchase_review_screenshot(app_id, upload_image, content_provider_id, sso_token_for_image)
    end

    # Uploads a screenshot
    # @param app_version (AppVersion): The version of your app
    # @param upload_image (UploadFile): The image to upload
    # @param device (string): The target device
    # @param is_messages (Bool): True if the screenshot is for iMessage
    # @return [JSON] the response
    def upload_screenshot(app_version, upload_image, device, is_messages)
      raise "app_version is required" unless app_version
      raise "upload_image is required" unless upload_image
      raise "device is required" unless device

      du_client.upload_screenshot(app_version, upload_image, content_provider_id, sso_token_for_image, device, is_messages)
    end

    # Uploads an iMessage screenshot
    # @param app_version (AppVersion): The version of your app
    # @param upload_image (UploadFile): The image to upload
    # @param device (string): The target device
    # @return [JSON] the response
    def upload_messages_screenshot(app_version, upload_image, device)
      raise "app_version is required" unless app_version
      raise "upload_image is required" unless upload_image
      raise "device is required" unless device

      du_client.upload_messages_screenshot(app_version, upload_image, content_provider_id, sso_token_for_image, device)
    end

    # Uploads the transit app file
    # @param app_version (AppVersion): The version of your app
    # @param upload_file (UploadFile): The image to upload
    # @return [JSON] the response
    def upload_geojson(app_version, upload_file)
      raise "app_version is required" unless app_version
      raise "upload_file is required" unless upload_file

      du_client.upload_geojson(app_version, upload_file, content_provider_id, sso_token_for_image)
    end

    # Uploads the transit app file
    # @param app_version (AppVersion): The version of your app
    # @param upload_trailer (UploadFile): The trailer to upload
    # @return [JSON] the response
    def upload_trailer(app_version, upload_trailer)
      raise "app_version is required" unless app_version
      raise "upload_trailer is required" unless upload_trailer

      du_client.upload_trailer(app_version, upload_trailer, content_provider_id, sso_token_for_video)
    end

    # Uploads the trailer preview
    # @param app_version (AppVersion): The version of your app
    # @param upload_trailer_preview (UploadFile): The trailer preview to upload
    # @return [JSON] the response
    def upload_trailer_preview(app_version, upload_trailer_preview)
      raise "app_version is required" unless app_version
      raise "upload_trailer_preview is required" unless upload_trailer_preview

      du_client.upload_trailer_preview(app_version, upload_trailer_preview, content_provider_id, sso_token_for_image)
    end

    # Fetches the App Version Reference information from ITC
    # @return [AppVersionRef] the response
    def ref_data
      r = request(:get, '/WebObjects/iTunesConnect.woa/ra/apps/version/ref')
      data = parse_response(r, 'data')
      Spaceship::Tunes::AppVersionRef.factory(data)
    end

    # Fetch the general information of the user, is used by various methods across spaceship
    # Sample return value
    # => {"associatedAccounts"=>
    #   [{"contentProvider"=>{"contentProviderId"=>11142800, "name"=>"Felix Krause", "contentProviderTypes"=>["Purple Software"]}, "roles"=>["Developer"], "lastLogin"=>1468784113000}],
    #  "sessionToken"=>{"dsId"=>"8501011116", "contentProviderId"=>18111111, "expirationDate"=>nil, "ipAddress"=>nil},
    #  "permittedActivities"=>
    #   {"EDIT"=>
    #     ["UserManagementSelf",
    #      "GameCenterTestData",
    #      "AppAddonCreation"],
    #    "REPORT"=>
    #     ["UserManagementSelf",
    #      "AppAddonCreation"],
    #    "VIEW"=>
    #     ["TestFlightAppExternalTesterManagement",
    #      ...
    #      "HelpGeneral",
    #      "HelpApplicationLoader"]},
    #  "preferredCurrencyCode"=>"EUR",
    #  "preferredCountryCode"=>nil,
    #  "countryOfOrigin"=>"AT",
    #  "isLocaleNameReversed"=>false,
    #  "feldsparToken"=>nil,
    #  "feldsparChannelName"=>nil,
    #  "hasPendingFeldsparBindingRequest"=>false,
    #  "isLegalUser"=>false,
    #  "userId"=>"1771111155",
    #  "firstname"=>"Detlef",
    #  "lastname"=>"Mueller",
    #  "isEmailInvalid"=>false,
    #  "hasContractInfo"=>false,
    #  "canEditITCUsersAndRoles"=>false,
    #  "canViewITCUsersAndRoles"=>true,
    #  "canEditIAPUsersAndRoles"=>false,
    #  "transporterEnabled"=>false,
    #  "contentProviderFeatures"=>["APP_SILOING", "PROMO_CODE_REDESIGN", ...],
    #  "contentProviderType"=>"Purple Software",
    #  "displayName"=>"Detlef",
    #  "contentProviderId"=>"18742800",
    #  "userFeatures"=>[],
    #  "visibility"=>true,
    #  "DYCVisibility"=>false,
    #  "contentProvider"=>"Felix Krause",
    #  "userName"=>"detlef@krausefx.com"}
    def user_details_data
      return @_cached_user_details if @_cached_user_details
      r = request(:get, '/WebObjects/iTunesConnect.woa/ra/user/detail')
      @_cached_user_details = parse_response(r, 'data')
    end

    # Fetches the User Detail information from ITC. This gets called often and almost never changes
    # so we cache it
    # @return [UserDetail] the response
    def user_detail_data
      @_cached_user_detail_data ||= Spaceship::Tunes::UserDetail.factory(user_details_data)
    end

    #####################################################
    # @!group CandiateBuilds
    #####################################################

    def candidate_builds(app_id, version_id)
      r = request(:get, "ra/apps/#{app_id}/versions/#{version_id}/candidateBuilds")
      parse_response(r, 'data')['builds']
    end

    #####################################################
    # @!group Build Trains
    #####################################################

    # rubocop:disable Metrics/BlockNesting
    # @param (testing_type) internal or external
    def build_trains(app_id, testing_type, tries = 5, platform: nil)
      raise "app_id is required" unless app_id
      url = "ra/apps/#{app_id}/trains/?testingType=#{testing_type}"
      url += "&platform=#{platform}" unless platform.nil?
      r = request(:get, url)
      return parse_response(r, 'data')
    rescue Spaceship::Client::UnexpectedResponse => ex
      # Build trains fail randomly very often
      # we need to catch those errors and retry
      # https://github.com/fastlane/fastlane/issues/6419
      retry_error_messages = [
        "ITC.response.error.OPERATION_FAILED",
        "Internal Server Error",
        "Service Unavailable"
      ].freeze

      if retry_error_messages.any? { |message| ex.to_s.include?(message) }
        tries -= 1
        if tries > 0
          logger.warn("Received temporary server error from iTunes Connect. Retrying the request...")
          sleep 3 unless defined? SpecHelper
          retry
        end
      end

      raise Spaceship::Client::UnexpectedResponse, "Temporary iTunes Connect error: #{ex}"
    end
    # rubocop:enable Metrics/BlockNesting

    def update_build_trains!(app_id, testing_type, data)
      raise "app_id is required" unless app_id

      # The request fails if this key is present in the data
      data.delete("dailySubmissionCountByPlatform")

      r = request(:post) do |req|
        req.url "ra/apps/#{app_id}/testingTypes/#{testing_type}/trains/"
        req.body = data.to_json
        req.headers['Content-Type'] = 'application/json'
      end

      handle_itc_response(r.body)
    end

    def remove_testflight_build_from_review!(app_id: nil, train: nil, build_number: nil, platform: 'ios')
      r = request(:post) do |req|
        req.url "ra/apps/#{app_id}/platforms/#{platform}/trains/#{train}/builds/#{build_number}/reject"
        req.body = {}.to_json
        req.headers['Content-Type'] = 'application/json'
      end
      handle_itc_response(r.body)
    end

    # All build trains, even if there is no TestFlight
    def all_build_trains(app_id: nil, platform: 'ios')
      platform = 'ios' if platform.nil?
      r = request(:get, "ra/apps/#{app_id}/buildHistory?platform=#{platform}")
      handle_itc_response(r.body)
    end

    def all_builds_for_train(app_id: nil, train: nil, platform: 'ios')
      platform = 'ios' if platform.nil?
      r = request(:get, "ra/apps/#{app_id}/trains/#{train}/buildHistory?platform=#{platform}")
      handle_itc_response(r.body)
    end

    def build_details(app_id: nil, train: nil, build_number: nil, platform: nil)
      r = request(:get, "ra/apps/#{app_id}/platforms/#{platform || 'ios'}/trains/#{train}/builds/#{build_number}/details")
      handle_itc_response(r.body)
    end

    def update_build_information!(app_id: nil,
                                  train: nil,
                                  build_number: nil,

                                  # optional:
                                  whats_new: nil,
                                  description: nil,
                                  feedback_email: nil,
                                  platform: 'ios')
      url = "ra/apps/#{app_id}/platforms/#{platform}/trains/#{train}/builds/#{build_number}/testInformation"

      build_info = get_build_info_for_review(app_id: app_id, train: train, build_number: build_number, platform: platform)
      build_info["details"].each do |current|
        current["whatsNew"]["value"] = whats_new if whats_new
        current["description"]["value"] = description if description
        current["feedbackEmail"]["value"] = feedback_email if feedback_email
      end

      review_user_name = build_info['reviewUserName']['value']
      review_password = build_info['reviewPassword']['value']
      build_info['reviewAccountRequired']['value'] = (review_user_name.to_s + review_password.to_s).length > 0

      # Now send everything back to iTC
      r = request(:post) do |req| # same URL, but a POST request
        req.url url
        req.body = build_info.to_json
        req.headers['Content-Type'] = 'application/json'
      end
      handle_itc_response(r.body)
    end

    # rubocop:disable Metrics/ParameterLists
    def submit_testflight_build_for_review!(app_id: nil, train: nil, build_number: nil, platform: 'ios',
                                            # Required Metadata:
                                            changelog: nil,
                                            description: nil,
                                            feedback_email: nil,
                                            marketing_url: nil,
                                            first_name: nil,
                                            last_name: nil,
                                            review_email: nil,
                                            phone_number: nil,
                                            significant_change: false,

                                            # Optional Metadata:
                                            privacy_policy_url: nil,
                                            review_user_name: nil,
                                            review_password: nil,
                                            review_notes: nil,
                                            encryption: false,
                                            encryption_updated: false,
                                            is_exempt: false,
                                            proprietary: false,
                                            third_party: false)

<<<<<<< HEAD
      # TODO: how do locales work
      # hjanuschka: locales work with providing multiple elements in the 'details' array each of them
      #  proposal:
      #  change signature to accept a hash e.g:
      #   {
      #     'en-US': {
      #         feedback_email: "helmut@januschka.com",
      #         marketing_url: "http://somewhere.com",
      #         privacy_policy_url: "http://www.somewhere.com",
      #         description: "Description in this locale",
      #     }
      #   }
      #
      #  Sample Result from iTC with 2 locales:
      #  "details": [
      #     {
      #       "locale": "de-DE",
      #       "feedbackEmail": "de@de.de",
      #       "marketingUrl": "http:\/\/de.marketing.url",
      #       "privacyPolicyUrl": "http:\/\/de.privacy.url",
      #       "privacyPolicy": null,
      #       "description": "This is the de-DE description"
      #    },
      #    {
      #     "locale": "da",
      #     "feedbackEmail": "da@da.da",
      #     "marketingUrl": "http:\/\/da.marketing.url",
      #     "privacyPolicyUrl": "http:\/\/da.privacy.url",
      #     "privacyPolicy": null,
      #     "description": "danish description 'da' locale"
      #   }
      # ],
      locale = "en-US"

      unless build_id
        all_builds = TestFlight::Build.client.all_builds_for_train(app_id: app_id, train_version: train, platform: platform)
        all_builds.collect do |build|
          temp_build = TestFlight::Build.factory(build)
          if temp_build.build_version.to_s == build_number.to_s
            build_id = temp_build.id
          end
        end
      end

      raise "Build-ID not specified" unless build_id

      test_info = { 'details' => [{}], 'betaReviewInfo' => {} }

      test_info['primaryLocale'] = locale
      test_info['eula'] = nil

      test_info['details'][0]['locale'] = locale
      test_info['details'][0]['feedbackEmail'] = feedback_email
      test_info['details'][0]['marketingUrl'] = marketing_url
      test_info['details'][0]['privacyPolicyURL'] = privacy_policy_url
      test_info['details'][0]['privacyPolicy'] = nil
      test_info['details'][0]['description'] = description

      test_info['betaReviewInfo']['contactFirstName'] = first_name
      test_info['betaReviewInfo']['contactLastName'] = last_name
      test_info['betaReviewInfo']['contactPhone'] = phone_number
      test_info['betaReviewInfo']['contactEmail'] = contact_email
      # test_info['betaReviewInfo']['demoAccountName'] = nil
      # test_info['betaReviewInfo']['demoAccountPassword'] = nil
      test_info['betaReviewInfo']['demoAccountRequired'] = false
      test_info['betaReviewInfo']['notes'] = notes
      # TODO: what to do with the rest of the parameters?

      put_test_info(app_id, test_info)
      build_info = get_new_build_info_for_review(app_id, build_id)

      put_export_compliance_did_not_change(app_id, build_id, build_info)
      submit_build_for_review(app_id, build_id, build_info, whats_new, test_info['betaReviewInfo'])
    end

    # def submit_testflight_build_for_review!(app_id: nil, train: nil, build_number: nil, platform: 'ios',
    #                                         # Required Metadata:
    #                                         changelog: nil,
    #                                         description: nil,
    #                                         feedback_email: nil,
    #                                         marketing_url: nil,
    #                                         first_name: nil,
    #                                         last_name: nil,
    #                                         review_email: nil,
    #                                         phone_number: nil,
    #                                         significant_change: false,

    #                                         # Optional Metadata:
    #                                         privacy_policy_url: nil,
    #                                         review_user_name: nil,
    #                                         review_password: nil,
    #                                         review_notes: nil,
    #                                         encryption: false,
    #                                         encryption_updated: false,
    #                                         is_exempt: false,
    #                                         proprietary: false,
    #                                         third_party: false)

    #   build_info = get_build_info_for_review(app_id: app_id, train: train, build_number: build_number, platform: platform)
    #   # Now fill in the values provided by the user

    #   # First the localised values:
    #   build_info['details'].each do |current|
    #     current['whatsNew']['value'] = changelog if changelog
    #     current['description']['value'] = description if description
    #     current['feedbackEmail']['value'] = feedback_email if feedback_email
    #     current['marketingUrl']['value'] = marketing_url if marketing_url
    #     current['privacyPolicyUrl']['value'] = privacy_policy_url if privacy_policy_url
    #     current['pageLanguageValue'] = current['language'] # There is no valid reason why we need this, only iTC being iTC
    #   end

    #   review_info = {
    #     "significantChange" => {
    #       "value" => significant_change
    #     },
    #     "buildTestInformationTO" => build_info,
    #     "exportComplianceTO" => {
    #       "usesEncryption" => {
    #         "value" => encryption
    #       },
    #       "encryptionUpdated" => {
    #         "value" => encryption_updated
    #       },
    #       "isExempt" => {
    #         "value" => is_exempt
    #       },
    #       "containsProprietaryCryptography" => {
    #         "value" => proprietary
    #       },
    #       "containsThirdPartyCryptography" => {
    #         "value" => third_party
    #       }
    #     }
    #   }

    #   r = request(:post) do |req| # same URL, but a POST request
    #     req.url "ra/apps/#{app_id}/platforms/#{platform}/trains/#{train}/builds/#{build_number}/review/submit"

    #     req.body = review_info.to_json
    #     req.headers['Content-Type'] = 'application/json'
    #   end
    #   handle_itc_response(r.body)
    # end
=======
      build_info = get_build_info_for_review(app_id: app_id, train: train, build_number: build_number, platform: platform)
      # Now fill in the values provided by the user

      # First the localised values:
      build_info['details'].each do |current|
        current['whatsNew']['value'] = changelog if changelog
        current['description']['value'] = description if description
        current['feedbackEmail']['value'] = feedback_email if feedback_email
        current['marketingUrl']['value'] = marketing_url if marketing_url
        current['privacyPolicyUrl']['value'] = privacy_policy_url if privacy_policy_url
        current['pageLanguageValue'] = current['language'] # There is no valid reason why we need this, only iTC being iTC
      end

      review_info = {
        "significantChange" => {
          "value" => significant_change
        },
        "buildTestInformationTO" => build_info,
        "exportComplianceTO" => {
          "usesEncryption" => {
            "value" => encryption
          },
          "encryptionUpdated" => {
            "value" => encryption_updated
          },
          "isExempt" => {
            "value" => is_exempt
          },
          "containsProprietaryCryptography" => {
            "value" => proprietary
          },
          "containsThirdPartyCryptography" => {
            "value" => third_party
          }
        }
      }

      r = request(:post) do |req| # same URL, but a POST request
        req.url "ra/apps/#{app_id}/platforms/#{platform}/trains/#{train}/builds/#{build_number}/review/submit"

        req.body = review_info.to_json
        req.headers['Content-Type'] = 'application/json'
      end
      handle_itc_response(r.body)
    end
>>>>>>> 812a12c5
    # rubocop:enable Metrics/ParameterLists

    def get_build_info_for_review(app_id: nil, train: nil, build_number: nil, platform: 'ios')
      url = "ra/apps/#{app_id}/platforms/#{platform}/trains/#{train}/builds/#{build_number}/testInformation"
      r = request(:get) do |req|
        req.url url
        req.headers['Content-Type'] = 'application/json'
      end
      handle_itc_response(r.body)

      r.body['data']
    end

    #####################################################
    # @!group Submit for Review
    #####################################################

    def prepare_app_submissions(app_id, version)
      raise "app_id is required" unless app_id
      raise "version is required" unless version

      r = request(:get) do |req|
        req.url "ra/apps/#{app_id}/versions/#{version}/submit/summary"
        req.headers['Content-Type'] = 'application/json'
      end

      handle_itc_response(r.body)
      parse_response(r, 'data')
    end

    def send_app_submission(app_id, data)
      raise "app_id is required" unless app_id

      # ra/apps/1039164429/version/submit/complete
      r = request(:post) do |req|
        req.url "ra/apps/#{app_id}/version/submit/complete"
        req.body = data.to_json
        req.headers['Content-Type'] = 'application/json'
      end

      handle_itc_response(r.body)

      if r.body.fetch('messages').fetch('info').last == "Successful POST"
        # success
      else
        raise "Something went wrong when submitting the app for review. Make sure to pass valid options to submit your app for review"
      end

      parse_response(r, 'data')
    end

    #####################################################
    # @!group release
    #####################################################

    def release!(app_id, version)
      raise "app_id is required" unless app_id
      raise "version is required" unless version

      r = request(:post) do |req|
        req.url "ra/apps/#{app_id}/versions/#{version}/releaseToStore"
        req.headers['Content-Type'] = 'application/json'
        req.body = app_id.to_s
      end

      handle_itc_response(r.body)
      parse_response(r, 'data')
    end

    #####################################################
    # @!group in-app-purchases
    #####################################################

    # Returns list of all available In-App-Purchases
    def iaps(app_id: nil)
      r = request(:get, "ra/apps/#{app_id}/iaps")
      return r.body["data"]
    end

    # Returns list of all available Families
    def iap_families(app_id: nil)
      r = request(:get, "ra/apps/#{app_id}/iaps/families")
      return r.body["data"]
    end

    # Deletes a In-App-Purchases
    def delete_iap!(app_id: nil, purchase_id: nil)
      r = request(:delete, "ra/apps/#{app_id}/iaps/#{purchase_id}")
      handle_itc_response(r)
    end

    # loads the full In-App-Purchases
    def load_iap(app_id: nil, purchase_id: nil)
      r = request(:get, "ra/apps/#{app_id}/iaps/#{purchase_id}")
      parse_response(r, 'data')
    end

    # loads the full In-App-Purchases-Family
    def load_iap_family(app_id: nil, family_id: nil)
      r = request(:get, "ra/apps/#{app_id}/iaps/family/#{family_id}")
      parse_response(r, 'data')
    end

    # updates an In-App-Purchases-Family
    def update_iap_family!(app_id: nil, family_id: nil, data: nil)
      with_tunes_retry do
        r = request(:put) do |req|
          req.url "ra/apps/#{app_id}/iaps/family/#{family_id}/"
          req.body = data.to_json
          req.headers['Content-Type'] = 'application/json'
        end
        handle_itc_response(r.body)
      end
    end

    # updates an In-App-Purchases
    def update_iap!(app_id: nil, purchase_id: nil, data: nil)
      with_tunes_retry do
        r = request(:put) do |req|
          req.url "ra/apps/#{app_id}/iaps/#{purchase_id}"
          req.body = data.to_json
          req.headers['Content-Type'] = 'application/json'
        end
        handle_itc_response(r.body)
      end
    end

    def create_iap_family(app_id: nil, name: nil, product_id: nil, reference_name: nil, versions: [])
      r = request(:get, "ra/apps/#{app_id}/iaps/family/template")
      data = parse_response(r, 'data')

      data['activeAddOns'][0]['productId'] = { value: product_id }
      data['activeAddOns'][0]['referenceName'] = { value: reference_name }
      data['name'] = { value: name }
      data["details"]["value"] = versions

      r = request(:post) do |req|
        req.url "ra/apps/#{app_id}/iaps/family/"
        req.body = data.to_json
        req.headers['Content-Type'] = 'application/json'
      end
      handle_itc_response(r.body)
    end

    # returns pricing goal array
    def iap_subscription_pricing_target(app_id: nil, purchase_id: nil, currency: nil, tier: nil)
      r = request(:get, "ra/apps/#{app_id}/iaps/#{purchase_id}/pricing/equalize/#{currency}/#{tier}")
      parse_response(r, 'data')
    end

    # Creates an In-App-Purchases
    def create_iap!(app_id: nil, type: nil, versions: nil, reference_name: nil, product_id: nil, cleared_for_sale: true, review_notes: nil, review_screenshot: nil, pricing_intervals: nil, family_id: nil, subscription_duration: nil, subscription_free_trial: nil)
      # Load IAP Template based on Type
      type ||= "consumable"
      r = request(:get, "ra/apps/#{app_id}/iaps/#{type}/template")
      data = parse_response(r, 'data')

      # Now fill in the values we have
      # some values are nil, that's why there is a hash
      data['familyId'] = family_id.to_s if family_id
      data['productId'] = { value: product_id }
      data['referenceName'] = { value: reference_name }
      data['clearedForSale'] = { value: cleared_for_sale }

      data['pricingDurationType'] = { value: subscription_duration } if subscription_duration
      data['freeTrialDurationType'] = { value: subscription_free_trial } if subscription_free_trial

      # pricing tier
      if pricing_intervals
        data['pricingIntervals'] = []
        pricing_intervals.each do |interval|
          data['pricingIntervals'] << {
              value: {
                  country: interval[:country] || "WW",
                  tierStem: interval[:tier].to_s,
                  priceTierEndDate: interval[:end_date],
                  priceTierEffectiveDate: interval[:begin_date]
                }
          }
        end
      end

      versions_array = []
      versions.each do |k, v|
        versions_array << {
                  value: {
                    description: { value: v[:description] },
                    name: { value: v[:name] },
                    localeCode: k.to_s
                  }
        }
      end
      data["versions"][0]["details"]["value"] = versions_array
      data['versions'][0]["reviewNotes"] = { value: review_notes }

      if review_screenshot
        # Upload Screenshot:
        upload_file = UploadFile.from_path review_screenshot
        screenshot_data = upload_purchase_review_screenshot(app_id, upload_file)
        new_screenshot = {
          "value" => {
            "assetToken" => screenshot_data["token"],
            "sortOrder" => 0,
            "type" => "SortedScreenShot",
            "originalFileName" => upload_file.file_name,
            "size" => screenshot_data["length"],
            "height" => screenshot_data["height"],
            "width" => screenshot_data["width"],
            "checksum" => screenshot_data["md5"]
          }
        }

        data["versions"][0]["reviewScreenshot"] = new_screenshot
      end

      # Now send back the modified hash
      r = request(:post) do |req|
        req.url "ra/apps/#{app_id}/iaps"
        req.body = data.to_json
        req.headers['Content-Type'] = 'application/json'
      end
      handle_itc_response(r.body)
    end

    #####################################################
    # @!group Testers
    #####################################################
    def testers(tester)
      url = tester.url[:index]
      r = request(:get, url)
      parse_response(r, 'data')['testers']
    end

    def testers_by_app(tester, app_id)
      url = tester.url(app_id)[:index_by_app]
      r = request(:get, url)
      parse_response(r, 'data')
    end

    # Returns a list of available testing groups
    # e.g.
    #   {"b6f65dbd-c845-4d91-bc39-0b661d608970" => "Boarding",
    #    "70402368-9deb-409f-9a26-bb3f215dfee3" => "Automatic"}
    def groups
      return @cached_groups if @cached_groups
      r = request(:get, '/WebObjects/iTunesConnect.woa/ra/users/pre/ext')
      @cached_groups = parse_response(r, 'data')['groups']
    end

    def create_tester!(tester: nil, email: nil, first_name: nil, last_name: nil, groups: nil)
      url = tester.url[:create]
      raise "Action not provided for this tester type." unless url

      tester_data = {
        emailAddress: {
          value: email
        },
        firstName: {
          value: first_name || ""
        },
        lastName: {
          value: last_name || ""
        },
        testing: {
          value: true
        }
      }

      if groups
        tester_data[:groups] = groups.map do |group_name_or_group_id|
          if self.groups.value?(group_name_or_group_id)
            # This is an existing group, let's use that, the user specified the group name
            group_name = group_name_or_group_id
            group_id = self.groups.key(group_name_or_group_id)
          elsif self.groups.key?(group_name_or_group_id)
            # This is an existing group, let's use that, the user specified the group ID
            group_name = self.groups[group_name_or_group_id]
            group_id = group_name_or_group_id
          else
            group_name = group_name_or_group_id
            group_id = nil # this is expected by the iTC API
          end

          {
            "id" => group_id,
            "name" => {
              "value" => group_name
            }
          }
        end
      end

      data = { testers: [tester_data] }

      r = request(:post) do |req|
        req.url url
        req.body = data.to_json
        req.headers['Content-Type'] = 'application/json'
      end

      data = parse_response(r, 'data')['testers']
      handle_itc_response(data) || data[0]
    end

    def delete_tester!(tester)
      url = tester.class.url[:delete]
      raise "Action not provided for this tester type." unless url

      data = [
        {
          emailAddress: {
            value: tester.email
          },
          firstName: {
            value: tester.first_name
          },
          lastName: {
            value: tester.last_name
          },
          testing: {
            value: false
          },
          userName: tester.email,
          testerId: tester.tester_id
        }
      ]

      r = request(:post) do |req|
        req.url url
        req.body = data.to_json
        req.headers['Content-Type'] = 'application/json'
      end

      data = parse_response(r, 'data')['testers']
      handle_itc_response(data) || data[0]
    end

    def add_tester_to_app!(tester, app_id)
      update_tester_from_app!(tester, app_id, true)
    end

    def remove_tester_from_app!(tester, app_id)
      update_tester_from_app!(tester, app_id, false)
    end

    #####################################################
    # @!group Sandbox Testers
    #####################################################
    def sandbox_testers(tester_class)
      url = tester_class.url[:index]
      r = request(:get, url)
      parse_response(r, 'data')
    end

    def create_sandbox_tester!(tester_class: nil, email: nil, password: nil, first_name: nil, last_name: nil, country: nil)
      url = tester_class.url[:create]
      r = request(:post) do |req|
        req.url url
        req.body = {
          user: {
            emailAddress: { value: email },
            password: { value: password },
            confirmPassword: { value: password },
            firstName: { value: first_name },
            lastName: { value: last_name },
            storeFront: { value: country },
            birthDay: { value: 1 },
            birthMonth: { value: 1 },
            secretQuestion: { value: SecureRandom.hex },
            secretAnswer: { value: SecureRandom.hex },
            sandboxAccount: nil
          }
        }.to_json
        req.headers['Content-Type'] = 'application/json'
      end
      parse_response(r, 'data')['user']
    end

    def delete_sandbox_testers!(tester_class, emails)
      url = tester_class.url[:delete]
      request(:post) do |req|
        req.url url
        req.body = emails.map do |email|
          {
            emailAddress: {
              value: email
            }
          }
        end.to_json
        req.headers['Content-Type'] = 'application/json'
      end
      true
    end

    #####################################################
    # @!group State History
    #####################################################
    def versions_history(app_id, platform)
      r = request(:get, "ra/apps/#{app_id}/stateHistory?platform=#{platform}")
      parse_response(r, 'data')['versions']
    end

    def version_states_history(app_id, platform, version_id)
      r = request(:get, "ra/apps/#{app_id}/versions/#{version_id}/stateHistory?platform=#{platform}")
      parse_response(r, 'data')
    end

    #####################################################
    # @!group Promo codes
    #####################################################
    def app_promocodes(app_id: nil)
      r = request(:get, "ra/apps/#{app_id}/promocodes/versions")
      parse_response(r, 'data')['versions']
    end

    def generate_app_version_promocodes!(app_id: nil, version_id: nil, quantity: nil)
      data = {
        numberOfCodes: { value: quantity },
        agreedToContract: { value: true }
      }
      url = "ra/apps/#{app_id}/promocodes/versions/#{version_id}"
      r = request(:post) do |req|
        req.url url
        req.body = data.to_json
        req.headers['Content-Type'] = 'application/json'
      end
      parse_response(r, 'data')
    end

    def app_promocodes_history(app_id: nil)
      r = request(:get, "ra/apps/#{app_id}/promocodes/history")
      parse_response(r, 'data')['requests']
    end

    #####################################################
    # @!group reject
    #####################################################

    def reject!(app_id, version)
      raise "app_id is required" unless app_id
      raise "version is required" unless version

      r = request(:post) do |req|
        req.url "ra/apps/#{app_id}/versions/#{version}/reject"
        req.headers['Content-Type'] = 'application/json'
        req.body = app_id.to_s
      end

      handle_itc_response(r.body)
      parse_response(r, 'data')
    end

    private

    def with_tunes_retry(tries = 5, &_block)
      return yield
    rescue Spaceship::TunesClient::ITunesConnectTemporaryError => ex
      unless (tries -= 1).zero?
        msg = "iTunes Connect temporary error received: '#{ex.message}'. Retrying after 60 seconds (remaining: #{tries})..."
        puts msg
        logger.warn msg
        sleep 60 unless defined? SpecHelper # unless FastlaneCore::Helper.is_test?
        retry
      end
      raise ex # re-raise the exception
    end

    def clear_user_cached_data
      @content_provider_id = nil
      @sso_token_for_image = nil
      @sso_token_for_video = nil
    end

    # the contentProviderIr found in the UserDetail instance
    def content_provider_id
      @content_provider_id ||= user_detail_data.content_provider_id
    end

    # the ssoTokenForImage found in the AppVersionRef instance
    def sso_token_for_image
      @sso_token_for_image ||= ref_data.sso_token_for_image
    end

    # the ssoTokenForVideo found in the AppVersionRef instance
    def sso_token_for_video
      @sso_token_for_video ||= ref_data.sso_token_for_video
    end

    def update_tester_from_app!(tester, app_id, testing)
      url = tester.class.url(app_id)[:update_by_app]
      data = {
        users: [
          {
            emailAddress: {
              value: tester.email
            },
            firstName: {
              value: tester.first_name
            },
            lastName: {
              value: tester.last_name
            },
            testing: {
              value: testing
            }
          }
        ]
      }

      r = request(:post) do |req|
        req.url url
        req.body = data.to_json
        req.headers['Content-Type'] = 'application/json'
      end

      data = parse_response(r, 'data')
      handle_itc_response(data)
    end
  end
  # rubocop:enable Metrics/ClassLength
end<|MERGE_RESOLUTION|>--- conflicted
+++ resolved
@@ -864,151 +864,6 @@
                                             proprietary: false,
                                             third_party: false)
 
-<<<<<<< HEAD
-      # TODO: how do locales work
-      # hjanuschka: locales work with providing multiple elements in the 'details' array each of them
-      #  proposal:
-      #  change signature to accept a hash e.g:
-      #   {
-      #     'en-US': {
-      #         feedback_email: "helmut@januschka.com",
-      #         marketing_url: "http://somewhere.com",
-      #         privacy_policy_url: "http://www.somewhere.com",
-      #         description: "Description in this locale",
-      #     }
-      #   }
-      #
-      #  Sample Result from iTC with 2 locales:
-      #  "details": [
-      #     {
-      #       "locale": "de-DE",
-      #       "feedbackEmail": "de@de.de",
-      #       "marketingUrl": "http:\/\/de.marketing.url",
-      #       "privacyPolicyUrl": "http:\/\/de.privacy.url",
-      #       "privacyPolicy": null,
-      #       "description": "This is the de-DE description"
-      #    },
-      #    {
-      #     "locale": "da",
-      #     "feedbackEmail": "da@da.da",
-      #     "marketingUrl": "http:\/\/da.marketing.url",
-      #     "privacyPolicyUrl": "http:\/\/da.privacy.url",
-      #     "privacyPolicy": null,
-      #     "description": "danish description 'da' locale"
-      #   }
-      # ],
-      locale = "en-US"
-
-      unless build_id
-        all_builds = TestFlight::Build.client.all_builds_for_train(app_id: app_id, train_version: train, platform: platform)
-        all_builds.collect do |build|
-          temp_build = TestFlight::Build.factory(build)
-          if temp_build.build_version.to_s == build_number.to_s
-            build_id = temp_build.id
-          end
-        end
-      end
-
-      raise "Build-ID not specified" unless build_id
-
-      test_info = { 'details' => [{}], 'betaReviewInfo' => {} }
-
-      test_info['primaryLocale'] = locale
-      test_info['eula'] = nil
-
-      test_info['details'][0]['locale'] = locale
-      test_info['details'][0]['feedbackEmail'] = feedback_email
-      test_info['details'][0]['marketingUrl'] = marketing_url
-      test_info['details'][0]['privacyPolicyURL'] = privacy_policy_url
-      test_info['details'][0]['privacyPolicy'] = nil
-      test_info['details'][0]['description'] = description
-
-      test_info['betaReviewInfo']['contactFirstName'] = first_name
-      test_info['betaReviewInfo']['contactLastName'] = last_name
-      test_info['betaReviewInfo']['contactPhone'] = phone_number
-      test_info['betaReviewInfo']['contactEmail'] = contact_email
-      # test_info['betaReviewInfo']['demoAccountName'] = nil
-      # test_info['betaReviewInfo']['demoAccountPassword'] = nil
-      test_info['betaReviewInfo']['demoAccountRequired'] = false
-      test_info['betaReviewInfo']['notes'] = notes
-      # TODO: what to do with the rest of the parameters?
-
-      put_test_info(app_id, test_info)
-      build_info = get_new_build_info_for_review(app_id, build_id)
-
-      put_export_compliance_did_not_change(app_id, build_id, build_info)
-      submit_build_for_review(app_id, build_id, build_info, whats_new, test_info['betaReviewInfo'])
-    end
-
-    # def submit_testflight_build_for_review!(app_id: nil, train: nil, build_number: nil, platform: 'ios',
-    #                                         # Required Metadata:
-    #                                         changelog: nil,
-    #                                         description: nil,
-    #                                         feedback_email: nil,
-    #                                         marketing_url: nil,
-    #                                         first_name: nil,
-    #                                         last_name: nil,
-    #                                         review_email: nil,
-    #                                         phone_number: nil,
-    #                                         significant_change: false,
-
-    #                                         # Optional Metadata:
-    #                                         privacy_policy_url: nil,
-    #                                         review_user_name: nil,
-    #                                         review_password: nil,
-    #                                         review_notes: nil,
-    #                                         encryption: false,
-    #                                         encryption_updated: false,
-    #                                         is_exempt: false,
-    #                                         proprietary: false,
-    #                                         third_party: false)
-
-    #   build_info = get_build_info_for_review(app_id: app_id, train: train, build_number: build_number, platform: platform)
-    #   # Now fill in the values provided by the user
-
-    #   # First the localised values:
-    #   build_info['details'].each do |current|
-    #     current['whatsNew']['value'] = changelog if changelog
-    #     current['description']['value'] = description if description
-    #     current['feedbackEmail']['value'] = feedback_email if feedback_email
-    #     current['marketingUrl']['value'] = marketing_url if marketing_url
-    #     current['privacyPolicyUrl']['value'] = privacy_policy_url if privacy_policy_url
-    #     current['pageLanguageValue'] = current['language'] # There is no valid reason why we need this, only iTC being iTC
-    #   end
-
-    #   review_info = {
-    #     "significantChange" => {
-    #       "value" => significant_change
-    #     },
-    #     "buildTestInformationTO" => build_info,
-    #     "exportComplianceTO" => {
-    #       "usesEncryption" => {
-    #         "value" => encryption
-    #       },
-    #       "encryptionUpdated" => {
-    #         "value" => encryption_updated
-    #       },
-    #       "isExempt" => {
-    #         "value" => is_exempt
-    #       },
-    #       "containsProprietaryCryptography" => {
-    #         "value" => proprietary
-    #       },
-    #       "containsThirdPartyCryptography" => {
-    #         "value" => third_party
-    #       }
-    #     }
-    #   }
-
-    #   r = request(:post) do |req| # same URL, but a POST request
-    #     req.url "ra/apps/#{app_id}/platforms/#{platform}/trains/#{train}/builds/#{build_number}/review/submit"
-
-    #     req.body = review_info.to_json
-    #     req.headers['Content-Type'] = 'application/json'
-    #   end
-    #   handle_itc_response(r.body)
-    # end
-=======
       build_info = get_build_info_for_review(app_id: app_id, train: train, build_number: build_number, platform: platform)
       # Now fill in the values provided by the user
 
@@ -1054,9 +909,9 @@
       end
       handle_itc_response(r.body)
     end
->>>>>>> 812a12c5
+
+    
     # rubocop:enable Metrics/ParameterLists
-
     def get_build_info_for_review(app_id: nil, train: nil, build_number: nil, platform: 'ios')
       url = "ra/apps/#{app_id}/platforms/#{platform}/trains/#{train}/builds/#{build_number}/testInformation"
       r = request(:get) do |req|
