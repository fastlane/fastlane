--- conflicted
+++ resolved
@@ -71,11 +71,8 @@
       export_compliance_missing: 'testflight.build.state.export.compliance.missing'
     }
 
-<<<<<<< HEAD
-    def self.latest(app_id: nil, build_id: nil, platform: nil)
-=======
+
     def self.latest(app_id: nil, platform: nil)
->>>>>>> 411b895a
       trains = BuildTrains.all(app_id: app_id, platform: platform)
       latest_build_data = trains.values.flatten.sort_by { |build| Time.parse(build['uploadDate']) }.last
 
