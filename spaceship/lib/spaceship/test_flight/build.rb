--- conflicted
+++ resolved
@@ -64,13 +64,19 @@
       'id' => :id
     })
 
-<<<<<<< HEAD
-    def self.factory(attrs)
-      # Parse the dates
-      # rubocop:disable Style/RescueModifier
-      attrs['uploadDate'] = (Time.parse(attrs['uploadDate']) rescue attrs['uploadDate'])
-      # rubocop:enable Style/RescueModifier
-      self.new(attrs)
+
+    BUILD_STATES = {
+      processing: 'testflight.build.state.processing',
+      active: 'testflight.build.state.testing.active',
+      ready: 'testflight.build.state.submit.ready',
+      export_compliance_missing: 'testflight.build.state.export.compliance.missing'
+    }
+
+    def self.latest(app_id: nil, build_id: nil, platform: nil)
+      trains = BuildTrains.all(app_id: app_id, platform: platform)
+      latest_build_data = trains.values.flatten.sort_by { |build| Time.parse(build['uploadDate']) }.last
+
+      find(app_id, latest_build_data['id'])
     end
 
     def self.find(app_id, build_id)
@@ -78,57 +84,14 @@
       self.new(attrs) if attrs
     end
 
-    # All build trains, each with its builds
-    # @example
-    #   {
-    #     "1.0" => [
-    #       Build1,
-    #       Build2
-    #     ],
-    #     "1.1" => [
-    #       Build3
-    #     ]
-    #   }
-    def self.all(app_id, platform: nil)
-      build_trains = client.all_build_trains(app_id: app_id, platform: platform)
-      result = {}
-      build_trains.each do |train_version|
-        builds = client.all_builds_for_train(app_id: app_id, platform: platform, train_version: train_version)
-        result[train_version] = builds.collect do |current_build|
-          self.factory(current_build) # TODO: when inspecting those builds, something's wrong, it doesn't expose the attributes. I don't know why
-        end
-      end
-      return result
-    end
-
-=======
-    BUILD_STATES = {
-      processing: 'testflight.build.state.processing',
-      active: 'testflight.build.state.testing.active',
-      ready: 'testflight.build.state.submit.ready',
-      export_compliance_missing: 'testflight.build.state.export.compliance.missing'
-    }
-
-    def self.latest(provider_id: nil, app_id: nil, build_id: nil, platform: nil)
-      trains = BuildTrains.all(provider_id: provider_id, app_id: app_id, platform: platform)
-      latest_build_data = trains.values.flatten.sort_by { |build| Time.parse(build['uploadDate']) }.last
-
-      find(provider_id, app_id, latest_build_data['id'])
-    end
-
-    def self.find(provider_id, app_id, build_id)
-      attrs = client.get_build(provider_id, app_id, build_id)
-      self.new(attrs) if attrs
-    end
-
-    def self.all_builds(provider_id: nil, app_id: nil, platform: nil)
-      trains = BuildTrains.all(provider_id: provider_id, app_id: app_id, platform: platform)
+    def self.all_builds(app_id: nil, platform: nil)
+      trains = BuildTrains.all(app_id: app_id, platform: platform)
       return trains.values.flatten.collect { |build| self.new(build) }
     end
 
     # Just the builds, as a flat array, that are still processing
-    def self.all_processing_builds(provider_id: nil, app_id: nil, platform: nil)
-      return self.all_builds(provider_id: provider_id, app_id: app_id, platform: platform).find_all(&:processing?)
+    def self.all_processing_builds(app_id: nil, platform: nil)
+      return self.all_builds(app_id: app_id, platform: platform).find_all(&:processing?)
     end
 
     def ready_to_submit?
@@ -139,7 +102,6 @@
       external_state == BUILD_STATES[:processing]
     end
 
->>>>>>> a67e98fd
     def beta_review_info
       BetaReviewInfo.new(super) # TODO: please document on what this `super` does, I didn't see it before in this context
     end
@@ -157,7 +119,7 @@
     end
 
     def save!
-      client.put_build(provider_id, app_id, id, self)
+      client.put_build(app_id, id, self)
     end
 
     # TODO: handle locales and multiple TestInfo properties
@@ -169,11 +131,11 @@
     end
 
     def submit_for_review!
-      client.post_for_review(provider_id, app_id, id, self)
+      client.post_for_review(app_id, id, self)
     end
 
     def add_group!(group)
-      client.add_group_to_build(provider_id, app_id, group.id, id)
+      client.add_group_to_build(app_id, group.id, id)
     end
   end
 end