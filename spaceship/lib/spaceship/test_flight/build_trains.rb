--- conflicted
+++ resolved
@@ -13,77 +13,12 @@
     # See `Spaceship::TestFlight::Build#reload`
 
     def self.all(app_id: nil, platform: nil, retry_count: 3)
-<<<<<<< HEAD
-      client = Spaceship::ConnectAPI::TestFlight.client
-
-      builds = []
-      included = []
-      cursor = nil
-
-      prerelease_platform = case platform
-                            when "appletvos"
-                              "TV_OS"
-                            else
-                              "IOS"
-                            end
-
-      loop do
-        builds_resp = client.get_builds(filter: { app: app_id, processingState: "VALID,PROCESSING,FAILED,INVALID" }, limit: 100, sort: "uploadedDate", includes: "preReleaseVersion,app", cursor: cursor)
-        builds += builds_resp["data"]
-        included += (builds_resp["included"] || [])
-
-        next_page = builds_resp["links"]["next"]
-        break if next_page.nil?
-
-        uri = URI.parse(next_page)
-        params = CGI.parse(uri.query)
-        cursor = params["cursor"].first
-
-        break if cursor.nil?
-      end
-
-      # Load with all of the data
-      builds.map do |build|
-        r = build["relationships"]["app"]["data"]
-        build["app"] = included.find { |h| h["type"] == r["type"] && h["id"] == r["id"] }
-
-        r = build["relationships"]["preReleaseVersion"]["data"]
-        build["preReleaseVersion"] = included.find { |h| h["type"] == r["type"] && h["id"] == r["id"] }
-
-        build
-      end
-
-      # Map to testflight build response????
-      train_builds = builds.map do |build|
-        h = {}
-
-        h['buildVersion'] = build["attributes"]["version"]
-        h['uploadDate'] = build["attributes"]["uploadedDate"]
-
-        processing_state = build["attributes"]["processingState"]
-        if processing_state == "VALID"
-          h['externalState'] = Spaceship::TestFlight::Build::BUILD_STATES[:active]
-        elsif processing_state == "PROCESSING"
-          h['externalState'] = Spaceship::TestFlight::Build::BUILD_STATES[:processing]
-        end
-
-        h['id'] = build["id"]
-        h['appAdamId'] = build["app"]["id"]
-        h['bundleId'] = build["app"]["attributes"]["bundleId"]
-
-        h['trainVersion'] = build["preReleaseVersion"]["attributes"]["version"]
-        h['platform'] = build["preReleaseVersion"]["attributes"]["platform"]
-
-        if h['platform'] != prerelease_platform
-          nil
-        else
-          h
-        end
-      end.compact
-=======
       resps = Spaceship::ConnectAPI.get_builds(filter: { app: app_id, processingState: "VALID,PROCESSING,FAILED,INVALID" }, limit: 100, sort: "uploadedDate", includes: "preReleaseVersion,app").all_pages
       connect_builds = resps.map(&:to_models).flatten
->>>>>>> 6b7251d7
+
+      if platform
+        connect_builds.select!{ |b| b.app_platform == platform }
+      end
 
       trains = {}
       connect_builds.each do |connect_build|
