--- conflicted
+++ resolved
@@ -17,11 +17,7 @@
       trains = {}
       data.each do |train_version|
         builds_data = client.get_builds_for_train(app_id: app_id, platform: platform, train_version: train_version)
-<<<<<<< HEAD
         trains[train_version] = builds_data.map { |attrs| Build.new(attrs) }
-=======
-        trains[train_version] = builds_data.map { |d| Build.new(d) }
->>>>>>> 3419ad20
       end
 
       self.new(trains)
