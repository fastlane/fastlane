--- conflicted
+++ resolved
@@ -9,11 +9,7 @@
     #
     # See `Spaceship::TestFlight::Build#reload`
 
-<<<<<<< HEAD
-    def self.all(app_id: nil, platform: nil, retry_count: 0)
-=======
     def self.all(app_id: nil, platform: nil, retry_count: 3)
->>>>>>> 765eb2ac
       data = client.get_build_trains(app_id: app_id, platform: platform)
       trains = {}
 
