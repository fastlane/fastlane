--- conflicted
+++ resolved
@@ -36,18 +36,13 @@
       groups.find(&:default_external_group?)
     end
 
-<<<<<<< HEAD
     def self.default_internal_group(app_id)
       groups = self.all(app_id)
       groups.find(&:default_internal_group?)
     end
 
-    def self.filter_groups(app_id, &block)
-      groups = self.all(app_id)
-=======
     def self.filter_groups(app_id: nil, &block)
       groups = self.all(app_id: app_id)
->>>>>>> 37b137a2
       groups.select(&block)
     end
 
