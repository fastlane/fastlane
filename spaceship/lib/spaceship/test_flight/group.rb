--- conflicted
+++ resolved
@@ -17,13 +17,8 @@
       'isInternalGroup' => :is_default_internal_group
     })
 
-<<<<<<< HEAD
     def self.all(app_id)
-      groups = client.all_groups(app_id)
-=======
-    def self.all(provider_id, app_id)
-      groups = client.get_groups(provider_id, app_id)
->>>>>>> a67e98fd
+      groups = client.get_groups(app_id)
       groups.map do |g|
         current_element = self.new(g)
         current_element.app_id = app_id
@@ -41,19 +36,18 @@
       groups.find(&:default_external_group?)
     end
 
-<<<<<<< HEAD
     def self.default_internal_group(app_id)
       groups = self.all(app_id)
       groups.find(&:default_internal_group?)
-=======
-    def self.filter_groups(provider_id, app_id, &block)
-      groups = self.all(provider_id, app_id)
+    end      
+
+    def self.filter_groups(app_id, &block)
+      groups = self.all(app_id)
       groups.select(&block)
     end
 
-    def add_tester!(provider_id, tester)
-      client.add_tester_to_group!(provider_id: provider_id, group: self, tester: tester, app_id: self.app_id)
->>>>>>> a67e98fd
+    def add_tester!(tester)
+      client.add_tester_to_group!(group: self, tester: tester, app_id: self.app_id)
     end
 
     def add_tester!(tester)
