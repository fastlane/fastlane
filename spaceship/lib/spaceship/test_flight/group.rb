module TestFlight
  class Group < Base
    attr_accessor :id
    attr_accessor :name
    attr_accessor :is_default_external_group

    # TODO: is it ok to have a reference here? Every group is specific to
    # an Spaceship::Application object from my understanding
    # We need a reference to the app to build the complete URLs, for example
    # to add testers to a group. Please remove comment and replace with docs if ok
    attr_accessor :app_id

    attr_mapping({
      'id' => :id,
      'name' => :name,
      'isDefaultExternalGroup' => :is_default_external_group,
      'isInternalGroup' => :is_default_internal_group
    })

    def self.all(app_id)
<<<<<<< HEAD
      groups = client.get_groups(app_id)
=======
      groups = client.all_groups(app_id)
>>>>>>> 411b895a
      groups.map do |g|
        current_element = self.new(g)
        current_element.app_id = app_id
        current_element
      end
    end

    def self.find(app_id, group_name)
      groups = self.all(app_id)
      groups.find { |g| g.name == group_name }
    end

    def self.default_external_group(app_id)
      groups = self.all(app_id)
      groups.find(&:default_external_group?)
    end

<<<<<<< HEAD
    def self.default_internal_group(app_id)
      groups = self.all(app_id)
      groups.find(&:default_internal_group?)
    end

=======
>>>>>>> 411b895a
    def self.filter_groups(app_id, &block)
      groups = self.all(app_id)
      groups.select(&block)
    end

    def add_tester!(tester)
      client.add_tester_to_group!(group: self, tester: tester, app_id: self.app_id)
<<<<<<< HEAD
    end

    def add_tester!(tester)
      client.add_tester_to_group!(group: self, tester: tester, app_id: self.app_id)
=======
>>>>>>> 411b895a
    end

    def remove_tester!(tester)
      client.remove_tester_from_group!(group: self, tester: tester, app_id: self.app_id)
    end

    def default_external_group?
      is_default_external_group
    end

    def default_internal_group?
      is_default_internal_group
    end
  end
end<|MERGE_RESOLUTION|>--- conflicted
+++ resolved
@@ -18,11 +18,7 @@
     })
 
     def self.all(app_id)
-<<<<<<< HEAD
-      groups = client.get_groups(app_id)
-=======
       groups = client.all_groups(app_id)
->>>>>>> 411b895a
       groups.map do |g|
         current_element = self.new(g)
         current_element.app_id = app_id
@@ -40,14 +36,11 @@
       groups.find(&:default_external_group?)
     end
 
-<<<<<<< HEAD
     def self.default_internal_group(app_id)
       groups = self.all(app_id)
       groups.find(&:default_internal_group?)
     end
 
-=======
->>>>>>> 411b895a
     def self.filter_groups(app_id, &block)
       groups = self.all(app_id)
       groups.select(&block)
@@ -55,13 +48,6 @@
 
     def add_tester!(tester)
       client.add_tester_to_group!(group: self, tester: tester, app_id: self.app_id)
-<<<<<<< HEAD
-    end
-
-    def add_tester!(tester)
-      client.add_tester_to_group!(group: self, tester: tester, app_id: self.app_id)
-=======
->>>>>>> 411b895a
     end
 
     def remove_tester!(tester)
