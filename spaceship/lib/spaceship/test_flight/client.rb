module Spaceship::TestFlight
  class Client < Spaceship::Client
    def self.hostname
      'https://itunesconnect.apple.com/testflight/v2/'
    end

    # Returns an array of all available build trains (not the builds they include)
    def get_build_trains(app_id: nil, platform: nil)
      assert_required_params(__method__, binding)
      platform ||= "ios"
      response = request(:get, "providers/#{team_id}/apps/#{app_id}/platforms/#{platform}/trains")
      handle_response(response)
    end

    def get_builds_for_train(app_id: nil, platform: nil, train_version: nil)
      assert_required_params(__method__, binding)
      platform ||= "ios"

      response = request(:get, "providers/#{team_id}/apps/#{app_id}/platforms/#{platform}/trains/#{train_version}/builds")
      handle_response(response)
    end

    def post_tester(app_id: nil, tester: nil)
<<<<<<< HEAD

=======
      assert_required_params(__method__, binding)
>>>>>>> d9a85b0b
      # First we need to add the tester to the app
      # It's ok if the tester already exists, we just have to do this... don't ask
      # This will enable testing for the tester for a given app, as just creating the tester on an account-level
      # is not enough to add the tester to a group. If this isn't done the next request would fail.
      # This is a bug we reported to the iTunes Connect team, as it also happens on the iTunes Connect UI on 18. April 2017
      url = "providers/#{team_id}/apps/#{app_id}/testers"
      response = request(:post) do |req|
        req.url url
        req.body = {
          "email" => tester.email,
          "firstName" => tester.last_name,
          "lastName" => tester.first_name
        }.to_json
        req.headers['Content-Type'] = 'application/json'
      end
      handle_response(response)
    end

    def put_test_to_group(app_id: nil, tester_id: nil, group_id: nil)
      assert_required_params(__method__, binding)
      # Then we can add the tester to the group that allows the app to test
      # This is easy enough, we already have all this data. We don't need any response from the previous request
      url = "providers/#{team_id}/apps/#{app_id}/groups/#{group_id}/testers/#{tester_id}"
      response = request(:put) do |req|
        req.url url
        req.body = {
          "groupId" => group_id,
          "testerId" => tester_id
        }.to_json
        req.headers['Content-Type'] = 'application/json'
      end
      handle_response(response)
    end

    # def remove_tester_from_group!(group: nil, tester: nil, app_id: nil)
    def delete_tester_from_group(group_id: nil, tester_id: nil, app_id: nil)
      assert_required_params(__method__, binding)
      url = "providers/#{team_id}/apps/#{app_id}/groups/#{group_id}/testers/#{tester_id}"
      response = request(:delete) do |req|
        req.url url
        req.headers['Content-Type'] = 'application/json'
      end
      handle_response(response)
    end

    def get_build(app_id: nil, build_id: nil)
      assert_required_params(__method__, binding)
      response = request(:get, "providers/#{team_id}/apps/#{app_id}/builds/#{build_id}")
      handle_response(response)
    end

    def put_build(app_id: nil, build_id: nil, build: nil)
      assert_required_params(__method__, binding)
      response = request(:put) do |req|
        req.url "providers/#{team_id}/apps/#{app_id}/builds/#{build_id}"
        req.body = build.to_json
        req.headers['Content-Type'] = 'application/json'
      end
      handle_response(response)
    end

    def post_for_testflight_review(app_id: nil, build_id: nil, build: nil)
      assert_required_params(__method__, binding)
      response = request(:post) do |req|
        req.url "providers/#{team_id}/apps/#{app_id}/builds/#{build_id}/review"
        req.body = build.to_json
        req.headers['Content-Type'] = 'application/json'
      end
      handle_response(response)
    end

    def get_groups(app_id: nil)
      assert_required_params(__method__, binding)
      response = request(:get, "/testflight/v2/providers/#{team_id}/apps/#{app_id}/groups")
      handle_response(response)
    end

    def add_group_to_build(app_id: nil, group_id: nil, build_id: nil)
      body = {
        'groupId' => group_id,
        'buildId' => build_id
      }
      response = request(:put) do |req|
        req.url "providers/#{team_id}/apps/#{app_id}/groups/#{group_id}/builds/#{build_id}"
        req.body = body.to_json
        req.headers['Content-Type'] = 'application/json'
      end
      handle_response(response)
    end

    def handle_response(response)
      if (200..300).cover?(response.status) && response.body.empty?
        return
      end

      unless response.body.kind_of?(Hash)
        raise UnexpectedResponse, response.body
      end

      raise UnexpectedResponse, response.body['error'] if response.body['error']

      return response.body['data'] if response.body['data']

      return response.body
    end

    private

    # used to assert all of the named parameters are supplied values
    #
    # @raises NameError if the values are nil
    def assert_required_params(method_name, binding)
      parameter_names = Hash[method(method_name).parameters].values
      parameter_names.each do |name|
        if binding.local_variable_get(name).nil?
          raise NameError, "`#{name}' is a required parameter"
        end
      end
    end
  end
end<|MERGE_RESOLUTION|>--- conflicted
+++ resolved
@@ -21,11 +21,7 @@
     end
 
     def post_tester(app_id: nil, tester: nil)
-<<<<<<< HEAD
-
-=======
       assert_required_params(__method__, binding)
->>>>>>> d9a85b0b
       # First we need to add the tester to the app
       # It's ok if the tester already exists, we just have to do this... don't ask
       # This will enable testing for the tester for a given app, as just creating the tester on an account-level
