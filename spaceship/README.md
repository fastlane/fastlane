<h3 align="center">
  <a href="https://docs.fastlane.tools">
    <img src="../fastlane/assets/fastlane.png" width="100" />
    <br />
    fastlane
  </a>
</h3>

-------

<p align="center">
  <img src="assets/spaceship.png" width="470">
</p>

-------

[![Twitter: @FastlaneTools](https://img.shields.io/badge/contact-@FastlaneTools-blue.svg?style=flat)](https://twitter.com/FastlaneTools)
[![License](https://img.shields.io/badge/license-MIT-green.svg?style=flat)](https://github.com/fastlane/fastlane/blob/master/LICENSE)

_spaceship_ exposes both the Apple Developer Center and the App Store Connect API. It’s super fast, well tested and supports all of the operations you can do via the browser. It powers parts of _fastlane_, and can be leveraged for more advanced _fastlane_ features. Scripting your Developer Center workflow has never been easier!

Get in contact with the creators on Twitter: [@FastlaneTools](https://twitter.com/fastlanetools)

-------

<p align="center">
    <a href="#whats-spaceship">Why?</a> &bull;
    <a href="#usage">Usage</a> &bull;
    <a href="#installation">Installation</a> &bull;
    <a href="#technical-details">Technical Details</a> &bull;
    <a href="#need-help">Need help?</a>
</p>

-------

<h5 align="center"><em>spaceship</em> is part of <a href="https://fastlane.tools">fastlane</a>: The easiest way to automate beta deployments and releases for your iOS and Android apps.</h5>

# What's spaceship?

_spaceship_ uses a combination of [5 different API endpoints](#api-endpoints), used by the Apple Developer Portal and Xcode. As no API offers everything we need, spaceship combines all APIs for you. [More details about the APIs](#technical-details).

- Blazing fast communication using only a HTTP client
- Object oriented access to all resources
- Resistant against front-end design changes of the of the Apple Developer Portal
- One central tool for the communication
- Automatic re-trying of requests in case a timeout occurs
- No web scraping
- 90%+ test coverage by stubbing server responses

More details about why spaceship is useful on [spaceship.airforce](https://spaceship.airforce).

> No matter how many apps or certificates you have, spaceship **can** handle your scale.

## Example spaceship code

```ruby
Spaceship.login

# Create a new app
app = Spaceship.app.create!(bundle_id: "com.krausefx.app", name: "Spaceship App")

# Use an existing certificate
cert = Spaceship.certificate.production.all.first

# Create a new provisioning profile
profile = Spaceship.provisioning_profile.app_store.create!(bundle_id: app.bundle_id,
                                                         certificate: cert)

# Print the name and download the new profile
puts("Created Profile " + profile.name)
profile.download
```

## Speed

Before _spaceship_, the [fastlane tools](https://fastlane.tools) used web scraping to interact with Apple's web services. With spaceship it is possible to directly access the underlying APIs using a simple HTTP client only.

Using spaceship, the execution time of [_sigh_](https://docs.fastlane.tools/actions/sigh/) was reduced from over 1 minute to less than 5 seconds.

![assets/SpaceshipRecording.gif](assets/SpaceshipRecording.gif)

# Installation

_spaceship_ is part of _fastlane_:

    sudo gem install fastlane

# Usage

## Playground

To try _spaceship_, just run `fastlane spaceship`. It will automatically start the `spaceship playground`. It makes it super easy to try _spaceship_ :rocket:

![assets/docs/Playground.png](assets/docs/Playground.png)

This requires you to install `pry` using `sudo gem install pry`. `pry` is not installed by default, as most [_fastlane_](https://fastlane.tools) users won't need the `spaceship playground`. You can add the `pry` dependency to your `Gemfile`.

## Apple Developer Portal API

##### Open [DeveloperPortal.md](docs/DeveloperPortal.md) for code samples

## App Store Connect API

##### Open [AppStoreConnect.md](docs/AppStoreConnect.md) for code samples

## 2 Step Verification

When your Apple account has 2 factor verification enabled, you'll automatically be asked to verify your identity. If you have a trusted device configured for your account, then a code will appear on the device. If you don't have any devices configured, but have trusted a phone number, then a code will be sent to your phone. The resulting session will be stored in `~/.fastlane/spaceship/[email]/cookie`. The session should be valid for about one month, however there is no way to test this without actually waiting for over a month.

### Support for CI machines

#### Web sessions

To generate a web session for your CI machine, use

```sh
fastlane spaceauth -u user@example.org
```

This will authenticate you and provide a string that can be transferred to your CI system. Copy everything from `---\n` to your CI server and provide it as environment variable named `FASTLANE_SESSION`. For example:

```
export FASTLANE_SESSION='---\n- !ruby/object:HTTP::Cookie\n  name: DES5c148586dfd451e55afbaaa5f62418f91\n  value: HSARMTKNSRVTWFla1+yO4gVPowH17VaaaxPFnUdMUegQZxqy1Ie1c2v6bM1vSOzIbuOmrl/FNenlScsd/NbF7/Lw4cpnL15jsyg0TOJwP32tC/NguPiyOaaaU+jrj4tf4uKdIywVaaaFSRVT\n  domain: idmsa.apple.com\n  for_domain: true\n  path: "/"\n  secure: true\n  httponly: true\n  expires: 2016-04-27 23:55:56.000000000 Z\n  max_age: \n  created_at: 2016-03-28 16:55:57.032086000 -07:00\n  accessed_at: 2016-03-28 19:11:17.828141000 -07:00\n'
```

<<<<<<< HEAD
Copy everything from `---\n` to your CI server and provide it as environment variable named `FASTLANE_SESSION`.
=======
#### Bypass trusted device and use SMS for verification

If you have a trusted device configured, Apple will not send a SMS code to your phone for your Apple account when you try to generate a web session with _fastlane_. Instead, a code will be displayed on one of your account's trusted devices. This can be problematic if you are trying to authenticate but don't have access to a trusted device. Take the following steps to circumvent the device and use SMS instead:

- Attempt to generate a web session with `fastlane spaceauth -u [email]` and wait for security code prompt to appear
- Open a browser to [appleid.apple.com](https://appleid.apple.com) or an address that requires you to login with your Apple ID, and logout of any previous session
- Login with your Apple ID and request a code be sent to the desired phone when prompted for a security code
- Use the code sent to phone with _fastlane_ instead of with the browser
>>>>>>> 51c167c3

#### Transporter

If you want to upload builds to TestFlight/App Store Connect from your CI, you have to generate and use an application specific password:

1. Visit [appleid.apple.com/account/manage](https://appleid.apple.com/account/manage)
1. Generate a new application specific password
1. Provide the application specific password using an environment variable `FASTLANE_APPLE_APPLICATION_SPECIFIC_PASSWORD`.

Alternatively you can enter the application specific password when you're asked the first time _fastlane_ uploads a build.

## _spaceship_ in use

All [fastlane tools](https://fastlane.tools) that communicate with Apple's web services in some way, use _spaceship_ to do so.

# Technical Details

## API Endpoints

Overview of the used API endpoints

- `https://idmsa.apple.com`: Used to authenticate to get a valid session
- `https://developerservices2.apple.com`:
  - Get a list of all available provisioning profiles
  - Register new devices
- `https://developer.apple.com`:
  - List all devices, certificates, apps and app groups
  - Create new certificates, provisioning profiles and apps
  - Disable/enable services on apps and assign them to app groups
  - Delete certificates and apps
  - Repair provisioning profiles
  - Download provisioning profiles
  - Team selection
- `https://appstoreconnect.apple.com`:
  - Managing apps
  - Managing beta testers
  - Submitting updates to review
  - Managing app metadata
- `https://du-itc.appstoreconnect.apple.com`:
  - Upload icons, screenshots, trailers ...

_spaceship_ uses all those API points to offer this seamless experience.

## Magic involved

_spaceship_ does a lot of magic to get everything working so neatly:

- **Sensible Defaults**: You only have to provide the mandatory information (e.g. new provisioning profiles contain all devices by default)
- **Local Validation**: When pushing changes back to the Apple Dev Portal _spaceship_ will make sure only valid data is sent to Apple (e.g. automatic repairing of provisioning profiles)
- **Various request/response types**: When working with the different API endpoints, _spaceship_ has to deal with `JSON`, `XML`, `txt`, `plist` and sometimes even `HTML` responses and requests.
- **Automatic Pagination**: Even if you have thousands of apps, profiles or certificates, _spaceship_ **can** handle your scale. It was heavily tested by first using _spaceship_ to create hundreds of profiles and then accessing them using _spaceship_.
- **Session, Cookie and CSRF token**: All the security aspects are handled by _spaceship_.
- **Profile Magic**: Create and upload code signing requests, all managed by _spaceship_
- **Multiple Spaceship**: You can launch multiple _spaceships_ with different Apple accounts to do things like syncing the registered devices.

# Code of Conduct
Help us keep _fastlane_ open and inclusive. Please read and follow our [Code of Conduct](https://github.com/fastlane/fastlane/blob/master/CODE_OF_CONDUCT.md).

# License
This project is licensed under the terms of the MIT license. See the LICENSE file.

> This project and all fastlane tools are in no way affiliated with Apple Inc. This project is open source under the MIT license, which means you have full access to the source code and can modify it to fit your own needs. All fastlane tools run on your own computer or server, so your credentials or other sensitive information will never leave your own computer. You are responsible for how you use fastlane tools.<|MERGE_RESOLUTION|>--- conflicted
+++ resolved
@@ -123,19 +123,6 @@
 export FASTLANE_SESSION='---\n- !ruby/object:HTTP::Cookie\n  name: DES5c148586dfd451e55afbaaa5f62418f91\n  value: HSARMTKNSRVTWFla1+yO4gVPowH17VaaaxPFnUdMUegQZxqy1Ie1c2v6bM1vSOzIbuOmrl/FNenlScsd/NbF7/Lw4cpnL15jsyg0TOJwP32tC/NguPiyOaaaU+jrj4tf4uKdIywVaaaFSRVT\n  domain: idmsa.apple.com\n  for_domain: true\n  path: "/"\n  secure: true\n  httponly: true\n  expires: 2016-04-27 23:55:56.000000000 Z\n  max_age: \n  created_at: 2016-03-28 16:55:57.032086000 -07:00\n  accessed_at: 2016-03-28 19:11:17.828141000 -07:00\n'
 ```
 
-<<<<<<< HEAD
-Copy everything from `---\n` to your CI server and provide it as environment variable named `FASTLANE_SESSION`.
-=======
-#### Bypass trusted device and use SMS for verification
-
-If you have a trusted device configured, Apple will not send a SMS code to your phone for your Apple account when you try to generate a web session with _fastlane_. Instead, a code will be displayed on one of your account's trusted devices. This can be problematic if you are trying to authenticate but don't have access to a trusted device. Take the following steps to circumvent the device and use SMS instead:
-
-- Attempt to generate a web session with `fastlane spaceauth -u [email]` and wait for security code prompt to appear
-- Open a browser to [appleid.apple.com](https://appleid.apple.com) or an address that requires you to login with your Apple ID, and logout of any previous session
-- Login with your Apple ID and request a code be sent to the desired phone when prompted for a security code
-- Use the code sent to phone with _fastlane_ instead of with the browser
->>>>>>> 51c167c3
-
 #### Transporter
 
 If you want to upload builds to TestFlight/App Store Connect from your CI, you have to generate and use an application specific password:
