# App Store Connect API

- [Usage](#usage)
  * [Login](#login)
  * [Applications](#applications)
  * [AppVersions](#appversions)
  * [Select a build for review](#select-a-build-for-review)
  * [Submit app for App Store Review](#submit-app-for-app-store-review)
  * [Release reviewed build](#release-reviewed-build)
  * [Build Trains (TestFlight)](#build-trains-testflight)
  * [Builds](#builds)
  * [Processing builds](#processing-builds)
  * [Testers](#testers)
  * [App ratings & reviews](#app-ratings--reviews)
  * [App Analytics](#app-analytics)
  * [Bundle Id](#bundle-id-auth-key)
  * [Bundle Id Capability](#bundle-id-capability-auth-key)
- [License](#license)

## Usage

To quickly play around with _spaceship_ launch `irb` in your terminal and execute `require "spaceship"`.

In general the classes are pre-fixed with the `ConnectAPI` module. If you want to use the legacy web API, make sure to use `Tunes`, which is an artifact from when "App Store Connect" was still called "iTunes Connect".

### Login

*Note*: If you use both the Developer Portal and App Store Connect API, you'll have to login on both, as the user might have different user credentials.

```ruby

token = Spaceship::ConnectAPI::Token.create(
  key_id: 'the-key-id',
  issuer_id: 'the-issuer-id',
  filepath:  File.absolute_path("../AuthKey_the-key-id.p8")
)

Spaceship::ConnectAPI.token = token

```

### Applications

```ruby
# Fetch all available applications
all_apps = Spaceship::ConnectAPI::App.all

# Find a specific app based on the bundle identifier
app = Spaceship::ConnectAPI::App.find("com.krausefx.app")

app = Spaceship::ConnectAPI.get_app(app_id: 1013943394).first

# Access information about the app
app.id              # => 1013943394
app.name            # => "Spaceship App"
app.bundle_id       # => "com.krausefx.app"
app.sku             # => "SpaceshipApp01"
app.primary_locale  # => "en-US"

# Show the names of all your apps
Spaceship::ConnectAPI::App.all.collect do |app|
  app.name
end

# Create a new app
# Currently only works with Apple ID login (not API Key)
app = Spaceship::ConnectAPI::App.create(name: "App Name",
                                        version_string: "1.0", # initial version
                                        sku: "123",
                                        primary_locale: "English",
                                        bundle_id: "com.krausefx.app",
                                        platforms: ["IOS"],
                                        company_name: "krause inc")
```

To update non version specific details, use the following code

```ruby
app = Spaceship::Tunes::Application.find("com.krausefx.app")
details = app.details
details.name['en-US'] = "App Name"
details.privacy_url['en-US'] = "https://fastlane.tools"
details.save!
```

To change the price of the app (it's not necessary to call `save!` when updating the price)

```ruby
app = Spaceship::Tunes::Application.find("com.krausefx.app")
app.update_price_tier!("3")
```

### AppVersions

<img src="/spaceship/assets/docs/AppVersions.png" width="500">

You can have up to 2 app versions at the same time. One is usually the version already available in the App Store (`get_live_app_store_version`) and one being the one you can edit (`get_edit_app_store_version`).

While you usually can modify some values in the production version (e.g. app description), most options are already locked.

With _spaceship_ you can access the versions like this

```ruby
app.get_live_app_store_version # the version that's currently available in the App Store
app.get_edit_app_store_version # the version that's in `Prepare for Submission`, `Metadata Rejected`, `Rejected`, `Developer Rejected`, `Waiting for Review`, `Invalid Binary` mode
app.get_latest_app_store_version # the version that's the latest one
app.get_pending_release_app_store_version # the version that's in `Pending Developer Release` or `Pending Apple Release` mode
app.get_in_review_app_store_version # the version that is in `In Review` mode
```

You can then go ahead and modify app metadata on the version objects:

```ruby
v = app.get_edit_app_store_version

# Access information
v.app_store_state         # => "Waiting for Review"
v.version_string          # => "0.9.14"

# Build is not always available in all app_store_state, e.g. not available in `Prepare for Submission`
build_number = v.build.nil? ? nil : v.build.version

# Update app metadata
copyright = "#{Time.now.year} Felix Krause"
v.update(attributes: { "copyright": copyright })

# Get a list of available languages for this app
version = app.get_edit_app_store_version(includes: 'appStoreVersionSubmission,build,appStoreVersionLocalizations')
localizations = version.appStoreVersionLocalizations

localization = localizations.first
localization.locale       # => "en-GB"
localization.description  # => "App description"

# Update localized app metadata
localization.update(attributes: { description: "New Description" })

# set the app age rating

# fetch_age_rating_declaration with `fetch_live_app_info` or `fetch_edit_app_info`
app_info = app.fetch_edit_app_info
declaration = app_info.fetch_age_rating_declaration unless app_info.nil?

# update age_rating_declaration
declaration.update(attributes: {
  "violenceCartoonOrFantasy": "NONE",
  "matureOrSuggestiveThemes": "NONE",
  "unrestrictedWebAccess": false
})
# Available values:
# https://github.com/fastlane/fastlane/blob/master/deliver/assets/example_rating_config.json
# https://docs.fastlane.tools/actions/deliver/#reference (Open "View all available categories, languages, etc.")

```

Available options:
```ruby
####
# General app store version metadata (app_store_version)
####

attr_accessor :platform
attr_accessor :version_string
attr_accessor :app_store_state
attr_accessor :store_icon
attr_accessor :watch_store_icon
attr_accessor :copyright
attr_accessor :release_type
attr_accessor :earliest_release_date
attr_accessor :uses_idfa
attr_accessor :is_watch_only
attr_accessor :downloadable
attr_accessor :created_date
attr_accessor :app_store_version_submission
attr_accessor :app_store_version_phased_release
attr_accessor :app_store_review_detail
attr_accessor :app_store_version_localizations

####
# App Review Information (app_store_review_detail)
####

attr_accessor :contact_first_name
attr_accessor :contact_last_name
attr_accessor :contact_phone
attr_accessor :contact_email
attr_accessor :demo_account_name
attr_accessor :demo_account_password
attr_accessor :demo_account_required
attr_accessor :notes
attr_accessor :app_store_review_attachments

####
# Localized values (app_store_version_localization)
####

attr_accessor :description
attr_accessor :locale
attr_accessor :keywords
attr_accessor :marketing_url
attr_accessor :promotional_text
attr_accessor :support_url
attr_accessor :whats_new
attr_accessor :app_screenshot_sets
attr_accessor :app_preview_sets

```

**Important**: For a complete documentation with the return type, description and notes for each of the properties, check out [app_store_version.rb](https://github.com/fastlane/fastlane/blob/master/spaceship/lib/spaceship/connect_api/models/app_store_version.rb) and other models.

### Select a build for review

For a full list of available options, check out [submit_for_review.rb](https://github.com/fastlane/fastlane/blob/master/deliver/lib/deliver/submit_for_review.rb)

```ruby
version = app.get_edit_app_store_version
build = Spaceship::ConnectAPI::Build.all(app_id: app.id, platform: platform).first
version.select_build(build_id: build.id)
```
### Submit app for App Store Review

```ruby
# Check out submit_for_review.rb to get an overview how to modify idfa, submission information
version.create_app_store_version_submission
```

**Important**: For a complete example how to prepare version for review and submit it for review check out [submit_for_review.rb](https://github.com/fastlane/fastlane/blob/master/deliver/lib/deliver/submit_for_review.rb).


### Release reviewed build

```ruby
version = app.get_pending_release_app_store_version
unless version.nil?
  Spaceship::ConnectAPI.post_app_store_version_release_request(app_store_version_id: version.id)
end
```

or

```ruby
version = app.get_pending_release_app_store_version
version.create_app_store_version_release_request unless version.nil?
```

### Build Trains (TestFlight)

<img src="/spaceship/assets/docs/BuildTrains.png" width="700">

To clarify:

- **version number**: Is set via the `CFBundleShortVersionString` property. It's the version number that appears on the App Store. (`0.9.21` on the screenshot)
- **build number**: Is set via the `CFBundleVersion` property. It's not visible in the App Store. It has to be incremented before uploading a new build. (`99993` on the screenshot)

A build train contains all builds for a give `version number` (e.g. `0.9.21`). Within the build train you have *n* builds, each having a different `build number` (e.g. `99993`).

```ruby
app = Spaceship::Tunes::Application.find("com.krausefx.app")

# Access all build trains for an app
app.all_build_train_numbers   # => ["0.9.21"]

# Access the build train via the version number
train = app.build_trains["0.9.21"]

# Access all builds for a given train
train.count            # => 1
build = train.first
```

### Builds

```ruby
# Continue from the BuildTrains example
build.build_version           # => "99993"  (the build number)
build.train_version           # => "0.9.21" (the version number)
build.install_count           # => 1
build.crash_count             # => 0

build.internal_state          # => testflight.build.state.testing.ready
build.external_state          # => testflight.build.state.submit.ready
```

You can even submit a build for external beta review (after you have set all necessary metadata - see above)
```ruby
build.submit_for_testflight_review!
```

### Processing builds

To also access those builds that are "stuck" at `Processing` at App Store Connect for a while:

```ruby
Spaceship::ConnectAPI::Build.all(app_id: app.id, processing_states: "PROCESSING") # => Array of processing builds for this application
```

### Testers

There are 3 types of testers:

- **External testers**: usually not part of your team. You can invite up to 10000 external testers. Before distributing a build to those testers you need to submit your app to beta review.
- **Internal testers**: Employees that are registered in your App Store Connect team. They get access to all builds without having to wait for review.
- **Sandbox testers**: Dummy accounts to test development-mode apps with in-app purchase or Apple Pay.

```ruby
# Find a tester based on the email address
tester = Spaceship::TestFlight::Tester.find(app_id: "some_app_id", email: "felix@krausefx.com")

tester = Spaceship::ConnectAPI::BetaTester.find(email: "felix@krausefx.com")

# Creating new testers
Spaceship::TestFlight::Tester.create_app_level_tester(
      app_id: "io.myapp",
       email: "github@krausefx.com",
  first_name: "Felix",
   last_name: "Krause"
)

```
Right now, _spaceship_ can't modify or create internal testers.

```ruby
# Load all sandbox testers
testers = Spaceship::ConnectAPI::SandboxTester.all

# Delete sandbox testers
testers.each do |tester|
  if UI.confirm("Delete #{tester.email}?")
    tester.delete!
  end
end

# Create a sandbox tester
testers = Spaceship::ConnectAPI::SandboxTester.create(
  first_name: "Test", # required
  last_name: "Three", # required
  email: "sandbox@test.com", # required
  password: "Passwordtest1", # required. Must contain >=8 characters, >=1 uppercase, >=1 lowercase, >=1 numeric.
  confirm_password: "Passwordtest1", # required
  secret_question: "Question", # required. Must contain >=6 characters
  secret_answer: "Answer", # required. Must contain >=6 characters
  birth_date: "1980-03-01", # required
  app_store_territory: "USA" # required
)
```

### App ratings & reviews

```ruby
app = Spaceship::Tunes::Application.find("com.krausefx.app")

# Get the rating summary for an application
ratings = app.ratings # => Spaceship::Tunes::AppRatings

# Get the number of 5 star ratings
five_star_count = ratings.five_star_rating_count

# Find the average rating across all stores
average_rating = ratings.average_rating

# Find the average rating for a given store front
average_rating = app.ratings(storefront: "US").average_rating

# Get reviews for a given store front
reviews = ratings.reviews("US") # => Array of hashes representing review data

```

### App Analytics

```ruby
app = Spaceship::Tunes::Application.find("com.krausefx.app")

# Start app analytics
analytics = app.analytics                # => Spaceship::Tunes::AppAnalytics

# Get all the different metrics from App Analytics
# By default covering the last 7 days

# Get app units
units = analytics.app_units              # => Array of dates representing raw data for each day

# Get app store page views
views = analytics.app_views              # => Array of dates representing raw data for each day

# Get impressions metrics
impressions = analytics.app_impressions  # => Array of dates representing raw data for each day

# Get app sales
sales = analytics.app_sales              # => Array of dates representing raw data for each day

# Get paying users
users = analytics.paying_users           # => Array of dates representing raw data for each day

# Get in app purchases
iap = analytics.app_in_app_purchases     # => Array of dates representing raw data for each day

# Get app installs
installs = analytics.app_installs        # => Array of dates representing raw data for each day

# Get app sessions
sessions = analytics.app_sessions        # => Array of dates representing raw data for each day

# Get active devices
devices = analytics.app_active_devices   # => Array of dates representing raw data for each day

# Get crashes
crashes = analytics.app_crashes          # => Array of dates representing raw data for each day
```

### Bundle Id (Auth Key)

```ruby
# Fetch all bundle identifiers
all_identifiers = Spaceship::ConnectAPI::BundleId.all

# Find a specific identifier based on the bundle identifier
bundle_id = Spaceship::ConnectAPI::BundleId.find("com.krausefx.app")

# Access information about the bundle identifier
bundle_id.name
bundle_id.platform
bundle_id.identifier
bundle_id.seed_id

# Create a new identifier
identifier = Spaceship::ConnectAPI::BundleId.create(name: "Description of the identifier",
                                                    identifier: "com.krausefx.app")
```
Note: Platform will be set to UNIVERSAL no matter if you specify IOS or MAC_OS and seed_id is by default set to team_id


### Bundle Id Capability (Auth Key)

```ruby
# Fetch all capabilities for bundle identifier
bundle_id = Spaceship::ConnectAPI::BundleId.find("com.krausefx.app")
capabilities = bundle_id.get_capabilities

# Create a new capability for bundle identifier
bundle_id.create_capability(Spaceship::ConnectAPI::BundleIdCapability::Type::MAPS)

# Create a new capability with known bundle identifier id
bundle_id_capability = Spaceship::ConnectAPI::BundleIdCapability.create(bundle_id_id: "123456789",
                                                                        capability_type: Spaceship::ConnectAPI::BundleIdCapability::Type::MAPS)

# Delete an capability from bundle identifier
capabilities.each do |capability|
<<<<<<< HEAD
  if capability.capability_type == Spaceship::ConnectAPI::BundleIdCapability::Type::MAPS
=======
  if capability.capability_type == Spacehship::ConnectAPI::BundleIdCapability::Type::MAPS
>>>>>>> 445c51ec
    capability.delete!
  end
end
```

## License

> This project and all fastlane tools are in no way affiliated with Apple Inc. This project is open source under the MIT license, which means you have full access to the source code and can modify it to fit your own needs. All fastlane tools run on your own computer or server, so your credentials or other sensitive information will never leave your own computer. You are responsible for how you use fastlane tools.<|MERGE_RESOLUTION|>--- conflicted
+++ resolved
@@ -446,11 +446,7 @@
 
 # Delete an capability from bundle identifier
 capabilities.each do |capability|
-<<<<<<< HEAD
   if capability.capability_type == Spaceship::ConnectAPI::BundleIdCapability::Type::MAPS
-=======
-  if capability.capability_type == Spacehship::ConnectAPI::BundleIdCapability::Type::MAPS
->>>>>>> 445c51ec
     capability.delete!
   end
 end
