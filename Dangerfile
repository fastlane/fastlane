--- conflicted
+++ resolved
@@ -6,7 +6,6 @@
   warn("Pull Request is Work in Progress")
 end
 
-<<<<<<< HEAD
 # Contributors should always provide a changelog when submitting a PR
 if github.pr_body.length < 5
   warn("Please provide a changelog summary in the Pull Request description @#{github.pr_author}")
@@ -23,12 +22,8 @@
   junit.report
 else
   puts "Couldn't find any test artifacts in path #{file_path}"
-=======
-if pr_body.length < 5
-  warn "Please provide a changelog summary in the Pull Request description @#{pr_author}"
 end
 
 if files_modified.grep(/.gemspec/)
   warn ".gemspec file was modified"
->>>>>>> 2be6043c
 end