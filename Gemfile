--- conflicted
+++ resolved
@@ -6,20 +6,6 @@
 gem "danger-junit", "~> 1.0"
 gem "ox", "2.13.2"
 
-<<<<<<< HEAD
-# Locking this in until Ruby 2.4 is no longer officially supported by fastlane
-gem "google-apis-core", "< 0.6.0"
-gem "google-apis-iamcredentials_v1", "< 0.2.0"
-gem "google-apis-storage_v1"
-gem "google-cloud-core", "< 1.6.0"
-gem "google-cloud-env", "< 1.5.0"
-gem "google-cloud-errors", "< 1.1.0"
-gem "google-cloud-storage", "< 1.31.0"
-gem "googleauth", "< 0.16.0"
-gem "signet", "< 0.15.0"
-
-=======
->>>>>>> 584c9b7a
 gemspec(path: ".")
 
 plugins_path = File.join(File.expand_path("..", __FILE__), 'fastlane', 'Pluginfile')
