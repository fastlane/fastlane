source("https://rubygems.org")

# Needed for the Fastlane::RUBOCOP_REQUIREMENT below
require_relative "fastlane/lib/fastlane/version.rb"

# Please don't add line breaks between the gems and their comments, as RuboCop won't be able to sort these alphabetically.

# Allows fine-grained control of environment variables.
gem "climate_control", "~> 0.2.0"
# A tool for integrating Coveralls.io with Ruby apps.
gem "coveralls", "~> 0.8.13"
# Automates code review chores.
gem "danger", "~> 8.0"
# Plugin for Danger that reports JUnit test results.
gem "danger-junit", "~> 1.0"
# A fake filesystem.
# Version 1.9+ requires Ruby >=2.7, while fastlane uses a `required_ruby_version` of `>= 2.6`.
gem "fakefs", "1.8"
# for file uploads with Faraday
gem "mime-types", ['>= 1.16', '< 4.0']
<<<<<<< HEAD
# Fast XML parser and object marshaller.
gem "ox", "2.14.16"
=======
# standard library for OpenSSL has affected versions (unable to get certificate CRL) - ruby/openssl/issues/949
# We block affected versions here so a patched gem version will be used regardless of Ruby version.
gem "openssl",
    ">= 3.1.2",
    "!= 3.2.0",
    "!= 3.2.1",
    "!= 3.3.0"
# Fast XML parser and object marshaller.
# Version 2.14.15+ requires Ruby >=2.7, while fastlane uses a `required_ruby_version` of `>= 2.6`.
gem "ox", "2.14.14"
>>>>>>> b64f76aa
# Provides an interactive debugging environment for Ruby.
gem "pry"
# A plugin for pry that adds step-by-step debugging and stack navigation.
gem "pry-byebug"
# A pry rescue environment to automatically open pry when a test fails.
gem "pry-rescue"
# A plugin for pry that enables exploring the call stack.
gem "pry-stack_explorer"
# A simple task automation tool.
gem "rake"
# A readline implementation in Ruby
# See: https://github.com/deivid-rodriguez/byebug/issues/289#issuecomment-251383465
gem "rb-readline"
# Behavior-driven testing tool for Ruby.
gem "rspec", "~> 3.10"
# Formatter for RSpec to generate JUnit compatible reports.
gem "rspec_junit_formatter", "~> 0.4.1"
# A Ruby static code analyzer and formatter.
gem "rubocop", Fastlane::RUBOCOP_REQUIREMENT
# A collection of RuboCop cops for performance optimizations.
gem "rubocop-performance"
# A RuboCop extension focused on enforcing tools.
gem "rubocop-require_tools"
# Used to mock servers.
gem "sinatra", [">= 2.2.3", "< 3.0"]
# A library for stubbing and setting expectations on HTTP requests.
gem "webmock", "~> 3.18"
# Needed for running xcode-install related tests.
gem "xcode-install", ">= 2.6.7"
# Used for xcov's parameters generation: https://github.com/fastlane/fastlane/pull/12416
gem "xcov", "~> 1.4.1"
# A documentation generation tool for Ruby.
gem "yard", "~> 0.9.11"

gemspec(path: ".")

plugins_path = File.join(File.expand_path("..", __FILE__), "fastlane", "Pluginfile")
eval_gemfile(plugins_path)<|MERGE_RESOLUTION|>--- conflicted
+++ resolved
@@ -18,10 +18,6 @@
 gem "fakefs", "1.8"
 # for file uploads with Faraday
 gem "mime-types", ['>= 1.16', '< 4.0']
-<<<<<<< HEAD
-# Fast XML parser and object marshaller.
-gem "ox", "2.14.16"
-=======
 # standard library for OpenSSL has affected versions (unable to get certificate CRL) - ruby/openssl/issues/949
 # We block affected versions here so a patched gem version will be used regardless of Ruby version.
 gem "openssl",
@@ -30,9 +26,7 @@
     "!= 3.2.1",
     "!= 3.3.0"
 # Fast XML parser and object marshaller.
-# Version 2.14.15+ requires Ruby >=2.7, while fastlane uses a `required_ruby_version` of `>= 2.6`.
-gem "ox", "2.14.14"
->>>>>>> b64f76aa
+gem "ox"
 # Provides an interactive debugging environment for Ruby.
 gem "pry"
 # A plugin for pry that adds step-by-step debugging and stack navigation.
