--- conflicted
+++ resolved
@@ -71,38 +71,12 @@
       hash
     end
 
-<<<<<<< HEAD
-    def is_valid_language? language
-=======
-    def initialize(options = {})
-      @config = Config.env_options.merge(options)
+
+    def has_key?(key)
+      @config.has_key? key
     end
 
-    def self.val(key)
-      raise "Please only pass symbols, no Strings to this method".red unless key.kind_of? Symbol
-
-      unless shared_config.config.has_key? key
-        shared_config.config[key] = ask(ASK_MESSAGES[key]) do |q|
-          case key
-          when :primary_language
-            q.validate = lambda { |val| is_valid_language?(val) }
-            q.responses[:not_valid] = "Please enter one of available languages: #{AvailableDefaultLanguages.all_langauges}"
-          else
-            q.validate = lambda { |val| !val.empty? }
-            q.responses[:not_valid] = "#{key.to_s.gsub('_', ' ').capitalize} can't be blank"
-          end
-        end
-      end
-
-      return self.shared_config.config[key]
-    end
-
-    def self.has_key?(key)
-      shared_config.config.has_key? key
-    end
-
-    def self.is_valid_language? language
->>>>>>> 5f620a82
+    def is_valid_language? language
       AvailableDefaultLanguages.all_langauges.include? language
     end
 
