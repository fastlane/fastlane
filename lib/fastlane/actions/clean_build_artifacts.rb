module Fastlane
  module Actions
<<<<<<< HEAD
    class CleanBuildArtifactsAction
      
      def self.is_supported?(type)
        type == :ios
      end

=======
    class CleanBuildArtifactsAction < Action
>>>>>>> 80a9d0a4
      def self.run(_params)
        [
          Actions.lane_context[Actions::SharedValues::IPA_OUTPUT_PATH],
          Actions.lane_context[Actions::SharedValues::SIGH_PROFILE_PATH],
          Actions.lane_context[Actions::SharedValues::DSYM_OUTPUT_PATH],
        ].reject { |file| file.nil? || !File.exist?(file) }.each { |file| File.delete(file) }

        Helper.log.info 'Cleaned up build artifacts 🐙'.green
      end

      def self.description
        "Deletes files created as result of running ipa or sigh"
      end

      def self.author
        "lmirosevic"
      end
    end
  end
end<|MERGE_RESOLUTION|>--- conflicted
+++ resolved
@@ -1,15 +1,6 @@
 module Fastlane
   module Actions
-<<<<<<< HEAD
-    class CleanBuildArtifactsAction
-      
-      def self.is_supported?(type)
-        type == :ios
-      end
-
-=======
     class CleanBuildArtifactsAction < Action
->>>>>>> 80a9d0a4
       def self.run(_params)
         [
           Actions.lane_context[Actions::SharedValues::IPA_OUTPUT_PATH],
