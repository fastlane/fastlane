module Fastlane
  module Actions
    module SharedValues
    end

<<<<<<< HEAD
    class UpdateProjectCodeSigningAction

      def self.is_supported?(type)
        type == :ios
      end
      
=======
    class UpdateProjectCodeSigningAction < Action
>>>>>>> 80a9d0a4
      def self.run(params)
        path = params.first
        path = File.join(path, "project.pbxproj")
        raise "Could not find path to project config '#{path}'. Pass the path to your project (not workspace)!".red unless File.exists?(path)

        udid = (params[1] rescue nil)
        udid ||= ENV["SIGH_UDID"]

        Helper.log.info("Updating provisioning profile UDID (#{udid}) for the given project '#{path}'")

        p = File.read(path)
        File.write(path, p.gsub(/PROVISIONING_PROFILE = ".*";/, "PROVISIONING_PROFILE = \"#{udid}\";"))

        Helper.log.info("Successfully updated project settings to use UDID '#{udid}'".green)
      end

      def self.description
        "Updated code signing settings from 'Automatic' to a specific profile"
      end

      def self.details
        "This feature is not yet 100% finished"
      end

      def self.author
        "KrauseFx"
      end
    end
  end
end<|MERGE_RESOLUTION|>--- conflicted
+++ resolved
@@ -3,16 +3,7 @@
     module SharedValues
     end
 
-<<<<<<< HEAD
-    class UpdateProjectCodeSigningAction
-
-      def self.is_supported?(type)
-        type == :ios
-      end
-      
-=======
     class UpdateProjectCodeSigningAction < Action
->>>>>>> 80a9d0a4
       def self.run(params)
         path = params.first
         path = File.join(path, "project.pbxproj")
