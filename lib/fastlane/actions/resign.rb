module Fastlane
  module Actions
    # Resigns the ipa
<<<<<<< HEAD
    class ResignAction
      
      def self.is_supported?(type)
        type == :ios
      end

=======
    class ResignAction < Action
>>>>>>> 80a9d0a4
      def self.run(params)
        require 'sigh'

        params = params.first

        raise 'You must pass valid params to the resign action. Please check the README.md'.red if (params.nil? || params.empty?)

        ipa                   = params[:ipa] || Actions.lane_context[SharedValues::IPA_OUTPUT_PATH]
        signing_identity      = params[:signing_identity]
        provisioning_profile  = params[:provisioning_profile] || Actions.lane_context[SharedValues::SIGH_PROFILE_PATH]

        raise 'Please pass a valid ipa which should be a path to an ipa on disk'.red unless ipa
        raise 'Please pass a valid signing_identity'.red unless signing_identity
        raise 'Please pass a valid provisioning_profile which should be a path to a profile on disk.'.red unless provisioning_profile

        # try to resign the ipa
        if Sigh::Resign.resign(ipa, signing_identity, provisioning_profile)
          Helper.log.info 'Successfully re-signed .ipa 🔏.'.green
        else
          raise 'Failed to re-sign .ipa'.red
        end
      end

      def self.description
        "Code sign an existing ipa file"
      end

      def self.available_options
        [
          ['ipa', 'Path to the ipa file to resign. Optional if you use the `ipa` or `xcodebuild` action'],
          ['signing_identity', 'Code signing identity to use. e.g. "iPhone Distribution: Luka Mirosevic (0123456789)"'],
          ['provisioning_profile', 'Path to your provisioning_profile. Optional if you use `sigh`']
        ]
      end

      def self.author
        "lmirosevic"
      end
    end
  end
end<|MERGE_RESOLUTION|>--- conflicted
+++ resolved
@@ -1,16 +1,7 @@
 module Fastlane
   module Actions
     # Resigns the ipa
-<<<<<<< HEAD
-    class ResignAction
-      
-      def self.is_supported?(type)
-        type == :ios
-      end
-
-=======
     class ResignAction < Action
->>>>>>> 80a9d0a4
       def self.run(params)
         require 'sigh'
 
