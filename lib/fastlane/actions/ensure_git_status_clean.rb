module Fastlane
  module Actions
    module SharedValues
      GIT_REPO_WAS_CLEAN_ON_START = :GIT_REPO_WAS_CLEAN_ON_START
    end

    # Raises an exception and stop the lane execution if the repo is not in a clean state
<<<<<<< HEAD
    class EnsureGitStatusCleanAction

      def self.is_supported?(type)
        true
      end

=======
    class EnsureGitStatusCleanAction < Action
>>>>>>> 80a9d0a4
      def self.run(_params)
        repo_clean = `git status --porcelain`.empty?

        if repo_clean
          Helper.log.info 'Git status is clean, all good! 💪'.green
          Actions.lane_context[SharedValues::GIT_REPO_WAS_CLEAN_ON_START] = true
        else
          raise 'Git repository is dirty! Please ensure the repo is in a clean state by commiting/stashing/discarding all changes first.'.red
        end
      end

      def self.description
        "Raises an exception if there are uncommited git changes"
      end

      def self.output
        [
          ['GIT_REPO_WAS_CLEAN_ON_START', 'Stores the fact that the git repo was clean at some point']
        ]
      end

      def self.author
        "lmirosevic"
      end
    end
  end
end<|MERGE_RESOLUTION|>--- conflicted
+++ resolved
@@ -5,16 +5,7 @@
     end
 
     # Raises an exception and stop the lane execution if the repo is not in a clean state
-<<<<<<< HEAD
-    class EnsureGitStatusCleanAction
-
-      def self.is_supported?(type)
-        true
-      end
-
-=======
     class EnsureGitStatusCleanAction < Action
->>>>>>> 80a9d0a4
       def self.run(_params)
         repo_clean = `git status --porcelain`.empty?
 
