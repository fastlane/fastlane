--- conflicted
+++ resolved
@@ -3,16 +3,7 @@
     module SharedValues
     end
 
-<<<<<<< HEAD
-    class TeamNameAction
-      
-      def self.is_supported?(type)
-        type == :ios
-      end
-
-=======
     class TeamNameAction < Action
->>>>>>> 80a9d0a4
       def self.run(params)
         team = params.first
         raise "Please pass your Team Name (e.g. team_name 'Felix Krause')".red unless team.to_s.length > 0
