--- conflicted
+++ resolved
@@ -51,17 +51,10 @@
         xcodebuild_args = Array[]
 
         # Supported ENV vars
-<<<<<<< HEAD
-        build_path = ENV["BUILD_PATH"] || nil
-        scheme     = ENV["SCHEME"]
-        workspace  = ENV["WORKSPACE"]
-        project    = ENV["PROJECT"]
-=======
-        build_path = ENV["XCODE_BUILD_PATH"] || ""
+        build_path = ENV["XCODE_BUILD_PATH"] || nil
         scheme     = ENV["XCODE_SCHEME"]
         workspace  = ENV["XCODE_WORKSPACE"]
         project    = ENV["XCODE_PROJECT"]
->>>>>>> f58a1b2b
 
         # Append slash to build path, if needed
         if build_path && !build_path.end_with?("/")
