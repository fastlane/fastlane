module Fastlane
  module Actions
    module SharedValues
      SNAPSHOT_SCREENSHOTS_PATH = :SNAPSHOT_SCREENSHOTS_PATH
    end

<<<<<<< HEAD
    class SnapshotAction
      
      def self.is_supported?(type)
        type == :ios
      end

=======
    class SnapshotAction < Action
>>>>>>> 80a9d0a4
      def self.run(params)
        clean = true
        clean = false if params.include?(:noclean)
        $verbose = true if params.include?(:verbose)

        if Helper.test?
          Actions.lane_context[SharedValues::SNAPSHOT_SCREENSHOTS_PATH] = Dir.pwd
          return clean
        end

        require 'snapshot'

        FastlaneCore::UpdateChecker.start_looking_for_update('snapshot')

        begin
          Dir.chdir(FastlaneFolder.path) do
            Snapshot::SnapshotConfig.shared_instance
            Snapshot::Runner.new.work(clean: clean)

            results_path = Snapshot::SnapshotConfig.shared_instance.screenshots_path

            Actions.lane_context[SharedValues::SNAPSHOT_SCREENSHOTS_PATH] = File.expand_path(results_path) # absolute URL
          end
        ensure
          FastlaneCore::UpdateChecker.show_update_status('snapshot', Snapshot::VERSION)
        end
      end

      def self.description
        "Generate new localised screenshots on multiple devices"
      end

      def self.available_options
        [
          ['noclean', 'Skips the clean process when building the app'],
          ['verbose', 'Print out the UI Automation output']
        ]
      end

      def self.author
        "KrauseFx"
      end
    end
  end
end<|MERGE_RESOLUTION|>--- conflicted
+++ resolved
@@ -4,16 +4,7 @@
       SNAPSHOT_SCREENSHOTS_PATH = :SNAPSHOT_SCREENSHOTS_PATH
     end
 
-<<<<<<< HEAD
-    class SnapshotAction
-      
-      def self.is_supported?(type)
-        type == :ios
-      end
-
-=======
     class SnapshotAction < Action
->>>>>>> 80a9d0a4
       def self.run(params)
         clean = true
         clean = false if params.include?(:noclean)
