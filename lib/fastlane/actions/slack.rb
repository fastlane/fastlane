--- conflicted
+++ resolved
@@ -1,25 +1,6 @@
 module Fastlane
   module Actions
-<<<<<<< HEAD
-    module SharedValues
-    end
-
-    class SlackAction
-      
-      def self.is_supported?(type)
-        true
-      end
-
-      def self.git_branch
-        return ENV['GIT_BRANCH'] if ENV['GIT_BRANCH'].to_s.length > 0 # set by Jenkins
-        s = `git rev-parse --abbrev-ref HEAD`
-        return s if s.to_s.length > 0
-        nil
-      end
-
-=======
     class SlackAction < Action
->>>>>>> 80a9d0a4
       def self.git_author
         s = `git log --name-status HEAD^..HEAD`
         s = s.match(/Author:.*<(.*)>/)[1]
