module Fastlane
  class SetupIos < Setup
    # the tools that are already enabled
    attr_reader :tools

    def run
      if FastlaneFolder.setup? and !Helper.is_test?
        Helper.log.info "Fastlane already set up at path #{folder}".yellow
        return
      end

      show_infos

      # rubocop:disable Lint/RescueException
      begin
        FastlaneFolder.create_folder! unless Helper.is_test?
        setup_project
        if UI.confirm("Please confirm the above values")
          copy_existing_files
          generate_appfile
          detect_installed_tools # after copying the existing files
          create_app_if_necessary
          enable_deliver
          FileUtils.mkdir(File.join(FastlaneFolder.path, 'actions'))
          generate_fastfile
          show_analytics
        else
          # TODO
        end
        Helper.log.info 'Successfully finished setting up fastlane'.green
      rescue => ex # this will also be caused by Ctrl + C
        # Something went wrong with the setup, clear the folder again
        # and restore previous files
        Helper.log.fatal 'Error occurred with the setup program! Reverting changes now!'.red
        restore_previous_state
        raise ex
      end
      # rubocop:enable Lint/RescueException
    end

    def setup_project
      config = {}
      FastlaneCore::Project.detect_projects(config)
      @project = FastlaneCore::Project.new(config)
      @project.default_app_identifier # These two vars need to be accessed in order to be set
      @project.default_app_name # They are set as a side effect, this could/should be changed down the road
      ask_for_apple_id
      detect_if_app_is_available
      print_config_table
    end

    def print_config_table
      rows = []
      rows << ["Apple ID", @apple_id]
      rows << ["App Name", @project.default_app_name]
      rows << ["App Identifier", @project.default_app_identifier]
      rows << [(@project.is_workspace ? "Workspace" : "Project"), @project.path]
      require 'terminal-table'
      puts ""
      puts Terminal::Table.new(rows: rows, title: "Detected Values")
      puts ""

      unless @itc_ref
        UI.important "This app identifier doesn't exist on iTunes Connect yet, it will be created for you"
      end

      unless @portal_ref
        UI.important "This app identifier doesn't exist on the Apple Developer Portal yet, it will be created for you"
      end
    end

    def show_infos
      Helper.log.info 'This setup will help you get up and running in no time.'.green
      Helper.log.info 'First, it will move the config files from `deliver` and `snapshot`'.green
      Helper.log.info "into the subfolder `fastlane`.\n".green
      Helper.log.info "fastlane will check what tools you're already using and set up".green
      Helper.log.info 'the tool automatically for you. Have fun! '.green
    end

    def files_to_copy
      ['Deliverfile', 'deliver', 'screenshots']
    end

    def copy_existing_files
      files_to_copy.each do |current|
        current = File.join(File.expand_path('..', FastlaneFolder.path), current)
        next unless File.exist?(current)
        file_name = File.basename(current)
        to_path = File.join(folder, file_name)
        Helper.log.info "Moving '#{current}' to '#{to_path}'".green
        FileUtils.mv(current, to_path)
      end
    end

    def ask_for_apple_id
      @apple_id = ask('Your Apple ID (e.g. fastlane@krausefx.com): '.yellow)
    end

    def generate_appfile
      template = File.read("#{Helper.gem_path('fastlane')}/lib/assets/AppfileTemplate")
      template.gsub!('[[APP_IDENTIFIER]]', @project.default_app_identifier)
      template.gsub!('[[APPLE_ID]]', @apple_id)
      template.gsub!('[[DEV_PORTAL_TEAM_ID]]', @dev_portal_team)
      if @itc_team
        template.gsub!('[[ITC_TEAM]]', "itc_team_id \"#{@itc_team}\" # iTunes Connect Team ID\n")
      else
        template.gsub!('[[ITC_TEAM]]', "")
      end
      path = File.join(folder, 'Appfile')
      File.write(path, template)
      Helper.log.info "Created new file '#{path}'. Edit it to manage your preferred app metadata information.".green
    end

    # Detect if the app was created on the Dev Portal / iTC
    def detect_if_app_is_available
      require 'spaceship'

      UI.important "Verifying if app is available on the Apple Developer Portal and iTunes Connect..."
      UI.message "Starting login with user '#{@apple_id}'"
      Spaceship.login(@apple_id, nil)
      @dev_portal_team = Spaceship.select_team # TODO: add @dev_portal_team to the Appfile
      @portal_ref = Spaceship::App.find(@project.default_app_identifier)
      
      Spaceship::Tunes.login(@apple_id, nil)
      @itc_team = Spaceship::Tunes.select_team
      @itc_ref = Spaceship::Application.find(@project.default_app_identifier)
    end

    def create_app_if_necessary
      UI.important "Creating the app on iTunes Connect and the Apple Developer Portal"
      require 'produce'
      config = {} # this has to be done like this
      FastlaneCore::Project.detect_projects(config)
      project = FastlaneCore::Project.new(config)

      produce_options_hash = {
        app_name: project.default_app_name,
        app_identifier: @project.default_app_identifier
      }
      Produce.config = FastlaneCore::Configuration.create(Produce::Options.available_options, produce_options_hash)
      begin
        ENV['PRODUCE_APPLE_ID'] = Produce::Manager.start_producing
      rescue => exception
        if exception.to_s.include?("The App Name you entered has already been used")
          Helper.log.info "It looks like that #{project.default_app_name} has already been taken by someone else, please enter an alternative.".yellow
          Produce.config[:app_name] = ask("App Name: ".yellow)
          Produce.config[:skip_devcenter] = true # since we failed on iTC
          ENV['PRODUCE_APPLE_ID'] = Produce::Manager.start_producing
        end
      end
    end

    def detect_installed_tools
      @tools = {}
      @tools[:deliver] = File.exist?(File.join(folder, 'Deliverfile'))
      @tools[:snapshot] = File.exist?(File.join(folder, 'Snapfile'))
      @tools[:xctool] = File.exist?(File.join(File.expand_path('..', folder), '.xctool-args'))
      @tools[:cocoapods] = File.exist?(File.join(File.expand_path('..', folder), 'Podfile'))
      @tools[:carthage] = File.exist?(File.join(File.expand_path('..', folder), 'Cartfile'))
      @tools[:sigh] = false
    end

<<<<<<< HEAD
    def enable_snapshot
      Helper.log.info "Loading up 'snapshot', this might take a few seconds"
=======
    def ask_to_enable_other_tools
      if @tools[:deliver] # deliver already enabled
        Helper.log.info 'Since all files are moved into the `fastlane` subfolder, you have to adapt your Deliverfile'.yellow
      elsif agree("Do you want to setup 'deliver', which is used to upload app screenshots, app metadata and app updates to the App Store? This requires the app to be in the App Store already. (y/n)".yellow, true)
        Helper.log.info "Loading up 'deliver', this might take a few seconds"
        require 'deliver'
        require 'deliver/setup'
        options = FastlaneCore::Configuration.create(Deliver::Options.available_options, {})
        Deliver::Runner.new(options) # to login...
        Deliver::Setup.new.run(options)

        @tools[:deliver] = true
      end
>>>>>>> f4564831

      require 'snapshot'
      require 'snapshot/setup'
      Snapshot::Setup.create(folder)

      @tools[:snapshot] = true
    end

    def enable_deliver
      Helper.log.info "Loading up 'deliver', this might take a few seconds"
      require 'deliver'
      require 'deliver/setup'
      options = FastlaneCore::Configuration.create(Deliver::Options.available_options, {})
      Deliver::Runner.new(options) # to login...
      Deliver::Setup.new.run(options)

      @tools[:deliver] = true
    end

    def generate_fastfile
      scheme = @project.schemes.first
      template = File.read("#{Helper.gem_path('fastlane')}/lib/assets/DefaultFastfileTemplate")

      scheme = ask("Optional: The scheme name of your app (If you don't need one, just hit Enter): ").to_s.strip unless scheme
      if scheme.length > 0
        template.gsub!('[[SCHEME]]', "(scheme: \"#{scheme}\")")
      else
        template.gsub!('[[SCHEME]]', "")
      end

      template.gsub!('deliver', '# deliver') unless @tools[:deliver]
      template.gsub!('snapshot', '# snapshot') unless @tools[:snapshot]
      template.gsub!('sigh', '# sigh') unless @tools[:sigh]
      template.gsub!('xctool', '# xctool') unless @tools[:xctool]
      template.gsub!('cocoapods', '') unless @tools[:cocoapods]
      template.gsub!('carthage', '') unless @tools[:carthage]
      template.gsub!('[[FASTLANE_VERSION]]', Fastlane::VERSION)

      @tools.each do |key, value|
        Helper.log.info "'#{key}' enabled.".magenta if value
        Helper.log.info "'#{key}' not enabled.".yellow unless value
      end

      path = File.join(folder, 'Fastfile')
      File.write(path, template)
      Helper.log.info "Created new file '#{path}'. Edit it to manage your own deployment lanes.".green
    end

    def folder
      FastlaneFolder.path
    end

    def restore_previous_state
      # Move all moved files back
      files_to_copy.each do |current|
        from_path = File.join(folder, current)
        to_path = File.basename(current)
        if File.exist?(from_path)
          Helper.log.info "Moving '#{from_path}' to '#{to_path}'".yellow
          FileUtils.mv(from_path, to_path)
        end
      end

      Helper.log.info "Deleting the 'fastlane' folder".yellow
      FileUtils.rm_rf(folder)
    end
  end
end<|MERGE_RESOLUTION|>--- conflicted
+++ resolved
@@ -160,32 +160,6 @@
       @tools[:sigh] = false
     end
 
-<<<<<<< HEAD
-    def enable_snapshot
-      Helper.log.info "Loading up 'snapshot', this might take a few seconds"
-=======
-    def ask_to_enable_other_tools
-      if @tools[:deliver] # deliver already enabled
-        Helper.log.info 'Since all files are moved into the `fastlane` subfolder, you have to adapt your Deliverfile'.yellow
-      elsif agree("Do you want to setup 'deliver', which is used to upload app screenshots, app metadata and app updates to the App Store? This requires the app to be in the App Store already. (y/n)".yellow, true)
-        Helper.log.info "Loading up 'deliver', this might take a few seconds"
-        require 'deliver'
-        require 'deliver/setup'
-        options = FastlaneCore::Configuration.create(Deliver::Options.available_options, {})
-        Deliver::Runner.new(options) # to login...
-        Deliver::Setup.new.run(options)
-
-        @tools[:deliver] = true
-      end
->>>>>>> f4564831
-
-      require 'snapshot'
-      require 'snapshot/setup'
-      Snapshot::Setup.create(folder)
-
-      @tools[:snapshot] = true
-    end
-
     def enable_deliver
       Helper.log.info "Loading up 'deliver', this might take a few seconds"
       require 'deliver'
