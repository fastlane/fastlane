require 'snapshot/dependency_checker'

module Snapshot
  class Builder
    BUILD_DIR = '/tmp/snapshot'


    def initialize
      
    end

    def build_app(clean: true)
      FileUtils.rm_rf(BUILD_DIR) if clean

      command = SnapshotConfig.shared_instance.build_command

      if not command
        # That's the default case, user did not provide a custom build_command
        raise "Could not find project. Please pass the path to your project using 'project_path'.".red unless SnapshotConfig.shared_instance.project_name
        command = generate_build_command(clean: clean)
      end

      Helper.log.info "Building project '#{SnapshotConfig.shared_instance.project_name}' - this might take some time...".green
      Helper.log.debug command.yellow

      all_lines = []

      PTY.spawn(command) do |stdin, stdout, pid|
        stdin.each do |line|
          all_lines << line
          begin
            parse_build_line(line) if line.length > 2
          rescue Exception => ex
            Helper.log.fatal all_lines.join("\n")
            raise ex
          end
        end
      end

      if all_lines.join('\n').include?'** BUILD SUCCEEDED **'
        Helper.log.info "BUILD SUCCEEDED".green
        return true
      else
        Helper.log.info(all_lines.join(' '))
        raise "Looks like the build was not successfull."
      end
    end

    private
      def parse_build_line(line)
        if line.include?"** BUILD FAILED **"
          raise line
        end
      end

      def generate_build_command(clean: true)
        scheme = SnapshotConfig.shared_instance.scheme

        proj_path = SnapshotConfig.shared_instance.project_path
        proj_key = 'project'
        proj_key = 'workspace' if proj_path.end_with?'.xcworkspace'

        build_command = (DependencyChecker.xctool_installed? ? 'xctool' : 'xcodebuild')

<<<<<<< HEAD
=======
        actions = []
        actions << 'clean' if clean
        actions << "build"

>>>>>>> a6fab7ff
        [
          build_command,
          "-sdk iphonesimulator",
          "CONFIGURATION_BUILD_DIR='#{BUILD_DIR}/build'",
          "-#{proj_key} '#{proj_path}'",
          "-scheme '#{scheme}'",
          "DSTROOT='#{BUILD_DIR}'",
          "OBJROOT='#{BUILD_DIR}'",
          "SYMROOT='#{BUILD_DIR}'",
          actions.join(' ')
        ].join(' ')
      end
  end
end<|MERGE_RESOLUTION|>--- conflicted
+++ resolved
@@ -62,13 +62,10 @@
 
         build_command = (DependencyChecker.xctool_installed? ? 'xctool' : 'xcodebuild')
 
-<<<<<<< HEAD
-=======
         actions = []
         actions << 'clean' if clean
         actions << "build"
 
->>>>>>> a6fab7ff
         [
           build_command,
           "-sdk iphonesimulator",
