--- conflicted
+++ resolved
@@ -22,12 +22,6 @@
         raise "You cannot create a ProvisioningProfile without a type. Use a subclass."
       end
 
-<<<<<<< HEAD
-      # Creates a new provisioning profile
-      # @param name (String) The name of the provisioning profile to use on the Dev Portal
-      # @param bundle_id (String) The bundle identifier of the provisioning profile to create
-      # TODO: add more
-=======
       def factory(attrs)
 
         attrs['distributionMethod'] = 'adhoc' if attrs['distributionMethod'] == 'store' && attrs['devices'].size > 0
@@ -50,7 +44,6 @@
         klass.new(attrs)
       end
 
->>>>>>> 8afeefbc
       def create!(name: nil, bundle_id: nil, certificate: nil, devices: [])
         app = Spaceship::App.find(bundle_id)
         profile = client.create_provisioning_profile!(name, self.type, app.app_id, [certificate.id], devices.map{|d| d.id})
