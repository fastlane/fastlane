--- conflicted
+++ resolved
@@ -202,7 +202,7 @@
       data['newApp']['name'] = { value: name }
       data['newApp']['bundleId']['value'] = bundle_id
       data['newApp']['primaryLanguage']['value'] = primary_language || 'English'
-      data['newApp']['vendorId'] = {value: sku }
+      data['newApp']['vendorId'] = { value: sku }
       data['newApp']['bundleIdSuffix']['value'] = bundle_id_suffix
       data['companyName']['value'] = company_name if company_name
       data['newApp']['appType'] = app_type
@@ -249,15 +249,11 @@
 
       platforms = platforms.first # That won't work for mac apps
 
-<<<<<<< HEAD
-      r = request(:get, "ra/apps/version/#{app_id}", { v: v_text })
-=======
       version = platforms[(is_live ? 'deliverableVersion' : 'inFlightVersion')]
       return nil unless version
       version_id = version['id']
 
       r = request(:get, "ra/apps/#{app_id}/platforms/ios/versions/#{version_id}")
->>>>>>> fd07025f
       parse_response(r, 'data')
     end
 
