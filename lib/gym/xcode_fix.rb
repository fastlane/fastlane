--- conflicted
+++ resolved
@@ -32,17 +32,12 @@
             command = ["patch #{patched_package_application_path} < #{patch}"]
             print_command(command, "Applying Package Application patch: #{File.basename(patch)}") if $verbose
 
-<<<<<<< HEAD
             FastlaneCore::CommandExecutor.execute(command: command, 
                                                 print_all: false, 
                                             print_command: !Gym.config[:silent], 
                                                     error: proc do |output|
-              ErrorHandler.handle_build_error(output)
-=======
-            Gym::CommandsExecutor.execute(command: command, print_all: false, error: proc do |output|
               ErrorHandler.handle_package_error(output)
->>>>>>> a9c2fd83
-            end)
+            end
           end
         end
 
