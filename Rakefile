--- conflicted
+++ resolved
@@ -13,14 +13,6 @@
   Spaceship::Tunes.login(ENV['APPLE_ID'])
   app = Spaceship::Tunes::Application.find(ENV['BUNDLE_ID'])
   tunes_build = app.builds.find { |build| build.build_version == BUILD_NUMBER }
-<<<<<<< HEAD
-  group = TestFlight::Group.default_external_group(app.apple_id)
-=======
-
-
-
-
->>>>>>> 411b895a
   build = TestFlight::Build.find(app.apple_id, tunes_build.id)
   client = build.client
 
@@ -37,11 +29,7 @@
 end
 
 # def get_new_build_info_for_review(client: nil, app_id: nil, build_id: nil)
-<<<<<<< HEAD
-#   url = "/testflight/v2/providers/#{provider_id}/apps/#{app_id}/builds/#{build_id}"
-=======
 #   url = "/testflight/v2/providers/#{team_id}/apps/#{app_id}/builds/#{build_id}"
->>>>>>> 411b895a
 #   r = client.request(:get) do |req|
 #     req.url url
 #     req.headers['Content-Type'] = 'application/json'
