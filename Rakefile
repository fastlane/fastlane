require "bundler/gem_tasks"

GEMS = %w(fastlane danger-device_grid)
RAILS = %w(boarding refresher enhancer)

SECONDS_PER_DAY = 60 * 60 * 24

BUILD_NUMBER = '6'

task :yolo do
  require 'dotenv'; Dotenv.load
  require 'spaceship'
  require 'fastlane_core'

  Spaceship::Tunes.login(ENV['APPLE_ID'])
  Spaceship::Tunes.select_team
  app = Spaceship::Tunes::Application.find(ENV['BUNDLE_ID'])
<<<<<<< HEAD
  tunes_build = app.builds.find { |build| build.build_version == BUILD_NUMBER }
  build = TestFlight::Build.find(app.apple_id, tunes_build.id)
  client = build.client
=======
>>>>>>> bcca5a26

  watcher = FastlaneCore::BuildWatcher.wait_for_build_processing_to_be_complete(app.apple_id, platform: :ios)

  require 'pry'; binding.pry

  0
end

# def get_new_build_info_for_review(client: nil, app_id: nil, build_id: nil)
#   url = "/testflight/v2/providers/#{team_id}/apps/#{app_id}/builds/#{build_id}"
#   r = client.request(:get) do |req|
#     req.url url
#     req.headers['Content-Type'] = 'application/json'
#   end

#   r.body['data']
# end

# def post_test_info(client: nil, app_id: nil)
#   url = "/testflight/v2/providers/#{team_id}/apps/#{app_id}/testInfo"
#   r = client.request(:put) do |req|
#     req.url url
#     req.body = {
#       primaryLocale: "en-US",
#       details: [{
#         locale: "en-US",
#         feedbackEmail: "mnpirri@gmail.com",
#         marketingUrl: nil,
#         privacyPolicyUrl: nil,
#         privacyPolicy: nil,
#         description: nil
#       }],
#       eula: nil,
#       betaReviewInfo: {
#         contactFirstName: "First Name",
#         contactLastName: "Last Name",
#         contactPhone: "0987654321",
#         contactEmail: "Email",
#         demoAccountName: "User Name",
#         demoAccountPassword: "Password",
#         demoAccountRequired: true,
#         notes: "notes!"
#       }
#     }.to_json
#     req.headers['Content-Type'] = 'application/json'
#   end
# end

# def start_app_review(client: nil, app_id: nil, build_id: nil, build_info: nil)
#   url = "/testflight/v2/providers/#{team_id}/apps/#{app_id}/builds/#{build_id}/review"
#   r = client.request(:post) do |req|
#     req.url url
#     req.body = build_info.to_json()
#     req.headers['Content-Type'] = 'application/json'
#   end
# end

# task :yolo2 do
#   require 'spaceship'
#   Spaceship::Tunes.login("mnpirri@gmail.com")
#   app = Spaceship::Tunes::Application.find("com.markpirri.pilot-tst")

#   build = app.builds.find { |build| build.build_version == "2" }

#   userDetailsData = build.client.user_details_data
#   teamId = userDetailsData['contentProviderId']

#   post_test_info(client: build.client, app_id: build.build_train.application.apple_id)

#   info = get_new_build_info_for_review(client: build.client, app_id: build.build_train.application.apple_id, build_id: build.id)
#   start_app_review(client: build.client, app_id: build.build_train.application.apple_id, build_id: build.id, build_info: info)

#   require 'pry'
#   binding.pry
#   puts 'hi'

#   # build.update_build_information!(whats_new: "new stuff", description: "app description", feedback_email: "feedback@email.org")

#   # build.client.submit_testflight_build_for_review!(
#   #         app_id: build.build_train.application.apple_id,
#   #         marketing_url: "http://www.apple.com",
#   #         changelog: "changes",
#   #         train: build.build_train.version_string,
#   #         build_number: build.id,
#   #         platform: build.platform,
#   #         feedback_email: "hi@there.com"
#   #       )

#   #  build.build_train.update_testing_status!(true, 'external', build)

# end

task :rubygems_admins do
  names = ["KrauseFx", "ohayon", "asfalcone", "mpirri", "mfurtak", "milch"]
  (GEMS + ["krausefx-shenzhen", "commander-fastlane"]).each do |gem_name|
    names.each do |name|
      puts `gem owner #{gem_name} -a #{name}`
    end
  end
end

task :test_all do
  formatter = "--format progress"
  formatter += " -r rspec_junit_formatter --format RspecJunitFormatter -o $CIRCLE_TEST_REPORTS/rspec/fastlane-junit-results.xml" if ENV["CIRCLE_TEST_REPORTS"]
  sh "rspec --pattern ./**/*_spec.rb #{formatter}"
end

# Overwrite the default rake task
# since we use fastlane to deploy fastlane
task :push do
  sh "bundle exec fastlane release"
end

#####################################################
# @!group Helper Methods
#####################################################

def box(str)
  l = str.length + 4
  puts ''
  puts '=' * l
  puts '| ' + str + ' |'
  puts '=' * l
end

task default: :test_all<|MERGE_RESOLUTION|>--- conflicted
+++ resolved
@@ -15,13 +15,6 @@
   Spaceship::Tunes.login(ENV['APPLE_ID'])
   Spaceship::Tunes.select_team
   app = Spaceship::Tunes::Application.find(ENV['BUNDLE_ID'])
-<<<<<<< HEAD
-  tunes_build = app.builds.find { |build| build.build_version == BUILD_NUMBER }
-  build = TestFlight::Build.find(app.apple_id, tunes_build.id)
-  client = build.client
-=======
->>>>>>> bcca5a26
-
   watcher = FastlaneCore::BuildWatcher.wait_for_build_processing_to_be_complete(app.apple_id, platform: :ios)
 
   require 'pry'; binding.pry
