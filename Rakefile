--- conflicted
+++ resolved
@@ -5,11 +5,7 @@
 SECONDS_PER_DAY = 60 * 60 * 24
 
 task :rubygems_admins do
-<<<<<<< HEAD
   names = ["KrauseFx", "ohayon", "asfalcone", "mpirri", "mfurtak", "taquitos"]
-=======
-  names = ["KrauseFx", "ohayon", "mpirri", "taquitos"]
->>>>>>> f0dd4d0f
   (GEMS + ["krausefx-shenzhen", "commander-fastlane"]).each do |gem_name|
     names.each do |name|
       puts `gem owner #{gem_name} -a #{name}`
