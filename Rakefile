--- conflicted
+++ resolved
@@ -5,111 +5,6 @@
 
 SECONDS_PER_DAY = 60 * 60 * 24
 
-<<<<<<< HEAD
-BUILD_NUMBER = '6'
-
-task :yolo do
-  require 'dotenv'; Dotenv.load
-  require 'spaceship'
-  require 'fastlane_core'
-
-  Spaceship::Tunes.login(ENV['APPLE_ID'])
-  Spaceship::Tunes.select_team
-  app = Spaceship::Tunes::Application.find(ENV['BUNDLE_ID'])
-  watcher = FastlaneCore::BuildWatcher.wait_for_build_processing_to_be_complete(app_id: app.apple_id, platform: :ios)
-
-
-  require 'pry'; binding.pry
-
-  0
-end
-
-# def get_new_build_info_for_review(client: nil, app_id: nil, build_id: nil)
-#   url = "/testflight/v2/providers/#{team_id}/apps/#{app_id}/builds/#{build_id}"
-#   r = client.request(:get) do |req|
-#     req.url url
-#     req.headers['Content-Type'] = 'application/json'
-#   end
-
-#   r.body['data']
-# end
-
-# def post_test_info(client: nil, app_id: nil)
-#   url = "/testflight/v2/providers/#{team_id}/apps/#{app_id}/testInfo"
-#   r = client.request(:put) do |req|
-#     req.url url
-#     req.body = {
-#       primaryLocale: "en-US",
-#       details: [{
-#         locale: "en-US",
-#         feedbackEmail: "mnpirri@gmail.com",
-#         marketingUrl: nil,
-#         privacyPolicyUrl: nil,
-#         privacyPolicy: nil,
-#         description: nil
-#       }],
-#       eula: nil,
-#       betaReviewInfo: {
-#         contactFirstName: "First Name",
-#         contactLastName: "Last Name",
-#         contactPhone: "0987654321",
-#         contactEmail: "Email",
-#         demoAccountName: "User Name",
-#         demoAccountPassword: "Password",
-#         demoAccountRequired: true,
-#         notes: "notes!"
-#       }
-#     }.to_json
-#     req.headers['Content-Type'] = 'application/json'
-#   end
-# end
-
-# def start_app_review(client: nil, app_id: nil, build_id: nil, build_info: nil)
-#   url = "/testflight/v2/providers/#{team_id}/apps/#{app_id}/builds/#{build_id}/review"
-#   r = client.request(:post) do |req|
-#     req.url url
-#     req.body = build_info.to_json()
-#     req.headers['Content-Type'] = 'application/json'
-#   end
-# end
-
-# task :yolo2 do
-#   require 'spaceship'
-#   Spaceship::Tunes.login("mnpirri@gmail.com")
-#   app = Spaceship::Tunes::Application.find("com.markpirri.pilot-tst")
-
-#   build = app.builds.find { |build| build.build_version == "2" }
-
-#   userDetailsData = build.client.user_details_data
-#   teamId = userDetailsData['contentProviderId']
-
-#   post_test_info(client: build.client, app_id: build.build_train.application.apple_id)
-
-#   info = get_new_build_info_for_review(client: build.client, app_id: build.build_train.application.apple_id, build_id: build.id)
-#   start_app_review(client: build.client, app_id: build.build_train.application.apple_id, build_id: build.id, build_info: info)
-
-#   require 'pry'
-#   binding.pry
-#   puts 'hi'
-
-#   # build.update_build_information!(whats_new: "new stuff", description: "app description", feedback_email: "feedback@email.org")
-
-#   # build.client.submit_testflight_build_for_review!(
-#   #         app_id: build.build_train.application.apple_id,
-#   #         marketing_url: "http://www.apple.com",
-#   #         changelog: "changes",
-#   #         train: build.build_train.version_string,
-#   #         build_number: build.id,
-#   #         platform: build.platform,
-#   #         feedback_email: "hi@there.com"
-#   #       )
-
-#   #  build.build_train.update_testing_status!(true, 'external', build)
-
-# end
-
-=======
->>>>>>> 812a12c5
 task :rubygems_admins do
   names = ["KrauseFx", "ohayon", "asfalcone", "mpirri", "mfurtak", "milch"]
   (GEMS + ["krausefx-shenzhen", "commander-fastlane"]).each do |gem_name|
