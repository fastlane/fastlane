--- conflicted
+++ resolved
@@ -77,7 +77,6 @@
         expect(result).to eq("bundle exec pod lib lint fastlane")
       end
 
-<<<<<<< HEAD
       it "generates the correct pod lib lint command with subspec parameter" do
         result = Fastlane::FastFile.new.parse("lane :test do
           pod_lib_lint(subspec: 'test-subspec')
@@ -92,7 +91,8 @@
         end").runner.execute(:test)
 
         expect(result).to eq("bundle exec pod lib lint --use-modular-headers")
-=======
+      end
+
       it "generates the correct pod lib lint command with include_podspecs parameter" do
         result = Fastlane::FastFile.new.parse("lane :test do
           pod_lib_lint(include_podspecs: '**/*.podspec')
@@ -107,7 +107,6 @@
         end").runner.execute(:test)
 
         expect(result).to eq("bundle exec pod lib lint --external-podspecs='**/*.podspec'")
->>>>>>> c9d31468
       end
     end
   end
