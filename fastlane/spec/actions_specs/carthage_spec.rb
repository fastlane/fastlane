describe Fastlane do
  describe Fastlane::FastFile do
    describe "Carthage Integration" do
      it "raises an error if command is invalid" do
        expect do
          Fastlane::FastFile.new.parse("lane :test do
            carthage(
              command: 'thisistest'
            )
          end").runner.execute(:test)
        end.to raise_error("Please pass a valid command. Use one of the following: build, bootstrap, update, archive")
      end

      it "raises an error if platform is invalid" do
        expect do
          Fastlane::FastFile.new.parse("lane :test do
            carthage(
              platform: 'thisistest'
            )
          end").runner.execute(:test)
        end.to raise_error("Please pass a valid platform. Use one of the following: all, iOS, Mac, tvOS, watchOS")
      end

      it "default use case is boostrap" do
        result = Fastlane::FastFile.new.parse("lane :test do
            carthage
          end").runner.execute(:test)

        expect(result).to eq("carthage bootstrap")
      end

      it "sets the command to build" do
        result = Fastlane::FastFile.new.parse("lane :test do
            carthage(command: 'build')
          end").runner.execute(:test)

        expect(result).to eq("carthage build")
      end

      it "sets the command to bootstrap" do
        result = Fastlane::FastFile.new.parse("lane :test do
            carthage(command: 'bootstrap')
          end").runner.execute(:test)

        expect(result).to eq("carthage bootstrap")
      end

      it "sets the command to update" do
        result = Fastlane::FastFile.new.parse("lane :test do
            carthage(command: 'update')
          end").runner.execute(:test)

        expect(result).to eq("carthage update")
      end

      it "sets the command to archive" do
        result = Fastlane::FastFile.new.parse("lane :test do
            carthage(command: 'archive')
          end").runner.execute(:test)

        expect(result).to eq("carthage archive")
      end

      it "adds use-ssh flag to command if use_ssh is set to true" do
        result = Fastlane::FastFile.new.parse("lane :test do
            carthage(
              use_ssh: true
            )
          end").runner.execute(:test)

        expect(result).to eq("carthage bootstrap --use-ssh")
      end

      it "doesn't add a use-ssh flag to command if use_ssh is set to false" do
        result = Fastlane::FastFile.new.parse("lane :test do
            carthage(
              use_ssh: false
            )
          end").runner.execute(:test)

        expect(result).to eq("carthage bootstrap")
      end

      it "adds use-submodules flag to command if use_submodules is set to true" do
        result = Fastlane::FastFile.new.parse("lane :test do
            carthage(
              use_submodules: true
            )
          end").runner.execute(:test)

        expect(result).to eq("carthage bootstrap --use-submodules")
      end

      it "doesn't add a use-submodules flag to command if use_submodules is set to false" do
        result = Fastlane::FastFile.new.parse("lane :test do
            carthage(
              use_submodules: false
            )
          end").runner.execute(:test)

        expect(result).to eq("carthage bootstrap")
      end

      it "adds use-netrc flag to command if use_netrc is set to true" do
        result = Fastlane::FastFile.new.parse("lane :test do
            carthage(
              use_netrc: true
            )
          end").runner.execute(:test)

        expect(result).to eq("carthage bootstrap --use-netrc")
      end

      it "doesn't add a use-netrc flag to command if use_netrc is set to false" do
        result = Fastlane::FastFile.new.parse("lane :test do
            carthage(
              use_netrc: false
            )
          end").runner.execute(:test)

        expect(result).to eq("carthage bootstrap")
      end

      it "adds no-use-binaries flag to command if use_binaries is set to false" do
        result = Fastlane::FastFile.new.parse("lane :test do
            carthage(
              use_binaries: false
            )
          end").runner.execute(:test)

        expect(result).to eq("carthage bootstrap --no-use-binaries")
      end

      it "doesn't add a no-use-binaries flag to command if use_binaries is set to true" do
        result = Fastlane::FastFile.new.parse("lane :test do
            carthage(
              use_binaries: true
            )
          end").runner.execute(:test)

        expect(result).to eq("carthage bootstrap")
      end

      it "adds no-checkout flag to command if no_checkout is set to true" do
        result = Fastlane::FastFile.new.parse("lane :test do
            carthage(
              no_checkout: true
            )
          end").runner.execute(:test)

        expect(result).to eq("carthage bootstrap --no-checkout")
      end

      it "adds no-build flag to command if no_build is set to true" do
        result = Fastlane::FastFile.new.parse("lane :test do
            carthage(
              no_build: true
            )
          end").runner.execute(:test)

        expect(result).to eq("carthage bootstrap --no-build")
      end

      it "does not add a no-build flag to command if no_build is set to false" do
        result = Fastlane::FastFile.new.parse("lane :test do
            carthage(
              no_build: false
            )
          end").runner.execute(:test)

        expect(result).to eq("carthage bootstrap")
      end

      it "adds no-skip-current flag to command if no_skip_current is set to true" do
        result = Fastlane::FastFile.new.parse("lane :test do
            carthage(
              command: 'build',
              no_skip_current: true
            )
          end").runner.execute(:test)

        expect(result).to eq("carthage build --no-skip-current")
      end

      it "doesn't add a no-skip-current flag to command if no_skip_current is set to false" do
        result = Fastlane::FastFile.new.parse("lane :test do
            carthage(
              command: 'build',
              no_skip_current: false
            )
          end").runner.execute(:test)

        expect(result).to eq("carthage build")
      end

      it "adds verbose flag to command if verbose is set to true" do
        result = Fastlane::FastFile.new.parse("lane :test do
            carthage(
              verbose: true
            )
          end").runner.execute(:test)

        expect(result).to eq("carthage bootstrap --verbose")
      end

      it "does not add a verbose flag to command if verbose is set to false" do
        result = Fastlane::FastFile.new.parse("lane :test do
            carthage(
              verbose: false
            )
          end").runner.execute(:test)

        expect(result).to eq("carthage bootstrap")
      end

      it "sets the platform to all" do
        result = Fastlane::FastFile.new.parse("lane :test do
            carthage(
              platform: 'all'
            )
          end").runner.execute(:test)

        expect(result).to eq("carthage bootstrap --platform all")
      end

      it "sets the platform to iOS" do
        result = Fastlane::FastFile.new.parse("lane :test do
            carthage(
              platform: 'iOS'
            )
          end").runner.execute(:test)

        expect(result).to eq("carthage bootstrap --platform iOS")
      end

      it "sets the platform to (downcase) ios" do
        result = Fastlane::FastFile.new.parse("lane :test do
            carthage(
              platform: 'ios'
            )
          end").runner.execute(:test)

        expect(result).to eq("carthage bootstrap --platform ios")
      end

      it "sets the platform to Mac" do
        result = Fastlane::FastFile.new.parse("lane :test do
            carthage(
              platform: 'Mac'
            )
          end").runner.execute(:test)

        expect(result).to eq("carthage bootstrap --platform Mac")
      end

      it "sets the platform to tvOS" do
        result = Fastlane::FastFile.new.parse("lane :test do
            carthage(
              platform: 'tvOS'
            )
          end").runner.execute(:test)

        expect(result).to eq("carthage bootstrap --platform tvOS")
      end

      it "sets the platform to watchOS" do
        result = Fastlane::FastFile.new.parse("lane :test do
            carthage(
              platform: 'watchOS'
            )
          end").runner.execute(:test)

        expect(result).to eq("carthage bootstrap --platform watchOS")
      end

      it "can be set to multiple the platforms" do
        result = Fastlane::FastFile.new.parse("lane :test do
            carthage(
              platform: 'iOS,Mac'
            )
          end").runner.execute(:test)

        expect(result).to eq("carthage bootstrap --platform iOS,Mac")
      end

      it "sets the configuration to Release" do
        result = Fastlane::FastFile.new.parse("lane :test do
            carthage(
              configuration: 'Release'
            )
          end").runner.execute(:test)

        expect(result).to eq("carthage bootstrap --configuration Release")
      end

      it "raises an error if configuration is empty" do
        expect do
          Fastlane::FastFile.new.parse("lane :test do
            carthage(
              configuration: ' '
            )
          end").runner.execute(:test)
        end.to raise_error("Please pass a valid build configuration. You can review the list of configurations for this project using the command: xcodebuild -list")
      end

      it "sets the toolchain to Swift_2_3" do
        result = Fastlane::FastFile.new.parse("lane :test do
            carthage(
              toolchain: 'com.apple.dt.toolchain.Swift_2_3'
            )
          end").runner.execute(:test)

        expect(result).to eq("carthage bootstrap --toolchain com.apple.dt.toolchain.Swift_2_3")
      end

      it "sets the project directory to other" do
        result = Fastlane::FastFile.new.parse("lane :test do
          carthage(project_directory: 'other')
        end").runner.execute(:test)

        expect(result).to eq("carthage bootstrap --project-directory other")
      end

      it "sets the project directory to other and the toolchain to Swift_2_3" do
        result = Fastlane::FastFile.new.parse("lane :test do
          carthage(toolchain: 'com.apple.dt.toolchain.Swift_2_3', project_directory: 'other')
        end").runner.execute(:test)

        expect(result).to eq("carthage bootstrap --toolchain com.apple.dt.toolchain.Swift_2_3 --project-directory other")
      end

      it "does not add a cache_builds flag to command if cache_builds is set to false" do
        result = Fastlane::FastFile.new.parse("lane :test do
            carthage(
              cache_builds: false
            )
          end").runner.execute(:test)

        expect(result).to eq("carthage bootstrap")
      end

      it "add a cache_builds flag to command if cache_builds is set to true" do
        result = Fastlane::FastFile.new.parse("lane :test do
            carthage(
              cache_builds: true
            )
          end").runner.execute(:test)

        expect(result).to eq("carthage bootstrap --cache-builds")
      end

<<<<<<< HEAD
      it "does not add a use_xcframeworks flag to command if use_xcframeworks is set to false" do
        result = Fastlane::FastFile.new.parse("lane :test do
            carthage(
              use_xcframeworks: false
            )
          end").runner.execute(:test)

        expect(result).to eq("carthage bootstrap")
      end

      it "add a use_xcframeworks flag to command if use_xcframeworks is set to true" do
        result = Fastlane::FastFile.new.parse("lane :test do
            carthage(
              use_xcframeworks: true
            )
          end").runner.execute(:test)

        expect(result).to eq("carthage bootstrap --use-xcframeworks")
=======
      it "does not add a archive flag to command if archive is set to false" do
        result = Fastlane::FastFile.new.parse("lane :test do
            carthage(
              command: 'build',
              archive: false
            )
          end").runner.execute(:test)

        expect(result).to eq("carthage build")
      end

      it "add a archive flag to command if archive is set to true" do
        result = Fastlane::FastFile.new.parse("lane :test do
            carthage(
              command: 'build',
              archive: true
            )
          end").runner.execute(:test)

        expect(result).to eq("carthage build --archive")
>>>>>>> f0eec914
      end

      it "does not set the project directory if none is provided" do
        result = Fastlane::FastFile.new.parse("lane :test do
          carthage
        end").runner.execute(:test)

        expect(result).to eq("carthage bootstrap")
      end

      it "use custom derived data" do
        path = "../derived data"
        result = Fastlane::FastFile.new.parse("lane :test do
            carthage(
              derived_data: '#{path}'
            )
          end").runner.execute(:test)

        expect(result).to \
          eq("carthage bootstrap --derived-data #{path.shellescape}")
      end

      it "use custom executable" do
        result = Fastlane::FastFile.new.parse("lane :test do
            carthage(
              executable: 'custom_carthage'
            )
          end").runner.execute(:test)

        expect(result).to \
          eq("custom_carthage bootstrap")
      end

      it "updates with a single dependency" do
        result = Fastlane::FastFile.new.parse("lane :test do
            carthage(
              command: 'update',
              dependencies: ['TestDependency']
            )
          end").runner.execute(:test)

        expect(result).to \
          eq("carthage update TestDependency")
      end

      it "updates with multiple dependencies" do
        result = Fastlane::FastFile.new.parse("lane :test do
            carthage(
              command: 'update',
              dependencies: ['TestDependency1', 'TestDependency2']
            )
          end").runner.execute(:test)

        expect(result).to \
          eq("carthage update TestDependency1 TestDependency2")
      end

      it "builds with a single dependency" do
        result = Fastlane::FastFile.new.parse("lane :test do
            carthage(
              command: 'build',
              dependencies: ['TestDependency']
            )
          end").runner.execute(:test)

        expect(result).to \
          eq("carthage build TestDependency")
      end

      it "builds with multiple dependencies" do
        result = Fastlane::FastFile.new.parse("lane :test do
            carthage(
              command: 'build',
              dependencies: ['TestDependency1', 'TestDependency2']
            )
          end").runner.execute(:test)

        expect(result).to \
          eq("carthage build TestDependency1 TestDependency2")
      end

      it "bootstraps with a single dependency" do
        result = Fastlane::FastFile.new.parse("lane :test do
            carthage(
              command: 'bootstrap',
              dependencies: ['TestDependency']
            )
          end").runner.execute(:test)

        expect(result).to \
          eq("carthage bootstrap TestDependency")
      end

      it "bootstraps with multiple dependencies" do
        result = Fastlane::FastFile.new.parse("lane :test do
            carthage(
              command: 'bootstrap',
              dependencies: ['TestDependency1', 'TestDependency2']
            )
          end").runner.execute(:test)

        expect(result).to \
          eq("carthage bootstrap TestDependency1 TestDependency2")
      end

      it "works with no parameters" do
        expect do
          Fastlane::FastFile.new.parse("lane :test do
            carthage
          end").runner.execute(:test)
        end.not_to(raise_error)
      end

      it "works with valid parameters" do
        expect do
          Fastlane::FastFile.new.parse("lane :test do
            carthage(
              use_ssh: true,
              use_submodules: true,
              use_binaries: false,
              platform: 'iOS'
            )
          end").runner.execute(:test)
        end.not_to(raise_error)
      end

      it "works with cache_builds" do
        expect do
          Fastlane::FastFile.new.parse("lane :test do
            carthage(
              use_ssh: true,
              use_submodules: true,
              use_binaries: false,
              cache_builds: true,
              platform: 'iOS'
            )
          end").runner.execute(:test)
        end.not_to(raise_error)
      end

      it "works with new resolver" do
        expect do
          Fastlane::FastFile.new.parse("lane :test do
            carthage(
              use_ssh: true,
              use_submodules: true,
              use_binaries: false,
              cache_builds: true,
              platform: 'iOS',
              new_resolver: true
            )
          end").runner.execute(:test)
        end.not_to(raise_error)
      end

      context "when specify framework" do
        let(:command) { 'archive' }

        context "when command is archive" do
          it "adds one framework" do
            result = Fastlane::FastFile.new.parse("lane :test do
                carthage(command: '#{command}', frameworks: ['myframework'])
              end").runner.execute(:test)
            expect(result).to eq("carthage archive myframework")
          end

          it "adds multiple frameworks" do
            result = Fastlane::FastFile.new.parse("lane :test do
                carthage(command: '#{command}', frameworks: ['myframework', 'myframework2'])
              end").runner.execute(:test)
            expect(result).to eq("carthage archive myframework myframework2")
          end
        end

        context "when command is update" do
          let(:command) { 'update' }

          it "raises an exception" do
            expect do
              Fastlane::FastFile.new.parse("lane :test do
                  carthage(command: '#{command}', frameworks: ['myframework', 'myframework2'])
                end").runner.execute(:test)
            end.to raise_error("Frameworks option is available only for 'archive' command.")
          end
        end

        context "when command is build" do
          let(:command) { 'build' }

          it "raises an exception" do
            expect do
              Fastlane::FastFile.new.parse("lane :test do
                  carthage(command: '#{command}', frameworks: ['myframework', 'myframework2'])
                end").runner.execute(:test)
            end.to raise_error("Frameworks option is available only for 'archive' command.")
          end
        end

        context "when command is bootstrap" do
          let(:command) { 'bootstrap' }

          it "raises an exception" do
            expect do
              Fastlane::FastFile.new.parse("lane :test do
                  carthage(command: '#{command}', frameworks: ['myframework', 'myframework2'])
                end").runner.execute(:test)
            end.to raise_error("Frameworks option is available only for 'archive' command.")
          end
        end
      end

      context "when specify output" do
        let(:command) { 'archive' }

        context "when command is archive" do
          it "adds the output option" do
            result = Fastlane::FastFile.new.parse("lane :test do
                carthage(command: '#{command}', output: 'bla.framework.zip')
              end").runner.execute(:test)
            expect(result).to eq("carthage archive --output bla.framework.zip")
          end
        end

        context "when command is update" do
          let(:command) { 'update' }

          it "raises an exception" do
            expect do
              Fastlane::FastFile.new.parse("lane :test do
                  carthage(command: '#{command}', output: 'bla.framework.zip')
                end").runner.execute(:test)
            end.to raise_error("Output option is available only for 'archive' command.")
          end
        end

        context "when command is build" do
          let(:command) { 'build' }

          it "raises an exception" do
            expect do
              Fastlane::FastFile.new.parse("lane :test do
                  carthage(command: '#{command}', output: 'bla.framework.zip')
                end").runner.execute(:test)
            end.to raise_error("Output option is available only for 'archive' command.")
          end
        end

        context "when command is bootstrap" do
          let(:command) { 'bootstrap' }

          it "raises an exception" do
            expect do
              Fastlane::FastFile.new.parse("lane :test do
                  carthage(command: '#{command}', output: 'bla.framework.zip')
                end").runner.execute(:test)
            end.to raise_error("Output option is available only for 'archive' command.")
          end
        end
      end

      context "when specify log_path" do
        context "when command is archive" do
          let(:command) { 'archive' }
          it "--log-path option is not present" do
            expect do
              Fastlane::FastFile.new.parse("lane :test do
                carthage(command: '#{command}', log_path: 'bla.log')
              end").runner.execute(:test)
            end.to raise_error("Log path option is available only for 'build', 'bootstrap', and 'update' command.")
          end
        end

        context "when command is update" do
          let(:command) { 'update' }

          it "--log-path option is present" do
            result = Fastlane::FastFile.new.parse("lane :test do
                carthage(command: '#{command}', log_path: 'bla.log')
              end").runner.execute(:test)
            expect(result).to eq("carthage update --log-path bla.log")
          end
        end

        context "when command is build" do
          let(:command) { 'build' }

          it "--log-path option is present" do
            result = Fastlane::FastFile.new.parse("lane :test do
                carthage(command: '#{command}', log_path: 'bla.log')
              end").runner.execute(:test)
            expect(result).to eq("carthage build --log-path bla.log")
          end
        end

        context "when command is bootstrap" do
          let(:command) { 'bootstrap' }

          it "--log-path option is present" do
            result = Fastlane::FastFile.new.parse("lane :test do
                carthage(command: '#{command}', log_path: 'bla.log')
              end").runner.execute(:test)
            expect(result).to eq("carthage bootstrap --log-path bla.log")
          end
        end

        context "when specify derived_data" do
          context "when command is archive" do
            let(:command) { 'archive' }
            it "--derived-data option should not be present, even if ENV is set" do
              # Stub the environment variable specifying the derived data path
              stub_const('ENV', { 'FL_CARTHAGE_DERIVED_DATA' => './derived_data' })
              result = Fastlane::FastFile.new.parse("lane :test do
                carthage(command: '#{command}')
              end").runner.execute(:test)
              expect(result).to eq("carthage archive")
            end
          end
        end

        context "when --use-xcframeworks option is present with valid command" do
          it "adds the use_xcframeworks option" do
            ['update', 'build', 'bootstrap'].each do |command|
              result = Fastlane::FastFile.new.parse("lane :test do
                carthage(command: '#{command}', use_xcframeworks: true)
              end").runner.execute(:test)
              expect(result).to eq("carthage #{command} --use-xcframeworks")
            end
          end
        end
      end

      context "when specify archive" do
        context "when command is build" do
          let(:command) { 'build' }

          it "adds the archive option" do
            result = Fastlane::FastFile.new.parse("lane :test do
                carthage(command: '#{command}', archive: true)
              end").runner.execute(:test)
            expect(result).to eq("carthage build --archive")
          end
        end

        context "when archive option is present with invalid command" do
          it "raises an exception" do
            ['archive', 'update', 'bootstrap'].each do |command|
              expect do
                Fastlane::FastFile.new.parse("lane :test do
                    carthage(command: '#{command}', archive: true)
                  end").runner.execute(:test)
              end.to raise_error("Archive option is available only for 'build' command.")
            end
          end
        end
      end
    end
  end
end<|MERGE_RESOLUTION|>--- conflicted
+++ resolved
@@ -349,7 +349,6 @@
         expect(result).to eq("carthage bootstrap --cache-builds")
       end
 
-<<<<<<< HEAD
       it "does not add a use_xcframeworks flag to command if use_xcframeworks is set to false" do
         result = Fastlane::FastFile.new.parse("lane :test do
             carthage(
@@ -368,7 +367,8 @@
           end").runner.execute(:test)
 
         expect(result).to eq("carthage bootstrap --use-xcframeworks")
-=======
+      end
+
       it "does not add a archive flag to command if archive is set to false" do
         result = Fastlane::FastFile.new.parse("lane :test do
             carthage(
@@ -389,7 +389,6 @@
           end").runner.execute(:test)
 
         expect(result).to eq("carthage build --archive")
->>>>>>> f0eec914
       end
 
       it "does not set the project directory if none is provided" do
