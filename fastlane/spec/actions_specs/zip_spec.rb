--- conflicted
+++ resolved
@@ -3,11 +3,8 @@
     describe "zip" do
       it "generates a valid zip command" do
         path = "./fastlane/spec/fixtures/actions/archive.rb"
-<<<<<<< HEAD
-        expect(Fastlane::Actions).to receive(:sh).with("zip -r #{path}.zip #{File.basename(path)}")
-=======
-        expect(Fastlane::Action).to receive(:sh).with("zip -r #{path}.zip #{path}")
->>>>>>> 947a1abb
+
+        expect(Fastlane::Actions).to receive(:sh).with("zip -r ./fastlane/spec/fixtures/actions/archive.rb.zip archive.rb")
 
         result = Fastlane::FastFile.new.parse("lane :test do
           zip(path: '#{path}')
