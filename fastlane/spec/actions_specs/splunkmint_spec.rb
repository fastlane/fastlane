describe Fastlane do
  describe Fastlane::FastFile do
    describe "Splunk MINT integration" do
      it "verbosity is set correctly" do
        expect(Fastlane::Actions::SplunkmintAction.verbose(verbose: true)).to eq("--verbose")
        expect(Fastlane::Actions::SplunkmintAction.verbose(verbose: false)).to eq("")
      end

      it "upload url is set correctly" do
        expect(Fastlane::Actions::SplunkmintAction.upload_url).to eq("https://ios.splkmobile.com/api/v1/dsyms/upload")
      end

      it "raises an error if no dsym source has been found" do
        file_path = File.expand_path('/tmp/wwxfile.dsym.zip')

        expect do
          ENV['DSYM_OUTPUT_PATH'] = nil
          ENV['DSYM_ZIP_PATH'] = nil
          Fastlane::Actions.lane_context[Fastlane::Actions::SharedValues::DSYM_OUTPUT_PATH] = nil
          Fastlane::Actions.lane_context[Fastlane::Actions::SharedValues::DSYM_ZIP_PATH] = nil

          Fastlane::Actions::SplunkmintAction.dsym_path(params: nil)
        end.to raise_exception("Couldn't find any dSYM file")
      end

      it "raises an error if no dsym source has been found in SharedValues::DSYM_OUTPUT_PATH" do
        file_path = File.expand_path('/tmp/wwxfile.dsym.zip')
        Fastlane::Actions.lane_context[Fastlane::Actions::SharedValues::DSYM_OUTPUT_PATH] = file_path
        ENV['DSYM_ZIP_PATH'] = nil
        Fastlane::Actions.lane_context[Fastlane::Actions::SharedValues::DSYM_ZIP_PATH] = nil

        expect do
          Fastlane::Actions::SplunkmintAction.dsym_path(params: nil)
        end.to raise_exception("Couldn't find file at path '#{file_path}'")
      end

      it "raises an error if no dsym source has been found in SharedValues::DSYM_ZIP_PATH" do
        file_path = File.expand_path('/tmp/wwxfile.dsym.zip')
        Fastlane::Actions.lane_context[Fastlane::Actions::SharedValues::DSYM_ZIP_PATH] = file_path
        ENV['DSYM_OUTPUT_PATH'] = nil
        Fastlane::Actions.lane_context[Fastlane::Actions::SharedValues::DSYM_OUTPUT_PATH] = nil

        expect do
          Fastlane::Actions::SplunkmintAction.dsym_path(params: nil)
        end.to raise_exception("Couldn't find file at path '#{file_path}'")
      end

      it "raises an error if no dsym source has been found in ENV['DSYM_OUTPUT_PATH']" do
        file_path = File.expand_path('/tmp/wwxfile.dsym.zip')
        ENV['DSYM_OUTPUT_PATH'] = file_path
        ENV['DSYM_ZIP_PATH'] = nil
        Fastlane::Actions.lane_context[Fastlane::Actions::SharedValues::DSYM_OUTPUT_PATH] = nil
        Fastlane::Actions.lane_context[Fastlane::Actions::SharedValues::DSYM_ZIP_PATH] = nil

        expect do
          Fastlane::Actions::SplunkmintAction.dsym_path(params: nil)
        end.to raise_exception("Couldn't find file at path '#{file_path}'")
      end

      it "raises an error if no dsym source has been found in ENV['DSYM_ZIP_PATH']" do
        file_path = File.expand_path('/tmp/wwxfile.dsym.zip')
        ENV['DSYM_ZIP_PATH'] = file_path
        ENV['DSYM_OUTPUT_PATH'] = nil
        Fastlane::Actions.lane_context[Fastlane::Actions::SharedValues::DSYM_OUTPUT_PATH] = nil
        Fastlane::Actions.lane_context[Fastlane::Actions::SharedValues::DSYM_ZIP_PATH] = nil

        expect do
          Fastlane::Actions::SplunkmintAction.dsym_path(params: nil)
        end.to raise_exception("Couldn't find file at path '#{file_path}'")
      end

      it "proxy options are set correctly" do
        expect(Fastlane::Actions::SplunkmintAction.proxy_options(proxy_address: "",
          proxy_port: nil, proxy_username: nil, proxy_password: nil)).to eq([])
        expect(Fastlane::Actions::SplunkmintAction.proxy_options(proxy_address: nil,
          proxy_port: "", proxy_username: nil, proxy_password: nil)).to eq([])
        expect(Fastlane::Actions::SplunkmintAction.proxy_options(proxy_address: nil,
          proxy_port: nil, proxy_username: "", proxy_password: "")).to eq([])
        expect(Fastlane::Actions::SplunkmintAction.proxy_options(proxy_address: "http://1",
          proxy_port: "2", proxy_username: "3", proxy_password: "4")).to eq(["-x http://1:2", "--proxy-user 3:4"])
      end

      it "raises an error if file does not exist" do
        file_path = File.expand_path('/tmp/wwxfile.dsym.zip')

        expect do
          result = Fastlane::FastFile.new.parse("lane :test do
            splunkmint(dsym: '/tmp/wwxfile.dsym.zip',
                        api_key: '33823d3a',
                        api_token: 'e05ba40754c4869fb7e0b61')
          end").runner.execute(:test)
        end.to raise_exception("Couldn't find file at path '#{file_path}'")
      end

      it "raises an error if file could not be read from any source" do
        ENV['DSYM_OUTPUT_PATH'] = nil
        ENV['DSYM_ZIP_PATH'] = nil
        Fastlane::Actions.lane_context[Fastlane::Actions::SharedValues::DSYM_OUTPUT_PATH] = nil
        Fastlane::Actions.lane_context[Fastlane::Actions::SharedValues::DSYM_ZIP_PATH] = nil

        expect do
          result = Fastlane::FastFile.new.parse("lane :test do
            splunkmint(api_key: '33823d3a',
                        api_token: 'e05ba40754c4869fb7e0b61')
          end").runner.execute(:test)
        end.to raise_exception("Couldn't find any dSYM file")
      end

      it "mandatory options are used correctly" do
        ENV['DSYM_OUTPUT_PATH'] = nil
        ENV['DSYM_ZIP_PATH'] = nil
        Fastlane::Actions.lane_context[Fastlane::Actions::SharedValues::DSYM_OUTPUT_PATH] = nil
        Fastlane::Actions.lane_context[Fastlane::Actions::SharedValues::DSYM_ZIP_PATH] = nil

<<<<<<< HEAD
        tmp_path = Dir.mktmpdir
        file_path = "#{tmp_path}/file.dSYM.zip"
        FileUtils.touch file_path
=======
        file_path = '/tmp/file.dSYM.zip'
        FileUtils.touch(file_path)
>>>>>>> 545a2842
        result = Fastlane::FastFile.new.parse("lane :test do
          splunkmint(dsym: '#{file_path}',
                      api_key: '33823d3a',
                      api_token: 'e05ba40754c4869fb7e0b61',
                      verbose: true,
                      proxy_address: 'http://server',
                      proxy_port: '30',
                      proxy_username: 'admin',
                      proxy_password: 'admin')
        end").runner.execute(:test)

        expect(result).to include("-F file=@#{file_path}")
        expect(result).to include('--verbose')
        expect(result).to include("--header 'X-Splunk-Mint-Auth-Token: e05ba40754c4869fb7e0b61'")
        expect(result).to include("--header 'X-Splunk-Mint-apikey: 33823d3a'")
        expect(result).to include('-x http://server:30')
        expect(result).to include('--proxy-user admin:admin')
      end

      it "optional options are used correctly" do
        ENV['DSYM_OUTPUT_PATH'] = nil
        ENV['DSYM_ZIP_PATH'] = nil
        Fastlane::Actions.lane_context[Fastlane::Actions::SharedValues::DSYM_OUTPUT_PATH] = nil
        Fastlane::Actions.lane_context[Fastlane::Actions::SharedValues::DSYM_ZIP_PATH] = nil

<<<<<<< HEAD
        tmp_path = Dir.mktmpdir
        file_path = "#{tmp_path}/file.dSYM.zip"
        FileUtils.touch file_path
=======
        file_path = '/tmp/file.dSYM.zip'
        FileUtils.touch(file_path)
>>>>>>> 545a2842
        result = Fastlane::FastFile.new.parse("lane :test do
          splunkmint(dsym: '#{file_path}',
                      api_key: '33823d3a',
                      api_token: 'e05ba40754c4869fb7e0b61',
                      verbose: true)
        end").runner.execute(:test)

        expect(result).to include("-F file=@#{file_path}")
        expect(result).to include('--verbose')
        expect(result).to include("--header 'X-Splunk-Mint-Auth-Token: e05ba40754c4869fb7e0b61'")
        expect(result).to include("--header 'X-Splunk-Mint-apikey: 33823d3a'")
        expect(result).not_to(include('-x'))
        expect(result).not_to(include('--proxy-user'))
      end

      it "show progres bar option is used" do
        ENV['DSYM_OUTPUT_PATH'] = nil
        ENV['DSYM_ZIP_PATH'] = nil
        Fastlane::Actions.lane_context[Fastlane::Actions::SharedValues::DSYM_OUTPUT_PATH] = nil
        Fastlane::Actions.lane_context[Fastlane::Actions::SharedValues::DSYM_ZIP_PATH] = nil

<<<<<<< HEAD
        tmp_path = Dir.mktmpdir
        file_path = "#{tmp_path}/file.dSYM.zip"
        FileUtils.touch file_path
=======
        file_path = '/tmp/file.dSYM.zip'
        FileUtils.touch(file_path)
>>>>>>> 545a2842
        result = Fastlane::FastFile.new.parse("lane :test do
          splunkmint(dsym: '#{file_path}',
                      api_key: '33823d3a',
                      api_token: 'e05ba40754c4869fb7e0b61',
                      verbose: true,
                      upload_progress: true)
        end").runner.execute(:test)

        expect(result).to include("-F file=@#{file_path}")
        expect(result).to include('--verbose')
        expect(result).to include("--header 'X-Splunk-Mint-Auth-Token: e05ba40754c4869fb7e0b61'")
        expect(result).to include("--header 'X-Splunk-Mint-apikey: 33823d3a'")
        expect(result).to include('--progress-bar -o /dev/null --no-buffer')
        expect(result).not_to(include('-x'))
        expect(result).not_to(include('--proxy-user'))
      end
    end
  end
end<|MERGE_RESOLUTION|>--- conflicted
+++ resolved
@@ -112,14 +112,9 @@
         Fastlane::Actions.lane_context[Fastlane::Actions::SharedValues::DSYM_OUTPUT_PATH] = nil
         Fastlane::Actions.lane_context[Fastlane::Actions::SharedValues::DSYM_ZIP_PATH] = nil
 
-<<<<<<< HEAD
         tmp_path = Dir.mktmpdir
         file_path = "#{tmp_path}/file.dSYM.zip"
-        FileUtils.touch file_path
-=======
-        file_path = '/tmp/file.dSYM.zip'
         FileUtils.touch(file_path)
->>>>>>> 545a2842
         result = Fastlane::FastFile.new.parse("lane :test do
           splunkmint(dsym: '#{file_path}',
                       api_key: '33823d3a',
@@ -145,14 +140,9 @@
         Fastlane::Actions.lane_context[Fastlane::Actions::SharedValues::DSYM_OUTPUT_PATH] = nil
         Fastlane::Actions.lane_context[Fastlane::Actions::SharedValues::DSYM_ZIP_PATH] = nil
 
-<<<<<<< HEAD
         tmp_path = Dir.mktmpdir
         file_path = "#{tmp_path}/file.dSYM.zip"
-        FileUtils.touch file_path
-=======
-        file_path = '/tmp/file.dSYM.zip'
         FileUtils.touch(file_path)
->>>>>>> 545a2842
         result = Fastlane::FastFile.new.parse("lane :test do
           splunkmint(dsym: '#{file_path}',
                       api_key: '33823d3a',
@@ -174,14 +164,9 @@
         Fastlane::Actions.lane_context[Fastlane::Actions::SharedValues::DSYM_OUTPUT_PATH] = nil
         Fastlane::Actions.lane_context[Fastlane::Actions::SharedValues::DSYM_ZIP_PATH] = nil
 
-<<<<<<< HEAD
         tmp_path = Dir.mktmpdir
         file_path = "#{tmp_path}/file.dSYM.zip"
-        FileUtils.touch file_path
-=======
-        file_path = '/tmp/file.dSYM.zip'
         FileUtils.touch(file_path)
->>>>>>> 545a2842
         result = Fastlane::FastFile.new.parse("lane :test do
           splunkmint(dsym: '#{file_path}',
                       api_key: '33823d3a',
