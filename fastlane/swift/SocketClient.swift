//
//  SocketClient.swift
//  FastlaneSwiftRunner
//
//  Created by Joshua Liebowitz on 7/30/17.
//

//
//  ** NOTE **
//  This file is provided by fastlane and WILL be overwritten in future updates
//  If you want to add extra functionality to this project, create a new file in a
//  new group so that it won't be marked for upgrade
//

import Dispatch
import Foundation

public enum SocketClientResponse: Error {
    case alreadyClosedSockets
    case malformedRequest
    case malformedResponse
    case serverError
    case clientInitiatedCancelAcknowledged
    case commandTimeout(seconds: Int)
    case connectionFailure
    case success(returnedObject: String?, closureArgumentValue: String?)
}

class SocketClient: NSObject {
    enum SocketStatus {
        case ready
        case closed
    }

    static let connectTimeoutSeconds = 2
<<<<<<< HEAD
    static let defaultCommandTimeoutSeconds = 3600 // Hopefully 1 hr is enough ¯\_(ツ)_/¯
=======
    static let defaultCommandTimeoutSeconds = 10_800 // 3 hours
>>>>>>> 5734f464
    static let doneToken = "done" // TODO: remove these
    static let cancelToken = "cancelFastlaneRun"

    fileprivate var inputStream: InputStream!
    fileprivate var outputStream: OutputStream!
    fileprivate var cleaningUpAfterDone = false
    fileprivate let dispatchGroup: DispatchGroup = DispatchGroup()
    fileprivate let readSemaphore = DispatchSemaphore(value: 1)
    fileprivate let writeSemaphore = DispatchSemaphore(value: 1)
    fileprivate let commandTimeoutSeconds: Int

    private let writeQueue: DispatchQueue
    private let readQueue: DispatchQueue
    private let streamQueue: DispatchQueue
    private let host: String
    private let port: UInt32

    let maxReadLength = 65536 // max for ipc on 10.12 is kern.ipc.maxsockbuf: 8388608 ($sysctl kern.ipc.maxsockbuf)

    private(set) weak var socketDelegate: SocketClientDelegateProtocol?

    public private(set) var socketStatus: SocketStatus

    // localhost only, this prevents other computers from connecting
    init(host: String = "localhost", port: UInt32 = 2000, commandTimeoutSeconds: Int = defaultCommandTimeoutSeconds, socketDelegate: SocketClientDelegateProtocol) {
        self.host = host
        self.port = port
        self.commandTimeoutSeconds = commandTimeoutSeconds
        readQueue = DispatchQueue(label: "readQueue", qos: .background, attributes: .concurrent)
        writeQueue = DispatchQueue(label: "writeQueue", qos: .background, attributes: .concurrent)
        streamQueue = DispatchQueue.global(qos: .background)
        socketStatus = .closed
        self.socketDelegate = socketDelegate
        super.init()
    }

    func connectAndOpenStreams() {
        var readStream: Unmanaged<CFReadStream>?
        var writeStream: Unmanaged<CFWriteStream>?

        streamQueue.sync {
            CFStreamCreatePairWithSocketToHost(kCFAllocatorDefault, self.host as CFString, self.port, &readStream, &writeStream)

            self.inputStream = readStream!.takeRetainedValue()
            self.outputStream = writeStream!.takeRetainedValue()

            self.inputStream.delegate = self
            self.outputStream.delegate = self

            self.inputStream.schedule(in: .main, forMode: .defaultRunLoopMode)
            self.outputStream.schedule(in: .main, forMode: .defaultRunLoopMode)
        }

        dispatchGroup.enter()
        readQueue.sync {
            self.inputStream.open()
        }

        dispatchGroup.enter()
        writeQueue.sync {
            self.outputStream.open()
        }

        let secondsToWait = DispatchTimeInterval.seconds(SocketClient.connectTimeoutSeconds)
        let connectTimeout = DispatchTime.now() + secondsToWait

        let timeoutResult = dispatchGroup.wait(timeout: connectTimeout)
        let failureMessage = "Couldn't connect to ruby process within: \(SocketClient.connectTimeoutSeconds) seconds"

        let success = testDispatchTimeoutResult(timeoutResult, failureMessage: failureMessage, timeToWait: secondsToWait)

        guard success else {
            socketDelegate?.commandExecuted(serverResponse: .connectionFailure) { _ in }
            return
        }

        socketStatus = .ready
        socketDelegate?.connectionsOpened()
    }

    public func send(rubyCommand: RubyCommandable) {
        verbose(message: "sending: \(rubyCommand.json)")
        send(string: rubyCommand.json)
        writeSemaphore.signal()
    }

    public func sendComplete() {
        closeSession(sendAbort: true)
    }

    private func testDispatchTimeoutResult(_ timeoutResult: DispatchTimeoutResult, failureMessage: String, timeToWait: DispatchTimeInterval) -> Bool {
        switch timeoutResult {
        case .success:
            return true
        case .timedOut:
            log(message: "Timeout: \(failureMessage)")

            if case let .seconds(seconds) = timeToWait {
                socketDelegate?.commandExecuted(serverResponse: .commandTimeout(seconds: seconds)) { _ in }
            }
            return false
        }
    }

    private func stopInputSession() {
        inputStream.close()
    }

    private func stopOutputSession() {
        outputStream.close()
    }

    private func sendThroughQueue(string: String) {
        let data = string.data(using: .utf8)!
        _ = data.withUnsafeBytes { self.outputStream.write($0, maxLength: data.count) }
    }

    private func privateSend(string: String) {
        writeQueue.sync {
            writeSemaphore.wait()
            self.sendThroughQueue(string: string)
            writeSemaphore.signal()
            let timeoutSeconds = self.cleaningUpAfterDone ? 1 : self.commandTimeoutSeconds
            let timeToWait = DispatchTimeInterval.seconds(timeoutSeconds)
            let commandTimeout = DispatchTime.now() + timeToWait
            let timeoutResult = writeSemaphore.wait(timeout: commandTimeout)

            _ = self.testDispatchTimeoutResult(timeoutResult, failureMessage: "Ruby process didn't return after: \(SocketClient.connectTimeoutSeconds) seconds", timeToWait: timeToWait)
        }
    }

    private func send(string: String) {
        guard !cleaningUpAfterDone else {
            // This will happen after we abort if there are commands waiting to be executed
            // Need to check state of SocketClient in command runner to make sure we can accept `send`
            socketDelegate?.commandExecuted(serverResponse: .alreadyClosedSockets) { _ in }
            return
        }

        if string == SocketClient.doneToken {
            cleaningUpAfterDone = true
        }

        privateSend(string: string)
    }

    func closeSession(sendAbort: Bool = true) {
        socketStatus = .closed

        stopInputSession()

        if sendAbort {
            send(rubyCommand: ControlCommand(commandType: .done))
        }

        stopOutputSession()
        socketDelegate?.connectionsClosed()
    }

    public func enter() {
        dispatchGroup.enter()
    }

    public func leave() {
        readSemaphore.signal()
        writeSemaphore.signal()
    }
}

extension SocketClient: StreamDelegate {
    func stream(_ aStream: Stream, handle eventCode: Stream.Event) {
        guard !cleaningUpAfterDone else {
            // Still getting response from server eventhough we are done.
            // No big deal, we're closing the streams anyway.
            // That being said, we need to balance out the dispatchGroups
            dispatchGroup.leave()
            return
        }

        if aStream === inputStream {
            switch eventCode {
            case Stream.Event.openCompleted:
                dispatchGroup.leave()

            case Stream.Event.errorOccurred:
                verbose(message: "input stream error occurred")
                closeSession(sendAbort: true)

            case Stream.Event.hasBytesAvailable:
                read()

            case Stream.Event.endEncountered:
                // nothing special here
                break

            case Stream.Event.hasSpaceAvailable:
                // we don't care about this
                break

            default:
                verbose(message: "input stream caused unrecognized event: \(eventCode)")
            }

        } else if aStream === outputStream {
            switch eventCode {
            case Stream.Event.openCompleted:
                dispatchGroup.leave()

            case Stream.Event.errorOccurred:
                // probably safe to close all the things because Ruby already disconnected
                verbose(message: "output stream recevied error")

            case Stream.Event.endEncountered:
                // nothing special here
                break

            case Stream.Event.hasSpaceAvailable:
                // we don't care about this
                break

            default:
                verbose(message: "output stream caused unrecognized event: \(eventCode)")
            }
        }
    }

    func read() {
        readQueue.sync {
            self.readSemaphore.wait()
            var buffer = [UInt8](repeating: 0, count: maxReadLength)
            var output = ""
            while self.inputStream!.hasBytesAvailable {
                let bytesRead: Int = inputStream!.read(&buffer, maxLength: buffer.count)
                if bytesRead >= 0 {
                    guard let read = String(bytes: buffer[..<bytesRead], encoding: .utf8) else {
                        fatalError("Unable to decode bytes from buffer \(buffer[..<bytesRead])")
                    }
                    output.append(contentsOf: read)
                } else {
                    verbose(message: "Stream read() error")
                }
            }
            self.processResponse(string: output)
            readSemaphore.signal()
        }
    }

    func handleFailure(message: [String]) {
        log(message: "Encountered a problem: \(message.joined(separator: "\n"))")
        let shutdownCommand = ControlCommand(commandType: .cancel(cancelReason: .serverError))
        send(rubyCommand: shutdownCommand)
    }

    func processResponse(string: String) {
        guard !string.isEmpty else {
            socketDelegate?.commandExecuted(serverResponse: .malformedResponse) {
                self.handleFailure(message: ["empty response from ruby process"])
                $0.writeSemaphore.signal()
            }
            return
        }

        let responseString = string.trimmingCharacters(in: .whitespacesAndNewlines)
        let socketResponse = SocketResponse(payload: responseString)
        verbose(message: "response is: \(responseString)")
        switch socketResponse.responseType {
        case .clientInitiatedCancel:
            socketDelegate?.commandExecuted(serverResponse: .clientInitiatedCancelAcknowledged) {
                $0.writeSemaphore.signal()
                self.closeSession(sendAbort: false)
            }

        case let .failure(failureInformation):
            socketDelegate?.commandExecuted(serverResponse: .serverError) {
                $0.writeSemaphore.signal()
                self.handleFailure(message: failureInformation)
            }

        case let .parseFailure(failureInformation):
            socketDelegate?.commandExecuted(serverResponse: .malformedResponse) {
                $0.writeSemaphore.signal()
                self.handleFailure(message: failureInformation)
            }

        case let .readyForNext(returnedObject, closureArgumentValue):
            socketDelegate?.commandExecuted(serverResponse: .success(returnedObject: returnedObject, closureArgumentValue: closureArgumentValue)) {
                $0.writeSemaphore.signal()
            }
        }
    }
}

// Please don't remove the lines below
// They are used to detect outdated files
// FastlaneRunnerAPIVersion [0.9.2]<|MERGE_RESOLUTION|>--- conflicted
+++ resolved
@@ -33,11 +33,7 @@
     }
 
     static let connectTimeoutSeconds = 2
-<<<<<<< HEAD
-    static let defaultCommandTimeoutSeconds = 3600 // Hopefully 1 hr is enough ¯\_(ツ)_/¯
-=======
     static let defaultCommandTimeoutSeconds = 10_800 // 3 hours
->>>>>>> 5734f464
     static let doneToken = "done" // TODO: remove these
     static let cancelToken = "cancelFastlaneRun"
 
