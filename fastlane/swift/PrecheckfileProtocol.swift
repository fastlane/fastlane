--- conflicted
+++ resolved
@@ -36,8 +36,4 @@
 
 // Please don't remove the lines below
 // They are used to detect outdated files
-<<<<<<< HEAD
-// FastlaneRunnerAPIVersion [0.9.29]
-=======
-// FastlaneRunnerAPIVersion [0.9.30]
->>>>>>> 3b0674b0
+// FastlaneRunnerAPIVersion [0.9.32]