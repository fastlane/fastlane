protocol DeliverfileProtocol: class {
    /// Your Apple ID Username
    var username: String { get }

    /// The bundle identifier of your app
    var appIdentifier: String? { get }

    /// The version that should be edited or created
    var appVersion: String? { get }

    /// Path to your ipa file
    var ipa: String? { get }

    /// Path to your pkg file
    var pkg: String? { get }

    /// If set the given build number (already uploaded to iTC) will be used instead of the current built one
    var buildNumber: String? { get }

    /// The platform to use (optional)
    var platform: String { get }

    /// Modify live metadata, this option disables ipa upload and screenshot upload
    var editLive: Bool { get }

    /// Force usage of live version rather than edit version
    var useLiveVersion: Bool { get }

    /// Path to the folder containing the metadata files
    var metadataPath: String? { get }

    /// Path to the folder containing the screenshots
    var screenshotsPath: String? { get }

    /// Skip uploading an ipa or pkg to App Store Connect
    var skipBinaryUpload: Bool { get }

    /// Don't upload the screenshots
    var skipScreenshots: Bool { get }

    /// Don't upload the metadata (e.g. title, description). This will still upload screenshots
    var skipMetadata: Bool { get }

    /// Don't update app version for submission
    var skipAppVersionUpdate: Bool { get }

    /// Skip the HTML report file verification
    var force: Bool { get }

    /// Clear all previously uploaded screenshots before uploading the new ones
    var overwriteScreenshots: Bool { get }

    /// Submit the new version for Review after uploading everything
    var submitForReview: Bool { get }

    /// Rejects the previously submitted build if it's in a state where it's possible
    var rejectIfPossible: Bool { get }

    /// Should the app be automatically released once it's approved? (Can not be used together with `auto_release_date`)
    var automaticRelease: Bool { get }

    /// Date in milliseconds for automatically releasing on pending approval (Can not be used together with `automatic_release`)
    var autoReleaseDate: String? { get }

    /// Enable the phased release feature of iTC
    var phasedRelease: Bool { get }

    /// Reset the summary rating when you release a new version of the application
    var resetRatings: Bool { get }

    /// The price tier of this application
    var priceTier: String? { get }

    /// Path to the app rating's config
    var appRatingConfigPath: String? { get }

    /// Extra information for the submission (e.g. compliance specifications, IDFA settings)
    var submissionInformation: String? { get }

<<<<<<< HEAD
    /// The ID of your App Store Connect team if you're in multiple teams
    var teamId: String? { get }
=======
  /// Extra information for the submission (e.g. compliance specifications, IDFA settings)
  var submissionInformation: [String : Any]? { get }
>>>>>>> 5734f464

    /// The name of your App Store Connect team if you're in multiple teams
    var teamName: String? { get }

    /// The short ID of your Developer Portal team, if you're in multiple teams. Different from your iTC team ID!
    var devPortalTeamId: String? { get }

    /// The name of your Developer Portal team if you're in multiple teams
    var devPortalTeamName: String? { get }

    /// The provider short name to be used with the iTMSTransporter to identify your team. This value will override the automatically detected provider short name. To get provider short name run `pathToXcode.app/Contents/Applications/Application\ Loader.app/Contents/itms/bin/iTMSTransporter -m provider -u 'USERNAME' -p 'PASSWORD' -account_type itunes_connect -v off`. The short names of providers should be listed in the second column
    var itcProvider: String? { get }

    /// Run precheck before submitting to app review
    var runPrecheckBeforeSubmit: Bool { get }

    /// The default precheck rule level unless otherwise configured
    var precheckDefaultRuleLevel: String { get }

    /// An array of localized metadata items to upload individually by language so that errors can be identified. E.g. ['name', 'keywords', 'description']. Note: slow
    var individualMetadataItems: [String] { get }

<<<<<<< HEAD
    /// Metadata: The path to the app icon
    var appIcon: String? { get }

    /// Metadata: The path to the Apple Watch app icon
    var appleWatchAppIcon: String? { get }

    /// Metadata: The copyright notice
    var copyright: String? { get }
=======
  /// **DEPRECATED!** Removed after the migration to the new App Store Connect API in June 2020 - An array of localized metadata items to upload individually by language so that errors can be identified. E.g. ['name', 'keywords', 'description']. Note: slow
  var individualMetadataItems: [String] { get }

  /// **DEPRECATED!** Removed after the migration to the new App Store Connect API in June 2020 - Metadata: The path to the app icon
  var appIcon: String? { get }

  /// **DEPRECATED!** Removed after the migration to the new App Store Connect API in June 2020 - Metadata: The path to the Apple Watch app icon
  var appleWatchAppIcon: String? { get }
>>>>>>> 5734f464

    /// Metadata: The english name of the primary category (e.g. `Business`, `Books`)
    var primaryCategory: String? { get }

    /// Metadata: The english name of the secondary category (e.g. `Business`, `Books`)
    var secondaryCategory: String? { get }

    /// Metadata: The english name of the primary first sub category (e.g. `Educational`, `Puzzle`)
    var primaryFirstSubCategory: String? { get }

    /// Metadata: The english name of the primary second sub category (e.g. `Educational`, `Puzzle`)
    var primarySecondSubCategory: String? { get }

    /// Metadata: The english name of the secondary first sub category (e.g. `Educational`, `Puzzle`)
    var secondaryFirstSubCategory: String? { get }

    /// Metadata: The english name of the secondary second sub category (e.g. `Educational`, `Puzzle`)
    var secondarySecondSubCategory: String? { get }

    /// Metadata: A hash containing the trade representative contact information
    var tradeRepresentativeContactInformation: [String: Any]? { get }

    /// Metadata: A hash containing the review information
    var appReviewInformation: [String: Any]? { get }

    /// Metadata: Path to the app review attachment file
    var appReviewAttachmentFile: String? { get }

    /// Metadata: The localised app description
    var description: String? { get }

    /// Metadata: The localised app name
    var name: String? { get }

    /// Metadata: The localised app subtitle
    var subtitle: [String: Any]? { get }

    /// Metadata: An array of localised keywords
    var keywords: [String: Any]? { get }

    /// Metadata: An array of localised promotional texts
    var promotionalText: [String: Any]? { get }

    /// Metadata: Localised release notes for this version
    var releaseNotes: String? { get }

    /// Metadata: Localised privacy url
    var privacyUrl: String? { get }

    /// Metadata: Localised Apple TV privacy policy text
    var appleTvPrivacyPolicy: String? { get }

    /// Metadata: Localised support url
    var supportUrl: String? { get }

    /// Metadata: Localised marketing url
    var marketingUrl: String? { get }

    /// Metadata: List of languages to activate
    var languages: [String]? { get }

    /// Ignore errors when invalid languages are found in metadata and screenshot directories
    var ignoreLanguageDirectoryValidation: Bool { get }

    /// Should precheck check in-app purchases?
    var precheckIncludeInAppPurchases: Bool { get }

    /// The (spaceship) app ID of the app you want to use/modify
    var app: String { get }
}

extension DeliverfileProtocol {
<<<<<<< HEAD
    var username: String { return "" }
    var appIdentifier: String? { return nil }
    var appVersion: String? { return nil }
    var ipa: String? { return nil }
    var pkg: String? { return nil }
    var buildNumber: String? { return nil }
    var platform: String { return "ios" }
    var editLive: Bool { return false }
    var useLiveVersion: Bool { return false }
    var metadataPath: String? { return nil }
    var screenshotsPath: String? { return nil }
    var skipBinaryUpload: Bool { return false }
    var skipScreenshots: Bool { return false }
    var skipMetadata: Bool { return false }
    var skipAppVersionUpdate: Bool { return false }
    var force: Bool { return false }
    var overwriteScreenshots: Bool { return false }
    var submitForReview: Bool { return false }
    var rejectIfPossible: Bool { return false }
    var automaticRelease: Bool { return false }
    var autoReleaseDate: String? { return nil }
    var phasedRelease: Bool { return false }
    var resetRatings: Bool { return false }
    var priceTier: String? { return nil }
    var appRatingConfigPath: String? { return nil }
    var submissionInformation: String? { return nil }
    var teamId: String? { return nil }
    var teamName: String? { return nil }
    var devPortalTeamId: String? { return nil }
    var devPortalTeamName: String? { return nil }
    var itcProvider: String? { return nil }
    var runPrecheckBeforeSubmit: Bool { return true }
    var precheckDefaultRuleLevel: String { return "warn" }
    var individualMetadataItems: [String] { return [] }
    var appIcon: String? { return nil }
    var appleWatchAppIcon: String? { return nil }
    var copyright: String? { return nil }
    var primaryCategory: String? { return nil }
    var secondaryCategory: String? { return nil }
    var primaryFirstSubCategory: String? { return nil }
    var primarySecondSubCategory: String? { return nil }
    var secondaryFirstSubCategory: String? { return nil }
    var secondarySecondSubCategory: String? { return nil }
    var tradeRepresentativeContactInformation: [String: Any]? { return nil }
    var appReviewInformation: [String: Any]? { return nil }
    var appReviewAttachmentFile: String? { return nil }
    var description: String? { return nil }
    var name: String? { return nil }
    var subtitle: [String: Any]? { return nil }
    var keywords: [String: Any]? { return nil }
    var promotionalText: [String: Any]? { return nil }
    var releaseNotes: String? { return nil }
    var privacyUrl: String? { return nil }
    var appleTvPrivacyPolicy: String? { return nil }
    var supportUrl: String? { return nil }
    var marketingUrl: String? { return nil }
    var languages: [String]? { return nil }
    var ignoreLanguageDirectoryValidation: Bool { return false }
    var precheckIncludeInAppPurchases: Bool { return true }
    var app: String { return "" }
=======
  var username: String { return "" }
  var appIdentifier: String? { return nil }
  var appVersion: String? { return nil }
  var ipa: String? { return nil }
  var pkg: String? { return nil }
  var buildNumber: String? { return nil }
  var platform: String { return "ios" }
  var editLive: Bool { return false }
  var useLiveVersion: Bool { return false }
  var metadataPath: String? { return nil }
  var screenshotsPath: String? { return nil }
  var skipBinaryUpload: Bool { return false }
  var skipScreenshots: Bool { return false }
  var skipMetadata: Bool { return false }
  var skipAppVersionUpdate: Bool { return false }
  var force: Bool { return false }
  var overwriteScreenshots: Bool { return false }
  var submitForReview: Bool { return false }
  var rejectIfPossible: Bool { return false }
  var automaticRelease: Bool { return false }
  var autoReleaseDate: String? { return nil }
  var phasedRelease: Bool { return false }
  var resetRatings: Bool { return false }
  var priceTier: String? { return nil }
  var appRatingConfigPath: String? { return nil }
  var submissionInformation: [String : Any]? { return nil }
  var teamId: String? { return nil }
  var teamName: String? { return nil }
  var devPortalTeamId: String? { return nil }
  var devPortalTeamName: String? { return nil }
  var itcProvider: String? { return nil }
  var runPrecheckBeforeSubmit: Bool { return true }
  var precheckDefaultRuleLevel: String { return "warn" }
  var individualMetadataItems: [String] { return [] }
  var appIcon: String? { return nil }
  var appleWatchAppIcon: String? { return nil }
  var copyright: String? { return nil }
  var primaryCategory: String? { return nil }
  var secondaryCategory: String? { return nil }
  var primaryFirstSubCategory: String? { return nil }
  var primarySecondSubCategory: String? { return nil }
  var secondaryFirstSubCategory: String? { return nil }
  var secondarySecondSubCategory: String? { return nil }
  var tradeRepresentativeContactInformation: [String : Any]? { return nil }
  var appReviewInformation: [String : Any]? { return nil }
  var appReviewAttachmentFile: String? { return nil }
  var description: String? { return nil }
  var name: String? { return nil }
  var subtitle: [String : Any]? { return nil }
  var keywords: [String : Any]? { return nil }
  var promotionalText: [String : Any]? { return nil }
  var releaseNotes: String? { return nil }
  var privacyUrl: String? { return nil }
  var appleTvPrivacyPolicy: String? { return nil }
  var supportUrl: String? { return nil }
  var marketingUrl: String? { return nil }
  var languages: [String]? { return nil }
  var ignoreLanguageDirectoryValidation: Bool { return false }
  var precheckIncludeInAppPurchases: Bool { return true }
  var app: String { return "" }
>>>>>>> 5734f464
}

// Please don't remove the lines below
// They are used to detect outdated files
<<<<<<< HEAD
// FastlaneRunnerAPIVersion [0.9.24]
=======
// FastlaneRunnerAPIVersion [0.9.20]
>>>>>>> 5734f464
<|MERGE_RESOLUTION|>--- conflicted
+++ resolved
@@ -77,13 +77,8 @@
     /// Extra information for the submission (e.g. compliance specifications, IDFA settings)
     var submissionInformation: String? { get }
 
-<<<<<<< HEAD
-    /// The ID of your App Store Connect team if you're in multiple teams
-    var teamId: String? { get }
-=======
   /// Extra information for the submission (e.g. compliance specifications, IDFA settings)
   var submissionInformation: [String : Any]? { get }
->>>>>>> 5734f464
 
     /// The name of your App Store Connect team if you're in multiple teams
     var teamName: String? { get }
@@ -106,16 +101,6 @@
     /// An array of localized metadata items to upload individually by language so that errors can be identified. E.g. ['name', 'keywords', 'description']. Note: slow
     var individualMetadataItems: [String] { get }
 
-<<<<<<< HEAD
-    /// Metadata: The path to the app icon
-    var appIcon: String? { get }
-
-    /// Metadata: The path to the Apple Watch app icon
-    var appleWatchAppIcon: String? { get }
-
-    /// Metadata: The copyright notice
-    var copyright: String? { get }
-=======
   /// **DEPRECATED!** Removed after the migration to the new App Store Connect API in June 2020 - An array of localized metadata items to upload individually by language so that errors can be identified. E.g. ['name', 'keywords', 'description']. Note: slow
   var individualMetadataItems: [String] { get }
 
@@ -124,7 +109,6 @@
 
   /// **DEPRECATED!** Removed after the migration to the new App Store Connect API in June 2020 - Metadata: The path to the Apple Watch app icon
   var appleWatchAppIcon: String? { get }
->>>>>>> 5734f464
 
     /// Metadata: The english name of the primary category (e.g. `Business`, `Books`)
     var primaryCategory: String? { get }
@@ -197,68 +181,6 @@
 }
 
 extension DeliverfileProtocol {
-<<<<<<< HEAD
-    var username: String { return "" }
-    var appIdentifier: String? { return nil }
-    var appVersion: String? { return nil }
-    var ipa: String? { return nil }
-    var pkg: String? { return nil }
-    var buildNumber: String? { return nil }
-    var platform: String { return "ios" }
-    var editLive: Bool { return false }
-    var useLiveVersion: Bool { return false }
-    var metadataPath: String? { return nil }
-    var screenshotsPath: String? { return nil }
-    var skipBinaryUpload: Bool { return false }
-    var skipScreenshots: Bool { return false }
-    var skipMetadata: Bool { return false }
-    var skipAppVersionUpdate: Bool { return false }
-    var force: Bool { return false }
-    var overwriteScreenshots: Bool { return false }
-    var submitForReview: Bool { return false }
-    var rejectIfPossible: Bool { return false }
-    var automaticRelease: Bool { return false }
-    var autoReleaseDate: String? { return nil }
-    var phasedRelease: Bool { return false }
-    var resetRatings: Bool { return false }
-    var priceTier: String? { return nil }
-    var appRatingConfigPath: String? { return nil }
-    var submissionInformation: String? { return nil }
-    var teamId: String? { return nil }
-    var teamName: String? { return nil }
-    var devPortalTeamId: String? { return nil }
-    var devPortalTeamName: String? { return nil }
-    var itcProvider: String? { return nil }
-    var runPrecheckBeforeSubmit: Bool { return true }
-    var precheckDefaultRuleLevel: String { return "warn" }
-    var individualMetadataItems: [String] { return [] }
-    var appIcon: String? { return nil }
-    var appleWatchAppIcon: String? { return nil }
-    var copyright: String? { return nil }
-    var primaryCategory: String? { return nil }
-    var secondaryCategory: String? { return nil }
-    var primaryFirstSubCategory: String? { return nil }
-    var primarySecondSubCategory: String? { return nil }
-    var secondaryFirstSubCategory: String? { return nil }
-    var secondarySecondSubCategory: String? { return nil }
-    var tradeRepresentativeContactInformation: [String: Any]? { return nil }
-    var appReviewInformation: [String: Any]? { return nil }
-    var appReviewAttachmentFile: String? { return nil }
-    var description: String? { return nil }
-    var name: String? { return nil }
-    var subtitle: [String: Any]? { return nil }
-    var keywords: [String: Any]? { return nil }
-    var promotionalText: [String: Any]? { return nil }
-    var releaseNotes: String? { return nil }
-    var privacyUrl: String? { return nil }
-    var appleTvPrivacyPolicy: String? { return nil }
-    var supportUrl: String? { return nil }
-    var marketingUrl: String? { return nil }
-    var languages: [String]? { return nil }
-    var ignoreLanguageDirectoryValidation: Bool { return false }
-    var precheckIncludeInAppPurchases: Bool { return true }
-    var app: String { return "" }
-=======
   var username: String { return "" }
   var appIdentifier: String? { return nil }
   var appVersion: String? { return nil }
@@ -319,13 +241,8 @@
   var ignoreLanguageDirectoryValidation: Bool { return false }
   var precheckIncludeInAppPurchases: Bool { return true }
   var app: String { return "" }
->>>>>>> 5734f464
 }
 
 // Please don't remove the lines below
 // They are used to detect outdated files
-<<<<<<< HEAD
-// FastlaneRunnerAPIVersion [0.9.24]
-=======
-// FastlaneRunnerAPIVersion [0.9.20]
->>>>>>> 5734f464
+// FastlaneRunnerAPIVersion [0.9.20]