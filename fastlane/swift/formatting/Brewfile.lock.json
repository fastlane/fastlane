--- conflicted
+++ resolved
@@ -2,41 +2,13 @@
   "entries": {
     "brew": {
       "swiftformat": {
-<<<<<<< HEAD
-        "version": "0.49.1",
-=======
         "version": "0.49.3",
->>>>>>> bce3bb86
         "bottle": {
           "rebuild": 0,
           "root_url": "https://ghcr.io/v2/homebrew/core",
           "files": {
             "arm64_monterey": {
               "cellar": ":any_skip_relocation",
-<<<<<<< HEAD
-              "url": "https://ghcr.io/v2/homebrew/core/swiftformat/blobs/sha256:c43caffb4d2cf9546b0a8fa732ffe5d95b1b1fd7ab03f1c5da39c8e7a0e8ecb4",
-              "sha256": "c43caffb4d2cf9546b0a8fa732ffe5d95b1b1fd7ab03f1c5da39c8e7a0e8ecb4"
-            },
-            "arm64_big_sur": {
-              "cellar": ":any_skip_relocation",
-              "url": "https://ghcr.io/v2/homebrew/core/swiftformat/blobs/sha256:ad0ce5fc15fe1d339d366ece18694fdc1d14021684462a126ed20b537a1a9bf5",
-              "sha256": "ad0ce5fc15fe1d339d366ece18694fdc1d14021684462a126ed20b537a1a9bf5"
-            },
-            "monterey": {
-              "cellar": ":any_skip_relocation",
-              "url": "https://ghcr.io/v2/homebrew/core/swiftformat/blobs/sha256:33652b8015d31dbe45e00bdc598f1b228cb63c7083b90137fdec66318a88010f",
-              "sha256": "33652b8015d31dbe45e00bdc598f1b228cb63c7083b90137fdec66318a88010f"
-            },
-            "big_sur": {
-              "cellar": ":any_skip_relocation",
-              "url": "https://ghcr.io/v2/homebrew/core/swiftformat/blobs/sha256:f0ad88e5594a6a3e5a35834a9a22473a05511375942dbb046d1085cc537d60b8",
-              "sha256": "f0ad88e5594a6a3e5a35834a9a22473a05511375942dbb046d1085cc537d60b8"
-            },
-            "catalina": {
-              "cellar": ":any_skip_relocation",
-              "url": "https://ghcr.io/v2/homebrew/core/swiftformat/blobs/sha256:564f5daf9cd82407843aed590bd4190f3e5aaa73a30b3bc8ae07135f1319ac97",
-              "sha256": "564f5daf9cd82407843aed590bd4190f3e5aaa73a30b3bc8ae07135f1319ac97"
-=======
               "url": "https://ghcr.io/v2/homebrew/core/swiftformat/blobs/sha256:3fd0427fdb74e0cc88da322ce2b2cd0b9e021fd286f34978b01b0bb62f9e8529",
               "sha256": "3fd0427fdb74e0cc88da322ce2b2cd0b9e021fd286f34978b01b0bb62f9e8529"
             },
@@ -59,7 +31,6 @@
               "cellar": ":any_skip_relocation",
               "url": "https://ghcr.io/v2/homebrew/core/swiftformat/blobs/sha256:359cd4f2c3eea7c28f485db06dc955d8b27eabab340420a0c52931004a3ee3e7",
               "sha256": "359cd4f2c3eea7c28f485db06dc955d8b27eabab340420a0c52931004a3ee3e7"
->>>>>>> bce3bb86
             }
           }
         }
