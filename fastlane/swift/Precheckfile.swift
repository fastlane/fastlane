--- conflicted
+++ resolved
@@ -14,12 +14,8 @@
     // during the `init` process, and you won't see this message
 }
 
-<<<<<<< HEAD
-// Generated with fastlane 2.149.1
-=======
 
 
 
 
-// Generated with fastlane 2.150.3
->>>>>>> 5734f464
+// Generated with fastlane 2.150.3