--- conflicted
+++ resolved
@@ -160,8 +160,4 @@
 
 // Please don't remove the lines below
 // They are used to detect outdated files
-<<<<<<< HEAD
-// FastlaneRunnerAPIVersion [0.9.34]
-=======
-// FastlaneRunnerAPIVersion [0.9.22]
->>>>>>> 6bf594cc
+// FastlaneRunnerAPIVersion [0.9.22]