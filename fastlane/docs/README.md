--- conflicted
+++ resolved
@@ -6,18 +6,6 @@
 
 # Documentation
 
-<<<<<<< HEAD
-
-
-
------
-
-<h4 align="center">For fastlane guides, check out the new <a href="https://docs.fastlane.tools">docs.fastlane.tools</a> page</h4>
-
------
-
-=======
->>>>>>> 765eb2ac
 ## Fastfile
 
 The Fastfile is used to configure [fastlane](https://fastlane.tools). Open it in your favourite text editor, using Ruby syntax highlighting.
