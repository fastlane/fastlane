--- conflicted
+++ resolved
@@ -879,15 +879,6 @@
 
 The following environment variables may be used in place of parameters: `CRASHLYTICS_API_TOKEN`, `CRASHLYTICS_BUILD_SECRET`, and `CRASHLYTICS_FRAMEWORK_PATH`.
 
-<<<<<<< HEAD
-### [upload_symbols_to_crashlytics]
-
-This action allows you to upload symbolication files to Crashlytics. It's extra useful if you use it to download the latest dSYM files from Apple when you use Bitcode.
-
-```ruby
-upload_symbols_to_crashlytics(dsym_path: "./App.dSYM.zip")
-```
-
 ### Apteligent
 
 Uploads dSYM.zip file to [Apteligent](https://apteligent.com) for crash symbolication.
@@ -901,8 +892,6 @@
 
 If you use `gym` the `dsym` parameter is optional.
 
-=======
->>>>>>> b0433732
 ### `download_dsyms`
 
 This action downloads dSYM files from Apple iTunes Connect after the ipa got re-compiled by Apple. Useful if you have Bitcode enabled.
