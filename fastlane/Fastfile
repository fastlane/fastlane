--- conflicted
+++ resolved
@@ -135,14 +135,9 @@
   sh("git checkout master")
 end
 
-<<<<<<< HEAD
 desc("Generate the Swift api and test it")
 lane(:generate_swift_api) do |options|
-=======
-desc "Generate the Swift api and test it"
-lane :generate_swift_api do |options|
   require "../fastlane/lib/fastlane/version.rb" # ensure we use the version we are releasing with
->>>>>>> bb54f96e
   require "../fastlane/lib/fastlane/swift_fastlane_api_generator.rb"
   swift_generator = Fastlane::SwiftFastlaneAPIGenerator.new
   generated_files = swift_generator.generate_swift
