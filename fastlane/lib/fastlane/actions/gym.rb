--- conflicted
+++ resolved
@@ -79,18 +79,7 @@
             end
           end
         end
-<<<<<<< HEAD
-
-        gym_output_path = Gym::Manager.new.work(values)
-        if gym_output_path.nil?
-          UI.important("No output path received from gym")
-          return nil
-        end
-
-        absolute_ipa_path = File.expand_path(gym_output_path)
-=======
         absolute_ipa_path = File.expand_path(Gym::Manager.new.work(values))
->>>>>>> f402b6e5
         absolute_dsym_path = absolute_ipa_path.gsub(".ipa", ".app.dSYM.zip")
 
         # This might be the mac app path, so we don't want to set it here
