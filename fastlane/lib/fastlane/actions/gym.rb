--- conflicted
+++ resolved
@@ -23,8 +23,12 @@
           # If the user is smart and uses match and gym together with fastlane, we can do all
           # the heavy lifting for them
           values[:export_options] ||= {}
-<<<<<<< HEAD
-          values[:export_options][:provisioningProfiles] = Actions.lane_context[SharedValues::MATCH_PROVISIONING_PROFILE_MAPPING]
+          # It's not always a hash, because the user might have passed a string path to a ready plist file
+          # If that's the case, we won't set the provisioning profiles
+          # see https://github.com/fastlane/fastlane/issues/9490
+          if values[:export_options].kind_of?(Hash)
+            values[:export_options][:provisioningProfiles] = Actions.lane_context[SharedValues::MATCH_PROVISIONING_PROFILE_MAPPING]
+          end
         elsif Actions.lane_context[SharedValues::SIGH_PROFILE_PATHS]
           # Since Xcode 9 you need to explicitly provide the provisioning profile per app target
           # If the user used sigh we can match the profiles from sigh
@@ -42,14 +46,6 @@
               UI.error(ex)
               UI.verbose(ex.backtrace.join("\n"))
             end
-=======
-          # It's not always a hash, because the user might have passed a string path to a ready plist file
-          # If that's the case, we won't set the provisioning profiles
-          # see https://github.com/fastlane/fastlane/issues/9490
-          if values[:export_options].kind_of?(Hash)
-            values[:export_options][:provisioningProfiles] = Actions.lane_context[SharedValues::MATCH_PROVISIONING_PROFILE_MAPPING]
->>>>>>> 760e6395
-          end
         end
 
         absolute_ipa_path = File.expand_path(Gym::Manager.new.work(values))
