--- conflicted
+++ resolved
@@ -160,14 +160,9 @@
           FastlaneCore::ConfigItem.new(key: :platform,
                                        short_option: "-p",
                                        env_name: "DOWNLOAD_DSYMS_PLATFORM",
-<<<<<<< HEAD
                                        description: "The app platform for dSYMs you wish to download (ios, appletvos)",
-                                       optional: true),
-=======
-                                       description: "The app platform for dSYMs you wish to download",
                                        optional: true,
                                        default_value: :ios),
->>>>>>> 87e9b8b8
           FastlaneCore::ConfigItem.new(key: :version,
                                        short_option: "-v",
                                        env_name: "DOWNLOAD_DSYMS_VERSION",
