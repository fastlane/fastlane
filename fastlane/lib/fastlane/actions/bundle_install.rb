module Fastlane
  module Actions
    class BundleInstallAction < Action
      # rubocop:disable Metrics/PerceivedComplexity
      def self.run(params)
        if gemfile_exists?(params)
          cmd = ['bundle install']

          cmd << "--binstubs #{params[:binstubs]}" if params[:binstubs]
          cmd << "--clean" if params[:clean]
          cmd << "--full-index" if params[:full_index]
          cmd << "--gemfile #{params[:gemfile]}" if params[:gemfile]
          cmd << "--jobs #{params[:jobs]}" if params[:jobs]
          cmd << "--local" if params[:local]
          cmd << "--deployment" if params[:deployment]
          cmd << "--no-cache" if params[:no_cache]
          cmd << "--no_prune" if params[:no_prune]
          cmd << "--path #{params[:path]}" if params[:path]
          cmd << "--system" if params[:system]
          cmd << "--quiet" if params[:quiet]
          cmd << "--retry #{params[:retry]}" if params[:retry]
          cmd << "--shebang" if params[:shebang]
          cmd << "--standalone #{params[:standalone]}" if params[:standalone]
          cmd << "--trust-policy" if params[:trust_policy]
          cmd << "--without #{params[:without]}" if params[:without]
          cmd << "--with #{params[:with]}" if params[:with]
<<<<<<< HEAD
          cmd << "--frozen" if params[:frozen]
=======
          cmd << "--redownload" if params[:redownload]
>>>>>>> 263e7a72

          return sh(cmd.join(' '))
        else
          UI.message("No Gemfile found")
        end
      end
      # rubocop:enable Metrics/PerceivedComplexity

      def self.gemfile_exists?(params)
        possible_gemfiles = ['Gemfile', 'gemfile']
        possible_gemfiles.insert(0, params[:gemfile]) if params[:gemfile]
        possible_gemfiles.each do |gemfile|
          gemfile = File.absolute_path(gemfile)
          return true if File.exist?(gemfile)
          UI.message("Gemfile not found at: '#{gemfile}'")
        end
        return false
      end

      def self.description
        'This action runs `bundle install` (if available)'
      end

      def self.is_supported?(platform)
        true
      end

      def self.author
        ["birmacher", "koglinjg"]
      end

      def self.example_code
        nil
      end

      def self.category
        :misc
      end

      def self.available_options
        [
          FastlaneCore::ConfigItem.new(key: :binstubs,
                                       env_name: "FL_BUNDLE_INSTALL_BINSTUBS",
                                       description: "Generate bin stubs for bundled gems to ./bin",
                                       optional: true),
          FastlaneCore::ConfigItem.new(key: :clean,
                                       env_name: "FL_BUNDLE_INSTALL_CLEAN",
                                       description: "Run bundle clean automatically after install",
                                       type: Boolean,
                                       default_value: false),
          FastlaneCore::ConfigItem.new(key: :full_index,
                                       env_name: "FL_BUNDLE_INSTALL_FULL_INDEX",
                                       description: "Use the rubygems modern index instead of the API endpoint",
                                       type: Boolean,
                                       default_value: false),
          FastlaneCore::ConfigItem.new(key: :gemfile,
                                       env_name: "FL_BUNDLE_INSTALL_GEMFILE",
                                       description: "Use the specified gemfile instead of Gemfile",
                                       optional: true),
          FastlaneCore::ConfigItem.new(key: :jobs,
                                       env_name: "FL_BUNDLE_INSTALL_JOBS",
                                       description: "Install gems using parallel workers",
                                       type: Boolean,
                                       optional: true),
          FastlaneCore::ConfigItem.new(key: :local,
                                       env_name: "FL_BUNDLE_INSTALL_LOCAL",
                                       description: "Do not attempt to fetch gems remotely and use the gem cache instead",
                                       type: Boolean,
                                       default_value: false),
          FastlaneCore::ConfigItem.new(key: :deployment,
                                       env_name: "FL_BUNDLE_INSTALL_DEPLOYMENT",
                                       description: "Install using defaults tuned for deployment and CI environments",
                                       type: Boolean,
                                       default_value: false),
          FastlaneCore::ConfigItem.new(key: :no_cache,
                                       env_name: "FL_BUNDLE_INSTALL_NO_CACHE",
                                       description: "Don't update the existing gem cache",
                                       type: Boolean,
                                       default_value: false),
          FastlaneCore::ConfigItem.new(key: :no_prune,
                                       env_name: "FL_BUNDLE_INSTALL_NO_PRUNE",
                                       description: "Don't remove stale gems from the cache",
                                       type: Boolean,
                                       default_value: false),
          FastlaneCore::ConfigItem.new(key: :path,
                                       env_name: "FL_BUNDLE_INSTALL_PATH",
                                       description: "Specify a different path than the system default ($BUNDLE_PATH or $GEM_HOME). Bundler will remember this value for future installs on this machine",
                                       optional: true),
          FastlaneCore::ConfigItem.new(key: :system,
                                       env_name: "FL_BUNDLE_INSTALL_SYSTEM",
                                       description: "Install to the system location ($BUNDLE_PATH or $GEM_HOME) even if the bundle was previously installed somewhere else for this application",
                                       type: Boolean,
                                       default_value: false),
          FastlaneCore::ConfigItem.new(key: :quiet,
                                       env_name: "FL_BUNDLE_INSTALL_QUIET",
                                       description: "Only output warnings and errors",
                                       type: Boolean,
                                       default_value: false),
          FastlaneCore::ConfigItem.new(key: :retry,
                                       env_name: "FL_BUNDLE_INSTALL_RETRY",
                                       description: "Retry network and git requests that have failed",
                                       type: Boolean,
                                       optional: true),
          FastlaneCore::ConfigItem.new(key: :shebang,
                                       env_name: "FL_BUNDLE_INSTALL_SHEBANG",
                                       description: "Specify a different shebang executable name than the default (usually 'ruby')",
                                       optional: true),
          FastlaneCore::ConfigItem.new(key: :standalone,
                                       env_name: "FL_BUNDLE_INSTALL_STANDALONE",
                                       description: "Make a bundle that can work without the Bundler runtime",
                                       optional: true),
          FastlaneCore::ConfigItem.new(key: :trust_policy,
                                       env_name: "FL_BUNDLE_INSTALL_TRUST_POLICY",
                                       description: "Sets level of security when dealing with signed gems. Accepts `LowSecurity`, `MediumSecurity` and `HighSecurity` as values",
                                       optional: true),
          FastlaneCore::ConfigItem.new(key: :without,
                                       env_name: "FL_BUNDLE_INSTALL_WITHOUT",
                                       description: "Exclude gems that are part of the specified named group",
                                       optional: true),
          FastlaneCore::ConfigItem.new(key: :with,
                                       env_name: "FL_BUNDLE_INSTALL_WITH",
                                       description: "Include gems that are part of the specified named group",
                                       optional: true),
<<<<<<< HEAD
          FastlaneCore::ConfigItem.new(key: :frozen,
                                       env_name: "FL_BUNDLE_INSTALL_FROZEN",
                                       description: "Don't allow the Gemfile.lock to be updated after install",
=======
          FastlaneCore::ConfigItem.new(key: :redownload,
                                       env_name: "FL_BUNDLE_INSTALL_REDOWNLOAD",
                                       description: "Force download every gem, even if the required versions are already available locally",
>>>>>>> 263e7a72
                                       type: Boolean,
                                       default_value: false)
        ]
      end
    end
  end
end<|MERGE_RESOLUTION|>--- conflicted
+++ resolved
@@ -24,11 +24,8 @@
           cmd << "--trust-policy" if params[:trust_policy]
           cmd << "--without #{params[:without]}" if params[:without]
           cmd << "--with #{params[:with]}" if params[:with]
-<<<<<<< HEAD
           cmd << "--frozen" if params[:frozen]
-=======
           cmd << "--redownload" if params[:redownload]
->>>>>>> 263e7a72
 
           return sh(cmd.join(' '))
         else
@@ -152,15 +149,14 @@
                                        env_name: "FL_BUNDLE_INSTALL_WITH",
                                        description: "Include gems that are part of the specified named group",
                                        optional: true),
-<<<<<<< HEAD
           FastlaneCore::ConfigItem.new(key: :frozen,
                                        env_name: "FL_BUNDLE_INSTALL_FROZEN",
                                        description: "Don't allow the Gemfile.lock to be updated after install",
-=======
+                                       type: Boolean,
+                                       default_value: false),
           FastlaneCore::ConfigItem.new(key: :redownload,
                                        env_name: "FL_BUNDLE_INSTALL_REDOWNLOAD",
                                        description: "Force download every gem, even if the required versions are already available locally",
->>>>>>> 263e7a72
                                        type: Boolean,
                                        default_value: false)
         ]
