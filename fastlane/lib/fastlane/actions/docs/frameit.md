--- conflicted
+++ resolved
@@ -29,11 +29,7 @@
 
 The complete and updated list of supported devices and colors can be found [here](https://github.com/fastlane/frameit-frames/tree/gh-pages/latest)
 
-<<<<<<< HEAD
-Here is a nice gif, that shows ```frameit``` in action:
-=======
 Here is a nice gif, that shows _frameit_ in action:
->>>>>>> 765eb2ac
 
 ![img/actions/FrameitGit.gif](/img/actions/FrameitGit.gif?raw=1)
 
@@ -52,11 +48,7 @@
 <h5 align="center">The <code>frameit</code> 2.0 update was kindly sponsored by <a href="https://mindnode.com/">MindNode</a>, seen in the screenshots above.</h5>
 
 
-<<<<<<< HEAD
-The first time that ```frameit``` is executed the frames will be downloaded automatically. Originally the frames are coming from [Facebook frameset](http://facebook.design/devices) and they are kept on this repo: https://github.com/fastlane/frameit-frames
-=======
 The first time that _frameit_ is executed the frames will be downloaded automatically. Originally the frames are coming from [Facebook frameset](http://facebook.design/devices) and they are kept on [this repo](https://github.com/fastlane/frameit-frames).
->>>>>>> 765eb2ac
 
 More information about this process and how to update the frames can be found [here](https://github.com/fastlane/fastlane/tree/master/frameit/frames_generator)
 
