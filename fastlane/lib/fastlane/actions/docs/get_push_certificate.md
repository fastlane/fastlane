<p align="center">
  <img src="/img/actions/pem.png" width="250">
</p>

###### Automatically generate and renew your push notification profiles

Tired of manually creating and maintaining your push notification profiles for your iOS apps? Tired of generating a _pem_ file for your server?

_pem_ does all that for you, just by simply running _pem_.

_pem_ creates new .pem, .cer, and .p12 files to be uploaded to your push server if a valid push notification profile is needed. _pem_ does not cover uploading the file to your server.

To automate iOS Provisioning profiles you can use [_match_](https://docs.fastlane.tools/actions/match/).

-------

<p align="center">
    <a href="#features">Features</a> &bull;
    <a href="#usage">Usage</a> &bull;
    <a href="#how-does-it-work">How does it work?</a> &bull;
    <a href="#tips">Tips</a> &bull;
    <a href="#need-help">Need help?</a>
</p>

-------

<h5 align="center"><em>pem</em> is part of <a href="https://fastlane.tools">fastlane</a>: The easiest way to automate beta deployments and releases for your iOS and Android apps.</h5>

# Features
Well, it's actually just one: Generate the _pem_ file for your server.

Check out this gif:

![img/actions/PEMRecording.gif](/img/actions/PEMRecording.gif)

# Usage

```no-highlight
fastlane pem
```

Yes, that's the whole command!

This does the following:

- Create a new signing request
- Create a new push certification
- Downloads the certificate
- Generates a new ```.pem``` file in the current working directory, which you can upload to your server

<<<<<<< HEAD
Note that ``_pem_`` will never revoke your existing certificates. _pem_ can't download any of your existing push certificates, as the private key is only available on the machine it was created on.
=======
Note that _pem_ will never revoke your existing certificates. _pem_ can't download any of your existing push certificates, as the private key is only available on the machine it was created on. 
>>>>>>> 19d5a589

If you already have a push certificate enabled, which is active for at least 30 more days, _pem_ will not create a new certificate. If you still want to create one, use the `force`:

```no-highlight
fastlane pem --force
```

You can pass parameters like this:

```no-highlight
fastlane pem -a com.krausefx.app -u username
```

If you want to generate a development certificate instead:

```no-highlight
fastlane pem --development
```

If you want to generate a Website Push certificate:

    fastlane pem --website_push

Set a password for your `p12` file:

```no-highlight
fastlane pem -p "MyPass"
```

You can specify a name for the output file:

```no-highlight
fastlane pem -o my.pem
```

To get a list of available options run:

```no-highlight
fastlane action pem
```


### Note about empty `p12` passwords and Keychain Access.app

_pem_ will produce a valid `p12` without specifying a password, or using the empty-string as the password.
While the file is valid, the Mac's Keychain Access will not allow you to open the file without specifying a passphrase.

Instead, you may verify the file is valid using OpenSSL:

```no-highlight
openssl pkcs12 -info -in my.p12
```

If you need the `p12` in your keychain, perhaps to test push with an app like [Knuff](https://github.com/KnuffApp/Knuff) or [Pusher](https://github.com/noodlewerk/NWPusher), you can use `openssl` to export the `p12` to _pem_ and back to `p12`:

<<<<<<< HEAD
    % openssl pkcs12 -in my.p12 -out my.pem
    Enter Import Password:
      <hit enter: the p12 has no password>
    MAC verified OK
    Enter PEM pass phrase:
      <enter a temporary password to encrypt the pem file>

    % openssl pkcs12 -export -in my.pem -out my-with-passphrase.p12
    Enter pass phrase for temp.pem:
      <enter the temporary password to decrypt the pem file>
=======
```no-highlight
% openssl pkcs12 -in my.p12 -out my.pem
Enter Import Password:
  <hit enter: the p12 has no password>
MAC verified OK
Enter PEM pass phrase:
  <enter a temporary password to encrypt the pem file>
>>>>>>> 19d5a589

% openssl pkcs12 -export -in my.pem -out my-with-passphrase.p12
Enter pass phrase for temp.pem:
  <enter the temporary password to decrypt the pem file>

Enter Export Password:
  <enter a password for encrypting the new p12 file>
```

## Environment Variables

Run `fastlane action pem` to get a list of available environment variables.

# How does it work?

_pem_ uses [_spaceship_](https://spaceship.airforce) to communicate with the Apple Developer Portal to request a new push certificate for you.

## How is my password stored?
_pem_ uses the [password manager](https://github.com/fastlane/fastlane/tree/master/credentials_manager) from _fastlane_. Take a look the [CredentialsManager README](https://github.com/fastlane/fastlane/tree/master/credentials_manager) for more information.<|MERGE_RESOLUTION|>--- conflicted
+++ resolved
@@ -48,11 +48,7 @@
 - Downloads the certificate
 - Generates a new ```.pem``` file in the current working directory, which you can upload to your server
 
-<<<<<<< HEAD
-Note that ``_pem_`` will never revoke your existing certificates. _pem_ can't download any of your existing push certificates, as the private key is only available on the machine it was created on.
-=======
 Note that _pem_ will never revoke your existing certificates. _pem_ can't download any of your existing push certificates, as the private key is only available on the machine it was created on. 
->>>>>>> 19d5a589
 
 If you already have a push certificate enabled, which is active for at least 30 more days, _pem_ will not create a new certificate. If you still want to create one, use the `force`:
 
@@ -108,18 +104,6 @@
 
 If you need the `p12` in your keychain, perhaps to test push with an app like [Knuff](https://github.com/KnuffApp/Knuff) or [Pusher](https://github.com/noodlewerk/NWPusher), you can use `openssl` to export the `p12` to _pem_ and back to `p12`:
 
-<<<<<<< HEAD
-    % openssl pkcs12 -in my.p12 -out my.pem
-    Enter Import Password:
-      <hit enter: the p12 has no password>
-    MAC verified OK
-    Enter PEM pass phrase:
-      <enter a temporary password to encrypt the pem file>
-
-    % openssl pkcs12 -export -in my.pem -out my-with-passphrase.p12
-    Enter pass phrase for temp.pem:
-      <enter the temporary password to decrypt the pem file>
-=======
 ```no-highlight
 % openssl pkcs12 -in my.p12 -out my.pem
 Enter Import Password:
@@ -127,7 +111,6 @@
 MAC verified OK
 Enter PEM pass phrase:
   <enter a temporary password to encrypt the pem file>
->>>>>>> 19d5a589
 
 % openssl pkcs12 -export -in my.pem -out my-with-passphrase.p12
 Enter pass phrase for temp.pem:
