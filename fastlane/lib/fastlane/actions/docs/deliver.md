--- conflicted
+++ resolved
@@ -243,11 +243,7 @@
 You can also provide these values by creating files in a `metadata/review_information/` directory. The file names must match the pattern `<key>.txt` (e.g. `first_name.txt`, `notes.txt` etc.). The contents of each file will be used as the value for the matching key. Values provided in the `Deliverfile` or `Fastfile` will be take priority over values from these files.
 
 ##### submission_information
-<<<<<<< HEAD
-Must be a hash. This is used as the last step for the deployment process, where you define if you use third party content or use encryption. [A list of available options](https://github.com/fastlane/fastlane/blob/master/spaceship/lib/spaceship/tunes/app_submission.rb#L18-L69).
-=======
 Must be a hash. This is used as the last step for the deployment process, where you define if you use third party content or use encryption. [A list of available options](https://github.com/fastlane/fastlane/blob/master/spaceship/lib/spaceship/tunes/app_submission.rb).
->>>>>>> 765eb2ac
 
 ```ruby-skip-tests
 submission_information({
