module Fastlane
  module Actions
    class CarthageAction < Action
      # rubocop:disable Metrics/PerceivedComplexity
      def self.run(params)
        validate(params)

        cmd = [params[:executable]]
        command_name = params[:command]
        cmd << command_name

        if command_name == "archive" && params[:frameworks].count > 0
          cmd.concat(params[:frameworks])
        # "update", "build" and "bootstrap" are the only commands that support "--derived-data" parameter
        elsif ["update", "build", "bootstrap"].include?(command_name)
          cmd.concat(params[:dependencies]) if params[:dependencies].count > 0
          cmd << "--derived-data #{params[:derived_data].shellescape}" if params[:derived_data]
        end

        cmd << "--output #{params[:output]}" if params[:output]
        cmd << "--use-ssh" if params[:use_ssh]
        cmd << "--use-submodules" if params[:use_submodules]
        cmd << "--use-netrc" if params[:use_netrc]
        cmd << "--no-use-binaries" if params[:use_binaries] == false
        cmd << "--no-checkout" if params[:no_checkout] == true
        cmd << "--no-build" if params[:no_build] == true
        cmd << "--no-skip-current" if params[:no_skip_current] == true
        cmd << "--verbose" if params[:verbose] == true
        cmd << "--platform #{params[:platform]}" if params[:platform]
        cmd << "--configuration #{params[:configuration]}" if params[:configuration]
        cmd << "--toolchain #{params[:toolchain]}" if params[:toolchain]
        cmd << "--project-directory #{params[:project_directory]}" if params[:project_directory]
        cmd << "--cache-builds" if params[:cache_builds]
        cmd << "--new-resolver" if params[:new_resolver]
        cmd << "--log-path #{params[:log_path]}" if params[:log_path]
<<<<<<< HEAD
        cmd << "--use-xcframeworks" if params[:use_xcframeworks]
=======
        cmd << "--archive" if params[:archive]
>>>>>>> f0eec914

        Actions.sh(cmd.join(' '))
      end
      # rubocop:enable Metrics/PerceivedComplexity

      def self.validate(params)
        command_name = params[:command]
        if command_name != "archive" && params[:frameworks].count > 0
          UI.user_error!("Frameworks option is available only for 'archive' command.")
        end
        if command_name != "archive" && params[:output]
          UI.user_error!("Output option is available only for 'archive' command.")
        end

        if params[:log_path] && !%w(build bootstrap update).include?(command_name)
          UI.user_error!("Log path option is available only for 'build', 'bootstrap', and 'update' command.")
        end

<<<<<<< HEAD
        if params[:use_xcframeworks] && !%w(build bootstrap update).include?(command_name)
          UI.user_error!("Use XCFrameworks option is available only for 'build', 'bootstrap', and 'update' command.")
=======
        if command_name != "build" && params[:archive]
          UI.user_error!("Archive option is available only for 'build' command.")
>>>>>>> f0eec914
        end
      end

      def self.description
        "Runs `carthage` for your project"
      end

      def self.available_commands
        %w(build bootstrap update archive)
      end

      def self.available_platforms
        %w(all iOS Mac tvOS watchOS)
      end

      def self.available_options
        [
          FastlaneCore::ConfigItem.new(key: :command,
                                       env_name: "FL_CARTHAGE_COMMAND",
                                       description: "Carthage command (one of: #{available_commands.join(', ')})",
                                       default_value: 'bootstrap',
                                       verify_block: proc do |value|
                                         UI.user_error!("Please pass a valid command. Use one of the following: #{available_commands.join(', ')}") unless available_commands.include?(value)
                                       end),
          FastlaneCore::ConfigItem.new(key: :dependencies,
                                       description: "Carthage dependencies to update, build or bootstrap",
                                       default_value: [],
                                       is_string: false,
                                       type: Array),
          FastlaneCore::ConfigItem.new(key: :use_ssh,
                                       env_name: "FL_CARTHAGE_USE_SSH",
                                       description: "Use SSH for downloading GitHub repositories",
                                       is_string: false,
                                       type: Boolean,
                                       optional: true),
          FastlaneCore::ConfigItem.new(key: :use_submodules,
                                       env_name: "FL_CARTHAGE_USE_SUBMODULES",
                                       description: "Add dependencies as Git submodules",
                                       is_string: false,
                                       type: Boolean,
                                       optional: true),
          FastlaneCore::ConfigItem.new(key: :use_netrc,
                                       env_name: "FL_CARTHAGE_USE_NETRC",
                                       description: "Use .netrc for downloading frameworks",
                                       is_string: false,
                                       type: Boolean,
                                       optional: true),
          FastlaneCore::ConfigItem.new(key: :use_binaries,
                                       env_name: "FL_CARTHAGE_USE_BINARIES",
                                       description: "Check out dependency repositories even when prebuilt frameworks exist",
                                       is_string: false,
                                       type: Boolean,
                                       optional: true),
          FastlaneCore::ConfigItem.new(key: :no_checkout,
                                       env_name: "FL_CARTHAGE_NO_CHECKOUT",
                                       description: "When bootstrapping Carthage do not checkout",
                                       is_string: false,
                                       type: Boolean,
                                       optional: true),
          FastlaneCore::ConfigItem.new(key: :no_build,
                                       env_name: "FL_CARTHAGE_NO_BUILD",
                                       description: "When bootstrapping Carthage do not build",
                                       is_string: false,
                                       type: Boolean,
                                       optional: true),
          FastlaneCore::ConfigItem.new(key: :no_skip_current,
                                       env_name: "FL_CARTHAGE_NO_SKIP_CURRENT",
                                       description: "Don't skip building the Carthage project (in addition to its dependencies)",
                                       is_string: false,
                                       type: Boolean,
                                       optional: true),
          FastlaneCore::ConfigItem.new(key: :derived_data,
                                       env_name: "FL_CARTHAGE_DERIVED_DATA",
                                       description: "Use derived data folder at path",
                                       optional: true),
          FastlaneCore::ConfigItem.new(key: :verbose,
                                       env_name: "FL_CARTHAGE_VERBOSE",
                                       description: "Print xcodebuild output inline",
                                       is_string: false,
                                       type: Boolean,
                                       optional: true),
          FastlaneCore::ConfigItem.new(key: :platform,
                                       env_name: "FL_CARTHAGE_PLATFORM",
                                       description: "Define which platform to build for",
                                       optional: true,
                                       verify_block: proc do |value|
                                         value.split(',').each do |platform|
                                           UI.user_error!("Please pass a valid platform. Use one of the following: #{available_platforms.join(', ')}") unless available_platforms.map(&:downcase).include?(platform.downcase)
                                         end
                                       end),
          FastlaneCore::ConfigItem.new(key: :cache_builds,
                                       env_name: "FL_CARTHAGE_CACHE_BUILDS",
                                       description: "By default Carthage will rebuild a dependency regardless of whether it's the same resolved version as before. Passing the --cache-builds will cause carthage to avoid rebuilding a dependency if it can",
                                       is_string: false,
                                       default_value: false),
          FastlaneCore::ConfigItem.new(key: :frameworks,
                                       description: "Framework name or names to archive, could be applied only along with the archive command",
                                       default_value: [],
                                       is_string: false,
                                       type: Array),
          FastlaneCore::ConfigItem.new(key: :output,
                                       description: "Output name for the archive, could be applied only along with the archive command. Use following format *.framework.zip",
                                       is_string: true,
                                       optional: true,
                                       verify_block: proc do |value|
                                         UI.user_error!("Please pass a valid string for output. Use following format *.framework.zip") unless value.end_with?("framework.zip")
                                       end),
          FastlaneCore::ConfigItem.new(key: :configuration,
                                       env_name: "FL_CARTHAGE_CONFIGURATION",
                                       description: "Define which build configuration to use when building",
                                       optional: true,
                                       verify_block: proc do |value|
                                         if value.chomp(' ').empty?
                                           UI.user_error!("Please pass a valid build configuration. You can review the list of configurations for this project using the command: xcodebuild -list")
                                         end
                                       end),
          FastlaneCore::ConfigItem.new(key: :toolchain,
                                       env_name: "FL_CARTHAGE_TOOLCHAIN",
                                       description: "Define which xcodebuild toolchain to use when building",
                                       optional: true),
          FastlaneCore::ConfigItem.new(key: :project_directory,
                                       env_name: "FL_CARTHAGE_PROJECT_DIRECTORY",
                                       description: "Define the directory containing the Carthage project",
                                       optional: true),
          FastlaneCore::ConfigItem.new(key: :new_resolver,
                                       env_name: "FL_CARTHAGE_NEW_RESOLVER",
                                       description: "Use new resolver when resolving dependency graph",
                                       is_string: false,
                                       optional: true,
                                       type: Boolean),
          FastlaneCore::ConfigItem.new(key: :log_path,
                                       env_name: "FL_CARTHAGE_LOG_PATH",
                                       description: "Path to the xcode build output",
                                       optional: true),
<<<<<<< HEAD
          FastlaneCore::ConfigItem.new(key: :use_xcframeworks,
                                       env_name: "FL_CARTHAGE_USE_XCFRAMEWORKS",
                                       description: "Create xcframework bundles instead of one framework per platform (requires Xcode 12+)",
                                       type: Boolean,
                                       is_string: false,
=======
          FastlaneCore::ConfigItem.new(key: :archive,
                                       env_name: "FL_CARTHAGE_ARCHIVE",
                                       description: "Archive built frameworks from the current project",
                                       is_string: false,
                                       type: Boolean,
>>>>>>> f0eec914
                                       default_value: false),
          FastlaneCore::ConfigItem.new(key: :executable,
                                       env_name: "FL_CARTHAGE_EXECUTABLE",
                                       description: "Path to the `carthage` executable on your machine",
                                       default_value: 'carthage')
        ]
      end

      def self.example_code
        [
          'carthage',
          'carthage(
            frameworks: ["MyFramework1", "MyFramework2"],   # Specify which frameworks to archive (only for the archive command)
            output: "MyFrameworkBundle.framework.zip",      # Specify the output archive name (only for the archive command)
            command: "bootstrap",                           # One of: build, bootstrap, update, archive. (default: bootstrap)
            dependencies: ["Alamofire", "Notice"],          # Specify which dependencies to update or build (only for update, build and bootstrap commands)
            use_ssh: false,                                 # Use SSH for downloading GitHub repositories.
            use_submodules: false,                          # Add dependencies as Git submodules.
            use_binaries: true,                             # Check out dependency repositories even when prebuilt frameworks exist
            no_build: false,                                # When bootstrapping Carthage do not build
            no_skip_current: false,                         # Don\'t skip building the current project (only for frameworks)
            verbose: false,                                 # Print xcodebuild output inline
            platform: "all",                                # Define which platform to build for (one of ‘all’, ‘Mac’, ‘iOS’, ‘watchOS’, ‘tvOS‘, or comma-separated values of the formers except for ‘all’)
            configuration: "Release",                       # Build configuration to use when building
            cache_builds: true,                             # By default Carthage will rebuild a dependency regardless of whether its the same resolved version as before.
            toolchain: "com.apple.dt.toolchain.Swift_2_3",  # Specify the xcodebuild toolchain
            new_resolver: false,                            # Use the new resolver to resolve depdendency graph
            log_path: "carthage.log"                        # Path to the xcode build output
          )'
        ]
      end

      def self.category
        :building
      end

      def self.is_supported?(platform)
        [:ios, :mac].include?(platform)
      end

      def self.authors
        ["bassrock", "petester42", "jschmid", "JaviSoto", "uny", "phatblat", "bfcrampton", "antondomashnev", "gbrhaz"]
      end
    end
  end
end<|MERGE_RESOLUTION|>--- conflicted
+++ resolved
@@ -33,11 +33,8 @@
         cmd << "--cache-builds" if params[:cache_builds]
         cmd << "--new-resolver" if params[:new_resolver]
         cmd << "--log-path #{params[:log_path]}" if params[:log_path]
-<<<<<<< HEAD
         cmd << "--use-xcframeworks" if params[:use_xcframeworks]
-=======
         cmd << "--archive" if params[:archive]
->>>>>>> f0eec914
 
         Actions.sh(cmd.join(' '))
       end
@@ -56,13 +53,12 @@
           UI.user_error!("Log path option is available only for 'build', 'bootstrap', and 'update' command.")
         end
 
-<<<<<<< HEAD
         if params[:use_xcframeworks] && !%w(build bootstrap update).include?(command_name)
           UI.user_error!("Use XCFrameworks option is available only for 'build', 'bootstrap', and 'update' command.")
-=======
+        end
+
         if command_name != "build" && params[:archive]
           UI.user_error!("Archive option is available only for 'build' command.")
->>>>>>> f0eec914
         end
       end
 
@@ -197,19 +193,17 @@
                                        env_name: "FL_CARTHAGE_LOG_PATH",
                                        description: "Path to the xcode build output",
                                        optional: true),
-<<<<<<< HEAD
           FastlaneCore::ConfigItem.new(key: :use_xcframeworks,
                                        env_name: "FL_CARTHAGE_USE_XCFRAMEWORKS",
                                        description: "Create xcframework bundles instead of one framework per platform (requires Xcode 12+)",
                                        type: Boolean,
                                        is_string: false,
-=======
+                                       default_value: false),
           FastlaneCore::ConfigItem.new(key: :archive,
                                        env_name: "FL_CARTHAGE_ARCHIVE",
                                        description: "Archive built frameworks from the current project",
                                        is_string: false,
                                        type: Boolean,
->>>>>>> f0eec914
                                        default_value: false),
           FastlaneCore::ConfigItem.new(key: :executable,
                                        env_name: "FL_CARTHAGE_EXECUTABLE",
