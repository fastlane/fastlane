module Fastlane
  module Actions
    class PodLibLintAction < Action
      def self.run(params)
        command = []

        command << "bundle exec" if params[:use_bundle_exec] && shell_out_should_use_bundle_exec?
        command << "pod lib lint"

        command << params[:podspec] if params[:podspec]
<<<<<<< HEAD
        command << "--verbose" if params[:verbose]
        command << "--allow-warnings" if params[:allow_warnings]
        command << "--sources='#{params[:sources].join(',')}'" if params[:sources]
        command << "--subspec='#{params[:subspec]}'" if params[:subspec]
        command << "--swift-version=#{params[:swift_version]}" if params[:swift_version]
=======

        if params[:sources]
          sources = params[:sources].join(",")
          command << "--sources='#{sources}'"
        end

        if params[:include_podspecs]
          command << "--include-podspecs='#{params[:include_podspecs]}'"
        end

        if params[:external_podspecs]
          command << "--external-podspecs='#{params[:external_podspecs]}'"
        end

        if params[:swift_version]
          swift_version = params[:swift_version]
          command << "--swift-version=#{swift_version}"
        end

        if params[:allow_warnings]
          command << "--allow-warnings"
        end

>>>>>>> c9d31468
        command << "--use-libraries" if params[:use_libraries]
        command << "--use-modular-headers" if params[:use_modular_headers]
        command << "--fail-fast" if params[:fail_fast]
        command << "--private" if params[:private]
        command << "--quick" if params[:quick]

        result = Actions.sh(command.join(' '))
        UI.success("Pod lib lint Successfully ⬆️ ")
        return result
      end

      #####################################################
      # @!group Documentation
      #####################################################

      def self.description
        "Pod lib lint"
      end

      def self.details
        "Test the syntax of your Podfile by linting the pod against the files of its directory"
      end

      def self.available_options
        [
          FastlaneCore::ConfigItem.new(key: :use_bundle_exec,
                                       description: "Use bundle exec when there is a Gemfile presented",
                                       type: Boolean,
                                       default_value: true,
                                       env_name: "FL_POD_LIB_LINT_USE_BUNDLE"),
          FastlaneCore::ConfigItem.new(key: :podspec,
                                       description: "Path of spec to lint",
                                       type: String,
                                       optional: true,
                                       env_name: "FL_POD_LIB_LINT_PODSPEC"),
          FastlaneCore::ConfigItem.new(key: :verbose,
                                       description: "Allow output detail in console",
                                       type: Boolean,
                                       optional: true,
                                       env_name: "FL_POD_LIB_LINT_VERBOSE"),
          FastlaneCore::ConfigItem.new(key: :allow_warnings,
                                       description: "Allow warnings during pod lint",
                                       type: Boolean,
                                       optional: true,
                                       env_name: "FL_POD_LIB_LINT_ALLOW_WARNINGS"),
          FastlaneCore::ConfigItem.new(key: :sources,
                                       description: "The sources of repos you want the pod spec to lint with, separated by commas",
                                       type: Array,
                                       optional: true,
                                       env_name: "FL_POD_LIB_LINT_SOURCES",
                                       verify_block: proc do |value|
                                         UI.user_error!("Sources must be an array.") unless value.kind_of?(Array)
                                       end),
<<<<<<< HEAD
          FastlaneCore::ConfigItem.new(key: :subspec,
                                       description: "A specific subspec to lint instead of the entire spec",
                                       type: String,
                                       optional: true,
                                       env_name: "FL_POD_LIB_LINT_SUBSPEC"),
=======
          FastlaneCore::ConfigItem.new(key: :include_podspecs,
                                       description: "A Glob of additional ancillary podspecs which are used for linting via :path (available since cocoapods >= 1.7)",
                                       optional: true,
                                       is_string: true),
          FastlaneCore::ConfigItem.new(key: :external_podspecs,
                                       description: "A Glob of additional ancillary podspecs which are used for linting via :podspec. If there"\
                                         " are --include-podspecs, then these are removed from them (available since cocoapods >= 1.7)",
                                       optional: true,
                                       is_string: true),
>>>>>>> c9d31468
          FastlaneCore::ConfigItem.new(key: :swift_version,
                                       description: "The SWIFT_VERSION that should be used to lint the spec. This takes precedence over a .swift-version file",
                                       type: String,
                                       optional: true,
                                       env_name: "FL_POD_LIB_LINT_SWIFT_VERSION"),
          FastlaneCore::ConfigItem.new(key: :use_libraries,
                                       description: "Lint uses static libraries to install the spec",
                                       type: Boolean,
                                       default_value: false,
                                       env_name: "FL_POD_LIB_LINT_USE_LIBRARIES"),
          FastlaneCore::ConfigItem.new(key: :use_modular_headers,
                                       description: "Lint using modular libraries",
                                       type: Boolean,
                                       default_value: false,
                                       env_name: "FL_POD_LIB_LINT_USE_MODULAR_HEADERS"),
          FastlaneCore::ConfigItem.new(key: :fail_fast,
                                       description: "Lint stops on the first failing platform or subspec",
                                       type: Boolean,
                                       default_value: false,
                                       env_name: "FL_POD_LIB_LINT_FAIL_FAST"),
          FastlaneCore::ConfigItem.new(key: :private,
                                       description: "Lint skips checks that apply only to public specs",
                                       type: Boolean,
                                       default_value: false,
                                       env_name: "FL_POD_LIB_LINT_PRIVATE"),
          FastlaneCore::ConfigItem.new(key: :quick,
                                       description: "Lint skips checks that would require to download and build the spec",
                                       type: Boolean,
                                       default_value: false,
                                       env_name: "FL_POD_LIB_LINT_QUICK")
        ]
      end

      def self.output
      end

      def self.return_value
        nil
      end

      def self.authors
        ["thierryxing"]
      end

      def self.is_supported?(platform)
        [:ios, :mac].include?(platform)
      end

      def self.example_code
        [
          'pod_lib_lint',
          '# Allow output detail in console
          pod_lib_lint(verbose: true)',
          '# Allow warnings during pod lint
          pod_lib_lint(allow_warnings: true)',
          '# If the podspec has a dependency on another private pod, then you will have to supply the sources
          pod_lib_lint(sources: ["https://github.com/username/Specs", "https://github.com/CocoaPods/Specs"])'
        ]
      end

      def self.category
        :misc
      end
    end
  end
end<|MERGE_RESOLUTION|>--- conflicted
+++ resolved
@@ -8,37 +8,13 @@
         command << "pod lib lint"
 
         command << params[:podspec] if params[:podspec]
-<<<<<<< HEAD
         command << "--verbose" if params[:verbose]
         command << "--allow-warnings" if params[:allow_warnings]
         command << "--sources='#{params[:sources].join(',')}'" if params[:sources]
         command << "--subspec='#{params[:subspec]}'" if params[:subspec]
+        command << "--include-podspecs='#{params[:include_podspecs]}'" if params[:include_podspecs]
+        command << "--external-podspecs='#{params[:external_podspecs]}'" if params[:external_podspecs]
         command << "--swift-version=#{params[:swift_version]}" if params[:swift_version]
-=======
-
-        if params[:sources]
-          sources = params[:sources].join(",")
-          command << "--sources='#{sources}'"
-        end
-
-        if params[:include_podspecs]
-          command << "--include-podspecs='#{params[:include_podspecs]}'"
-        end
-
-        if params[:external_podspecs]
-          command << "--external-podspecs='#{params[:external_podspecs]}'"
-        end
-
-        if params[:swift_version]
-          swift_version = params[:swift_version]
-          command << "--swift-version=#{swift_version}"
-        end
-
-        if params[:allow_warnings]
-          command << "--allow-warnings"
-        end
-
->>>>>>> c9d31468
         command << "--use-libraries" if params[:use_libraries]
         command << "--use-modular-headers" if params[:use_modular_headers]
         command << "--fail-fast" if params[:fail_fast]
@@ -92,23 +68,22 @@
                                        verify_block: proc do |value|
                                          UI.user_error!("Sources must be an array.") unless value.kind_of?(Array)
                                        end),
-<<<<<<< HEAD
           FastlaneCore::ConfigItem.new(key: :subspec,
                                        description: "A specific subspec to lint instead of the entire spec",
                                        type: String,
                                        optional: true,
                                        env_name: "FL_POD_LIB_LINT_SUBSPEC"),
-=======
           FastlaneCore::ConfigItem.new(key: :include_podspecs,
                                        description: "A Glob of additional ancillary podspecs which are used for linting via :path (available since cocoapods >= 1.7)",
+                                       type: String,
                                        optional: true,
-                                       is_string: true),
+                                       env_name: "FL_POD_LIB_LINT_INCLUDE_PODSPECS"),
           FastlaneCore::ConfigItem.new(key: :external_podspecs,
                                        description: "A Glob of additional ancillary podspecs which are used for linting via :podspec. If there"\
                                          " are --include-podspecs, then these are removed from them (available since cocoapods >= 1.7)",
+                                       type: String,
                                        optional: true,
-                                       is_string: true),
->>>>>>> c9d31468
+                                       env_name: "FL_POD_LIB_LINT_EXTERNAL_PODSPECS"),
           FastlaneCore::ConfigItem.new(key: :swift_version,
                                        description: "The SWIFT_VERSION that should be used to lint the spec. This takes precedence over a .swift-version file",
                                        type: String,
