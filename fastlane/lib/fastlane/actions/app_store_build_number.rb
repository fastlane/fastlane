--- conflicted
+++ resolved
@@ -6,76 +6,8 @@
 
     class AppStoreBuildNumberAction < Action
       def self.run(params)
-<<<<<<< HEAD
         build_number = AppStoreBuildInfoAction.run(params)
         Actions.lane_context[SharedValues::APP_STORE_LATEST_BUILD_NUMBER] = build_number
-=======
-        require 'spaceship'
-
-        build_nr = get_build_number(params)
-
-        # Convert build_nr to int (for legacy use) if no "." in string
-        if build_nr.kind_of?(String) && !build_nr.include?(".")
-          build_nr = build_nr.to_i
-        end
-
-        Actions.lane_context[SharedValues::LATEST_BUILD_NUMBER] = build_nr
-      end
-
-      def self.get_build_number(params)
-        UI.message("Login to App Store Connect (#{params[:username]})")
-        Spaceship::Tunes.login(params[:username])
-        Spaceship::Tunes.select_team
-        UI.message("Login successful")
-
-        platform = params[:platform]
-
-        app = Spaceship::Tunes::Application.find(params[:app_identifier])
-        if params[:live]
-          UI.message("Fetching the latest build number for live-version")
-          UI.user_error!("Could not find a live-version of #{params[:app_identifier]} on iTC") unless app.live_version
-          build_nr = app.live_version.current_build_number
-        else
-          version_number = params[:version]
-          unless version_number
-            # Automatically fetch the latest version in testflight
-            begin
-              train_numbers = app.all_build_train_numbers(platform: platform)
-              testflight_version = self.order_versions(train_numbers).last
-            rescue
-              testflight_version = params[:version]
-            end
-
-            if testflight_version
-              version_number = testflight_version
-            else
-              version_number = UI.input("You have to specify a new version number, as there are multiple to choose from")
-            end
-
-          end
-
-          UI.message("Fetching the latest build number for version #{version_number}")
-
-          begin
-            build_numbers = app.all_builds_for_train(train: version_number, platform: platform).map(&:build_version)
-            build_nr = self.order_versions(build_numbers).last
-            if build_nr.nil? && params[:initial_build_number]
-              UI.message("Could not find a build on iTC. Using supplied 'initial_build_number' option")
-              build_nr = params[:initial_build_number]
-            end
-          rescue
-            UI.user_error!("Could not find a build on iTC - and 'initial_build_number' option is not set") unless params[:initial_build_number]
-            build_nr = params[:initial_build_number]
-          end
-        end
-        UI.message("Latest upload for version #{version_number} is build: #{build_nr}")
-
-        build_nr
-      end
-
-      def self.order_versions(versions)
-        versions.map(&:to_s).sort_by { |v| Gem::Version.new(v) }
->>>>>>> 077159f5
       end
 
       #####################################################
