module Fastlane
  module Actions
    module SharedValues
      LATEST_BUILD_NUMBER = :LATEST_BUILD_NUMBER
    end

    class AppStoreBuildNumberAction < Action
      def self.run(params)
        require 'spaceship'

        build_nr = get_build_number(params)

        # Convert build_nr to int (for legacy use) if no "." in string
        if build_nr.kind_of?(String) && !build_nr.include?(".")
          build_nr = build_nr.to_i
        end

        Actions.lane_context[SharedValues::LATEST_BUILD_NUMBER] = build_nr
      end

      def self.get_build_number(params)
        UI.message("Login to App Store Connect (#{params[:username]})")
        Spaceship::Tunes.login(params[:username])
        Spaceship::Tunes.select_team(team_id: params[:team_id], team_name: params[:team_name])
        UI.message("Login successful")

        app = Spaceship::Tunes::Application.find(params[:app_identifier])
        UI.user_error!("Could not find an app on App Store Connect with app_identifier: #{params[:app_identifier]}") unless app
        if params[:live]
          UI.message("Fetching the latest build number for live-version")
          UI.user_error!("Could not find a live-version of #{params[:app_identifier]} on iTC") unless app.live_version
          build_nr = app.live_version.current_build_number

          UI.message("Latest upload for live-version #{app.live_version.version} is build: #{build_nr}")

          return build_nr
        else
          version_number = params[:version]

          # Create filter for get_builds with optional version number
          filter = { app: app.apple_id }
          if version_number
            filter["preReleaseVersion.version"] = version_number
            version_number_message = "version #{version_number}"
          else
            version_number_message = "any version"
          end

          UI.message("Fetching the latest build number for #{version_number_message}")

          # Get latest build for optional version number and return build number if found
<<<<<<< HEAD
          client = Spaceship::ConnectAPI::Base.client
          build = client.get_builds(filter: filter, sort: "-uploadedDate", includes: "preReleaseVersion", limit: 1).first
=======
          build = Spaceship::ConnectAPI.get_builds(filter: filter, sort: "-version", includes: "preReleaseVersion", limit: 1).first
>>>>>>> de70231f
          if build
            build_nr = build.version
            UI.message("Latest upload for version #{build.app_version} is build: #{build_nr}")
            return build_nr
          end

          # Let user know that build couldn't be found
          UI.important("Could not find a build for #{version_number_message} on App Store Connect")

          if params[:initial_build_number].nil?
            UI.user_error!("Could not find a build on App Store Connect - and 'initial_build_number' option is not set")
          else
            build_nr = params[:initial_build_number]
            UI.message("Using initial build number of #{build_nr}")
            return build_nr
          end
        end
      end

      def self.order_versions(versions)
        versions.map(&:to_s).sort_by { |v| Gem::Version.new(v) }
      end

      #####################################################
      # @!group Documentation
      #####################################################

      def self.description
        "Returns the current build_number of either live or edit version"
      end

      def self.available_options
        user = CredentialsManager::AppfileConfig.try_fetch_value(:itunes_connect_id)
        user ||= CredentialsManager::AppfileConfig.try_fetch_value(:apple_id)
        [
          FastlaneCore::ConfigItem.new(key: :initial_build_number,
                                       env_name: "INITIAL_BUILD_NUMBER",
                                       description: "sets the build number to given value if no build is in current train",
                                       is_string: false),
          FastlaneCore::ConfigItem.new(key: :app_identifier,
                                       short_option: "-a",
                                       env_name: "FASTLANE_APP_IDENTIFIER",
                                       description: "The bundle identifier of your app",
                                       code_gen_sensitive: true,
                                       default_value: CredentialsManager::AppfileConfig.try_fetch_value(:app_identifier),
                                       default_value_dynamic: true),
          FastlaneCore::ConfigItem.new(key: :username,
                                       short_option: "-u",
                                       env_name: "ITUNESCONNECT_USER",
                                       description: "Your Apple ID Username",
                                       default_value: user,
                                       default_value_dynamic: true),
          FastlaneCore::ConfigItem.new(key: :team_id,
                                       short_option: "-k",
                                       env_name: "APPSTORE_BUILD_NUMBER_LIVE_TEAM_ID",
                                       description: "The ID of your App Store Connect team if you're in multiple teams",
                                       optional: true,
                                       is_string: false, # as we also allow integers, which we convert to strings anyway
                                       code_gen_sensitive: true,
                                       default_value: CredentialsManager::AppfileConfig.try_fetch_value(:itc_team_id),
                                       default_value_dynamic: true,
                                       verify_block: proc do |value|
                                         ENV["FASTLANE_ITC_TEAM_ID"] = value.to_s
                                       end),
          FastlaneCore::ConfigItem.new(key: :live,
                                       short_option: "-l",
                                       env_name: "APPSTORE_BUILD_NUMBER_LIVE",
                                       description: "Query the live version (ready-for-sale)",
                                       optional: true,
                                       is_string: false,
                                       default_value: true),
          FastlaneCore::ConfigItem.new(key: :version,
                                       env_name: "LATEST_VERSION",
                                       description: "The version number whose latest build number we want",
                                       optional: true),
          FastlaneCore::ConfigItem.new(key: :platform,
                                       short_option: "-j",
                                       env_name: "APPSTORE_PLATFORM",
                                       description: "The platform to use (optional)",
                                       optional: true,
                                       is_string: true,
                                       default_value: "ios",
                                       verify_block: proc do |value|
                                         UI.user_error!("The platform can only be ios, appletvos, or osx") unless %('ios', 'appletvos', 'osx').include?(value)
                                       end),
          FastlaneCore::ConfigItem.new(key: :team_name,
                                       short_option: "-e",
                                       env_name: "LATEST_TESTFLIGHT_BUILD_NUMBER_TEAM_NAME",
                                       description: "The name of your App Store Connect team if you're in multiple teams",
                                       optional: true,
                                       code_gen_sensitive: true,
                                       default_value: CredentialsManager::AppfileConfig.try_fetch_value(:itc_team_name),
                                       default_value_dynamic: true,
                                       verify_block: proc do |value|
                                         ENV["FASTLANE_ITC_TEAM_NAME"] = value.to_s
                                       end)
        ]
      end

      def self.output
        [
          ['LATEST_BUILD_NUMBER', 'The latest build number of either live or testflight version']
        ]
      end

      def self.details
        [
          "Returns the current build number of either the live or testflight version - it is useful for getting the build_number of the current or ready-for-sale app version, and it also works on non-live testflight version.",
          "If you need to handle more build-trains please see `latest_testflight_build_number`."
        ].join("\n")
      end

      def self.example_code
        [
          'app_store_build_number',
          'app_store_build_number(
            app_identifier: "app.identifier",
            username: "user@host.com"
          )',
          'app_store_build_number(
            live: false,
            app_identifier: "app.identifier",
            version: "1.2.9"
          )'
        ]
      end

      def self.authors
        ["hjanuschka"]
      end

      def self.category
        :app_store_connect
      end

      def self.is_supported?(platform)
        [:ios, :mac].include?(platform)
      end
    end
  end
end<|MERGE_RESOLUTION|>--- conflicted
+++ resolved
@@ -49,12 +49,9 @@
           UI.message("Fetching the latest build number for #{version_number_message}")
 
           # Get latest build for optional version number and return build number if found
-<<<<<<< HEAD
           client = Spaceship::ConnectAPI::Base.client
           build = client.get_builds(filter: filter, sort: "-uploadedDate", includes: "preReleaseVersion", limit: 1).first
-=======
-          build = Spaceship::ConnectAPI.get_builds(filter: filter, sort: "-version", includes: "preReleaseVersion", limit: 1).first
->>>>>>> de70231f
+          build = Spaceship::ConnectAPI.get_builds(filter: filter, sort: "-uploadedDate", includes: "preReleaseVersion", limit: 1).first
           if build
             build_nr = build.version
             UI.message("Latest upload for version #{build.app_version} is build: #{build_nr}")
