--- conflicted
+++ resolved
@@ -52,18 +52,15 @@
                                        description: "Enables code coverage for the generated Xcode project when using the 'generate-xcodeproj' and the 'test' command",
                                        type: Boolean,
                                        optional: true),
-<<<<<<< HEAD
           FastlaneCore::ConfigItem.new(key: :scratch_path,
                                        env_name: "FL_SPM_SCRATCH_PATH",
                                        description: "Specify build/cache directory [default: ./.build]",
                                        optional: true),
-=======
           FastlaneCore::ConfigItem.new(key: :parallel,
                                        env_name: "FL_SPM_PARALLEL",
                                        description: "Enables running tests in parallel when using the 'test' command",
                                        type: Boolean,
                                        default_value: false),
->>>>>>> 38572a52
           FastlaneCore::ConfigItem.new(key: :build_path,
                                        env_name: "FL_SPM_BUILD_PATH",
                                        description: "Specify build/cache directory [default: ./.build]",
