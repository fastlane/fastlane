--- conflicted
+++ resolved
@@ -1,11 +1,7 @@
 module Fastlane
   module Actions
     module SharedValues
-<<<<<<< HEAD
-      GIT_BRANCH_ENV_VARS = %w(GIT_BRANCH BRANCH_NAME TRAVIS_BRANCH BITRISE_GIT_BRANCH CI_BUILD_REF_NAME CI_COMMIT_REF_NAME WERCKER_GIT_BRANCH).freeze
-=======
       GIT_BRANCH_ENV_VARS = %w(GIT_BRANCH BRANCH_NAME TRAVIS_BRANCH BITRISE_GIT_BRANCH CI_BUILD_REF_NAME CI_COMMIT_REF_NAME WERCKER_GIT_BRANCH BUILDKITE_BRANCH).freeze
->>>>>>> 765eb2ac
     end
 
     class GitBranchAction < Action
