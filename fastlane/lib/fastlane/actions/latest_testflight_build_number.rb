require 'credentials_manager'

module Fastlane
  module Actions
    module SharedValues
      LATEST_TESTFLIGHT_BUILD_NUMBER = :LATEST_TESTFLIGHT_BUILD_NUMBER
    end

    class LatestTestflightBuildNumberAction < Action
      def self.run(params)
        require 'spaceship'

        credentials = CredentialsManager::AccountManager.new(user: params[:username])
        Spaceship::Tunes.login(credentials.user, credentials.password)
        ENV["FASTLANE_TEAM_ID"] = params[:team_id]
        Spaceship::Tunes.select_team
        app = Spaceship::Tunes::Application.find(params[:app_identifier])

        version_number = params[:version]
        unless version_number
          # Automatically fetch the latest version in testflight
          begin
            testflight_version = app.build_trains.keys.last
          rescue
            UI.user_error!("could not find any versions on iTC - and 'version' option is not set") unless params[:version]
            testflight_version = params[:version]
          end
          if testflight_version
            version_number = testflight_version
          else
            UI.message("You have to specify a new version number: ")
            version_number = STDIN.gets.strip
          end
        end

        UI.message("Fetching the latest build number for version #{version_number}")

        begin
          train = app.build_trains[version_number]
          build_number = train.builds.map(&:build_version).map(&:to_i).sort.last
        rescue
          UI.user_error!("could not find a build on iTC - and 'initial_build_number' option is not set") unless params[:initial_build_number]
          build_number = params[:initial_build_number]
        end

        UI.message("Latest upload is build number: #{build_number}")
        Actions.lane_context[SharedValues::LATEST_TESTFLIGHT_BUILD_NUMBER] = build_number
      end

      #####################################################
      # @!group Documentation
      #####################################################

      def self.description
        "Fetches most recent build number from TestFlight"
      end

      def self.details
        "Provides a way to have increment_build_number be based on the latest build you uploaded to iTC."
      end

      def self.available_options
        user = CredentialsManager::AppfileConfig.try_fetch_value(:itunes_connect_id)
        user ||= CredentialsManager::AppfileConfig.try_fetch_value(:apple_id)

        [
          FastlaneCore::ConfigItem.new(key: :app_identifier,
                                       short_option: "-a",
                                       env_name: "FASTLANE_APP_IDENTIFIER",
                                       description: "The bundle identifier of your app",
                                       default_value: CredentialsManager::AppfileConfig.try_fetch_value(:app_identifier)),
          FastlaneCore::ConfigItem.new(key: :username,
                                       short_option: "-u",
                                       env_name: "ITUNESCONNECT_USER",
                                       description: "Your Apple ID Username",
                                       default_value: user),
          FastlaneCore::ConfigItem.new(key: :version,
                                       env_name: "LATEST_VERSION",
                                       description: "The version number whose latest build number we want",
                                       optional: true),
          FastlaneCore::ConfigItem.new(key: :initial_build_number,
                                       env_name: "INITIAL_BUILD_NUMBER",
                                       description: "sets the build number to given value if no build is in current train",
<<<<<<< HEAD
                                       default_value: 1,
                                       is_string: false)

=======
                                       optional: true,
                                       is_string: false),
          FastlaneCore::ConfigItem.new(key: :team_id,
                                       env_name: "FASTLANE_TEAM_ID",
                                       description: "Your team ID if you're in multiple teams",
                                       default_value: CredentialsManager::AppfileConfig.try_fetch_value(:team_id),
                                       optional: true)
>>>>>>> b43125ff
        ]
      end

      def self.output
        [
          ['LATEST_TESTFLIGHT_BUILD_NUMBER', 'The latest build number of the latest version of the app uploaded to TestFlight']
        ]
      end

      def self.return_value
        "Integer representation of the latest build number uploaded to TestFlight"
      end

      def self.authors
        ["daveanderson"]
      end

      def self.is_supported?(platform)
        platform == :ios
      end
    end
  end
end<|MERGE_RESOLUTION|>--- conflicted
+++ resolved
@@ -81,19 +81,13 @@
           FastlaneCore::ConfigItem.new(key: :initial_build_number,
                                        env_name: "INITIAL_BUILD_NUMBER",
                                        description: "sets the build number to given value if no build is in current train",
-<<<<<<< HEAD
                                        default_value: 1,
                                        is_string: false)
-
-=======
-                                       optional: true,
-                                       is_string: false),
           FastlaneCore::ConfigItem.new(key: :team_id,
                                        env_name: "FASTLANE_TEAM_ID",
                                        description: "Your team ID if you're in multiple teams",
                                        default_value: CredentialsManager::AppfileConfig.try_fetch_value(:team_id),
                                        optional: true)
->>>>>>> b43125ff
         ]
       end
 
