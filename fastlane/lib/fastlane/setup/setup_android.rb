--- conflicted
+++ resolved
@@ -1,14 +1,6 @@
 module Fastlane
   class SetupAndroid < Setup
     def run
-<<<<<<< HEAD
-      if FastlaneCore::FastlaneFolder.setup? and !Helper.is_test?
-        UI.important("Fastlane already set up at path #{folder}")
-        return
-      end
-
-=======
->>>>>>> ed899913
       response = agree('Do you have everything commited in version control? If not please do so now! (y/n)'.yellow, true)
       return unless response
 
