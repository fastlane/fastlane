--- conflicted
+++ resolved
@@ -20,13 +20,8 @@
         UI.important("in the sub-folder for each platform (\"ios\" or \"android\")")
         UI.user_error!("Please navigate to the platform subfolder and run `fastlane init` again")
       else
-<<<<<<< HEAD
-        UI.message("Couldn't automatically detect the platform")
-        val = UI.confirm("Is this project an iOS project? (y/n) ")
-=======
         UI.important("Couldn't automatically detect the platform")
         val = UI.confirm("Is this project an iOS project?")
->>>>>>> 51b2286f
         platform = (val ? :ios : :android)
       end
 
