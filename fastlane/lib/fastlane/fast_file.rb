--- conflicted
+++ resolved
@@ -231,11 +231,7 @@
     # @param url [String] The git URL to clone the repository from
     # @param branch [String] The branch to checkout in the repository
     # @param path [String] The path to the Fastfile
-<<<<<<< HEAD
-    # @param verion [String] Version of the required Fastlane version
-=======
     # @param version [String, Array] Version requirement for repo tags
->>>>>>> 765eb2ac
     def import_from_git(url: nil, branch: 'HEAD', path: 'fastlane/Fastfile', version: nil)
       UI.user_error!("Please pass a path to the `import_from_git` action") if url.to_s.length == 0
 
@@ -255,19 +251,6 @@
 
           UI.message "Cloning remote git repo..."
           Actions.sh("GIT_TERMINAL_PROMPT=0 git clone '#{url}' '#{clone_folder}' --depth 1 -n #{branch_option}")
-<<<<<<< HEAD
-
-          unless version.nil?
-            git_tags = fetch_remote_tags(folder: clone_folder)
-
-            # Separate version from optimistic operator
-            version_number = version(version_string: version)
-            operator = operator(version_string: version)
-
-            checkout_param = checkout_param_for_operator(operator: operator, version: version_number, git_tags: git_tags)
-          end
-
-=======
 
           unless version.nil?
             req = Gem::Requirement.new(version)
@@ -276,7 +259,6 @@
             UI.user_error! "No tag found matching #{version.inspect}" if checkout_param.nil?
           end
 
->>>>>>> 765eb2ac
           Actions.sh("cd '#{clone_folder}' && git checkout #{checkout_param} '#{path}'")
 
           # We also want to check out all the local actions of this fastlane setup
@@ -310,82 +292,10 @@
       git_tags_string = Actions.sh("cd '#{folder}' && git tag -l")
       git_tags = git_tags_string.split("\n")
 
-<<<<<<< HEAD
-      # Delete tags that are not a real version number
-      git_tags.delete_if { |tag| Gem::Version.correct?(tag) != 0 }
-
-      # Sort tags based on their version number
-      git_tags.sort_by { |tag| Gem::Version.new(tag) }
-
-      return git_tags
-    end
-
-    def checkout_param_for_operator(operator: nil, version: nil, git_tags: nil)
-      # ~> should select the latest version withing constraints.
-      # -> should select a specific version without fallback.
-      if operator == "~>"
-        return checkout_param_twiddle_wakka(version: version, git_tags: git_tags)
-
-      elsif operator == "->" || operator.nil?
-        return checkout_param_specific_version(version: version, git_tags: git_tags)
-
-      else
-        UI.user_error!("The specified operator \"#{operator}\" in \"#{version}\" is unknown. Please use one of these '~> ->'")
-      end
-    end
-
-    def checkout_param_specific_version(version: nil, git_tags: nil)
-      # Search matching version in array
-      matching_git_tags = git_tags.select do |tag|
-        tag == version
-      end
-
-      UI.user_error!("The specified version \"#{version}\" doesn't exist") if matching_git_tags.count == 0
-      return matching_git_tags.last
-    end
-
-    def checkout_param_twiddle_wakka(version: nil, git_tags: nil)
-      # Drop last specified digit in version
-      last_dot_index = version.rindex('.')
-      version_range = version[0..last_dot_index - 1]
-
-      # Search matching version in array
-      matching_git_tags = git_tags.select do |tag|
-        tag.start_with?(version_range)
-      end
-
-      UI.user_error!("No version found within the \"#{version_range}.*\" range") if matching_git_tags.count == 0
-
-      return matching_git_tags.last
-    end
-
-    def operator(version_string: nil)
-      version_info = version_range_info(version_string: version_string)
-
-      # version_info will have 2 elements if an optimistic operator is specified.
-      if version_info.count > 1
-
-        # Optimistic operator is always the first part. e.g.: ["~>", "2.0.0"]
-        return version_info.first
-      end
-
-      return nil
-    end
-
-    def version(version_string: nil)
-      version_info = version_range_info(version_string: version_string)
-      return version_info.last
-    end
-
-    def version_range_info(version_string: nil)
-      # Separate version from optimistic operator
-      return version_string.split(" ")
-=======
       # Sort tags based on their version number
       return git_tags
              .select { |tag| FastlaneCore::TagVersion.correct?(tag) }
              .sort_by { |tag| FastlaneCore::TagVersion.new(tag) }
->>>>>>> 765eb2ac
     end
 
     #####################################################
