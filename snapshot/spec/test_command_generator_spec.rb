require 'tmpdir'

describe Snapshot do
  describe Snapshot::TestCommandGenerator do
    let(:os_version) { "9.3" }
    let(:iphone6_9_3) { FastlaneCore::DeviceManager::Device.new(name: "iPhone 6", os_version: os_version, udid: "11111", state: "Don't Care", is_simulator: true) }
    let(:iphone6_9_3_2) { FastlaneCore::DeviceManager::Device.new(name: "iPhone 6s", os_version: os_version, udid: "22222", state: "Don't Care", is_simulator: true) }
    let(:iphone6_9_0) { FastlaneCore::DeviceManager::Device.new(name: "iPhone 6", os_version: '9.0', udid: "11111", state: "Don't Care", is_simulator: true) }
    let(:iphone6_9_2) { FastlaneCore::DeviceManager::Device.new(name: "iPhone 6", os_version: '9.2', udid: "11111", state: "Don't Care", is_simulator: true) }
    let(:iphone6_10_1) { FastlaneCore::DeviceManager::Device.new(name: "iPhone 6 (10.1)", os_version: '10.1', udid: "33333", state: "Don't Care", is_simulator: true) }
    let(:iphone6s_10_1) { FastlaneCore::DeviceManager::Device.new(name: "iPhone 6s (10.1)", os_version: '10.1', udid: "98765", state: "Don't Care", is_simulator: true) }
    let(:iphone4s_9_0) { FastlaneCore::DeviceManager::Device.new(name: "iPhone 4s", os_version: '9.0', udid: "4444", state: "Don't Care", is_simulator: true) }
    let(:iphone8_9_1) { FastlaneCore::DeviceManager::Device.new(name: "iPhone 8", os_version: '9.1', udid: "55555", state: "Don't Care", is_simulator: true) }
    let(:ipad_air_9_1) { FastlaneCore::DeviceManager::Device.new(name: "iPad Air (4th generation)", os_version: '9.1', udid: "12345", state: "Don't Care", is_simulator: true) }
    let(:appleTV) { FastlaneCore::DeviceManager::Device.new(name: "Apple TV 1080p", os_version: os_version, udid: "22222", state: "Don't Care", is_simulator: true) }
    let(:appleWatch6_44mm_7_4) { FastlaneCore::DeviceManager::Device.new(name: "Apple Watch Series 6 - 44mm", os_version: '7.4', udid: "5555544", state: "Don't Care", is_simulator: true) }

    before do
      allow(Snapshot::LatestOsVersion).to receive(:version).and_return(os_version)
      allow(FastlaneCore::DeviceManager).to receive(:simulators).and_return([iphone6_9_0, iphone6_9_3, iphone6_9_2, appleTV, iphone6_9_3_2, iphone6_10_1, iphone6s_10_1, iphone4s_9_0, iphone8_9_1, ipad_air_9_1, appleWatch6_44mm_7_4])
      fake_out_xcode_project_loading
    end

    context "with xcpretty" do
      before(:each) do
        allow(Fastlane::Helper::XcodebuildFormatterHelper).to receive(:xcbeautify_installed?).and_return(false)
      end

      describe '#destination' do
        it "returns the highest version available for device if no match for the specified/latest os_version" do
          allow(Snapshot).to receive(:config).and_return({ ios_version: os_version })
          devices = ["iPhone 4s", "iPhone 6", "iPhone 6s"]
          result = Snapshot::TestCommandGenerator.destination(devices)
          expect(result).to eq([[
            "-destination 'platform=iOS Simulator,name=iPhone 4s,OS=9.0'",
            "-destination 'platform=iOS Simulator,name=iPhone 6,OS=9.3'",
            "-destination 'platform=iOS Simulator,name=iPhone 6s,OS=9.3'"
          ].join(' ')])
        end
      end

      describe '#verify_devices_share_os' do
        before(:each) do
          @test_command_generator = Snapshot::TestCommandGenerator.new
        end
        it "returns true with only iOS devices" do
          devices = ["iPhone 8", "iPad Air 2", "iPhone X", "iPhone 8 plus", "iPod touch (7th generation)"]
          result = Snapshot::TestCommandGenerator.verify_devices_share_os(devices)
          expect(result).to be(true)
        end

        it "returns true with only Apple TV devices" do
          devices = ["Apple TV 1080p", "Apple TV 4K", "Apple TV 4K (at 1080p)"]
          result = Snapshot::TestCommandGenerator.verify_devices_share_os(devices)
          expect(result).to be(true)
        end

        it "returns true with only Apple Watch devices" do
          devices = ["Apple Watch Series 6 - 44mm"]
          result = Snapshot::TestCommandGenerator.verify_devices_share_os(devices)
          expect(result).to be(true)
        end

        it "returns false with mixed device OS of Apple TV and iPhone" do
          devices = ["Apple TV 1080p", "iPhone 8"]
          result = Snapshot::TestCommandGenerator.verify_devices_share_os(devices)
          expect(result).to be(false)
        end

        it "returns false with mixed device OS of Apple Watch and iPhone" do
          devices = ["Apple Watch Series 6 - 44mm", "iPhone 8"]
          result = Snapshot::TestCommandGenerator.verify_devices_share_os(devices)
          expect(result).to be(false)
        end

        it "returns false with mixed device OS of Apple TV and iPad" do
          devices = ["Apple TV 1080p", "iPad Air 2"]
          result = Snapshot::TestCommandGenerator.verify_devices_share_os(devices)
          expect(result).to be(false)
        end

        it "returns false with mixed device OS of Apple TV and iPod" do
          devices = ["Apple TV 1080p", "iPod touch (7th generation)"]
          result = Snapshot::TestCommandGenerator.verify_devices_share_os(devices)
          expect(result).to be(false)
        end

        it "returns true with custom named iOS devices" do
          devices = ["11.0 - iPhone X", "11.0 - iPad Air 2", "13.0 - iPod touch"]
          result = Snapshot::TestCommandGenerator.verify_devices_share_os(devices)
          expect(result).to be(true)
        end

        it "returns true with custom named Apple TV devices" do
          devices = ["11.0 - Apple TV 1080p", "11.0 - Apple TV 4K", "11.0 - Apple TV 4K (at 1080p)"]
          result = Snapshot::TestCommandGenerator.verify_devices_share_os(devices)
          expect(result).to be(true)
        end
      end

      describe '#find_device' do
        it 'finds a device that has a matching name and OS version' do
          found = Snapshot::TestCommandGenerator.find_device('iPhone 6', '9.0')
          expect(found).to eq(iphone6_9_0)
        end

        it 'does not find a device that has a different name' do
          found = Snapshot::TestCommandGenerator.find_device('iPhone 5', '9.0')
          expect(found).to be(nil)
        end

        it 'finds a device with the same name, but a different OS version, picking the highest available OS version' do
          found = Snapshot::TestCommandGenerator.find_device('iPhone 6', '10.0')
          expect(found).to be(iphone6_9_3)
        end
      end

      describe 'copy_simulator_logs' do
        before (:each) do
          @config = FastlaneCore::Configuration.create(Snapshot::Options.plain_options, {
            output_directory: '/tmp/scan_results',
            output_simulator_logs: true,
            devices: ['iPhone 6 (10.1)', 'iPhone 6s'],
            project: './snapshot/example/Example.xcodeproj',
            scheme: 'ExampleUITests',
            namespace_log_files: true
          })
        end

        it 'copies all device log archives to the output directory on macOS 10.12 (Sierra)', requires_xcode: true do
          Snapshot.config = @config
          launcher_config = Snapshot::SimulatorLauncherConfiguration.new(snapshot_config: Snapshot.config)

          allow(FastlaneCore::CommandExecutor).
            to receive(:execute).
            with(command: "sw_vers -productVersion", print_all: false, print_command: false).
            and_return('10.12.1')

          expect(FastlaneCore::CommandExecutor).
            to receive(:execute).
            with(command: %r{xcrun simctl spawn 33333 log collect --start '\d\d\d\d-\d\d-\d\d \d\d:\d\d:\d\d' --output /tmp/scan_results/de-DE/system_logs-cfcd208495d565ef66e7dff9f98764da.logarchive 2>/dev/null}, print_all: false, print_command: true)

          expect(FastlaneCore::CommandExecutor).
            to receive(:execute).
            with(command: %r{xcrun simctl spawn 98765 log collect --start '\d\d\d\d-\d\d-\d\d \d\d:\d\d:\d\d' --output /tmp/scan_results/en-US/system_logs-cfcd208495d565ef66e7dff9f98764da.logarchive 2>/dev/null}, print_all: false, print_command: true)

          Snapshot::SimulatorLauncher.new(launcher_configuration: launcher_config).copy_simulator_logs(["iPhone 6 (10.1)"], "de-DE", nil, 0)
          Snapshot::SimulatorLauncher.new(launcher_configuration: launcher_config).copy_simulator_logs(["iPhone 6s (10.1)"], "en-US", nil, 0)
        end

        it 'copies all iOS 9 device log files to the output directory on macOS 10.12 (Sierra)', requires_xcode: true do
          Snapshot.config = @config
          launcher_config = Snapshot::SimulatorLauncherConfiguration.new(snapshot_config: Snapshot.config)

          allow(File).to receive(:exist?).with(/.*system\.log/).and_return(true)
          allow(FastlaneCore::CommandExecutor).to receive(:execute).with(command: "sw_vers -productVersion", print_all: false, print_command: false).and_return('10.12')

          expect(FileUtils).to receive(:rm_f).with(%r{#{Snapshot.config[:output_directory]}/de-DE/system-cfcd208495d565ef66e7dff9f98764da\.log}).and_return(true)
          expect(FileUtils).to receive(:cp).with(/.*/, %r{#{Snapshot.config[:output_directory]}/de-DE/system-cfcd208495d565ef66e7dff9f98764da\.log}).and_return(true)

          expect(FileUtils).to receive(:rm_f).with(%r{#{Snapshot.config[:output_directory]}/en-US/system-cfcd208495d565ef66e7dff9f98764da\.log}).and_return(true)
          expect(FileUtils).to receive(:cp).with(/.*/, %r{#{Snapshot.config[:output_directory]}/en-US/system-cfcd208495d565ef66e7dff9f98764da\.log}).and_return(true)

          Snapshot::SimulatorLauncher.new(launcher_configuration: launcher_config).copy_simulator_logs(["iPhone 6s"], "de-DE", nil, 0)
          Snapshot::SimulatorLauncher.new(launcher_configuration: launcher_config).copy_simulator_logs(["iPhone 6"], "en-US", nil, 0)
        end

        it 'copies all device log files to the output directory on macOS 10.11 (El Capitan)', requires_xcode: true do
          Snapshot.config = @config
          launcher_config = Snapshot::SimulatorLauncherConfiguration.new(snapshot_config: Snapshot.config)

          allow(File).to receive(:exist?).with(/.*system\.log/).and_return(true)
          allow(FastlaneCore::CommandExecutor).to receive(:execute).with(command: "sw_vers -productVersion", print_all: false, print_command: false).and_return('10.11.6')

          expect(FileUtils).to receive(:rm_f).with(%r{#{Snapshot.config[:output_directory]}/de-DE/system-cfcd208495d565ef66e7dff9f98764da\.log}).and_return(true)
          expect(FileUtils).to receive(:cp).with(/.*/, %r{#{Snapshot.config[:output_directory]}/de-DE/system-cfcd208495d565ef66e7dff9f98764da\.log}).and_return(true)

          expect(FileUtils).to receive(:rm_f).with(%r{#{Snapshot.config[:output_directory]}/en-US/system-cfcd208495d565ef66e7dff9f98764da\.log}).and_return(true)
          expect(FileUtils).to receive(:cp).with(/.*/, %r{#{Snapshot.config[:output_directory]}/en-US/system-cfcd208495d565ef66e7dff9f98764da\.log}).and_return(true)

<<<<<<< HEAD
        Snapshot::SimulatorLauncher.new(launcher_configuration: launcher_config).copy_simulator_logs(["iPhone 8"], "de-DE", nil, 0)
        Snapshot::SimulatorLauncher.new(launcher_configuration: launcher_config).copy_simulator_logs(["iPad Air (4th generation)"], "en-US", nil, 0)
=======
          Snapshot::SimulatorLauncher.new(launcher_configuration: launcher_config).copy_simulator_logs(["iPhone 6s"], "de-DE", nil, 0)
          Snapshot::SimulatorLauncher.new(launcher_configuration: launcher_config).copy_simulator_logs(["iPad Air"], "en-US", nil, 0)
        end
>>>>>>> 77e732cc
      end

      describe "Valid iOS Configuration" do
        let(:options) { { project: "./snapshot/example/Example.xcodeproj", scheme: "ExampleUITests", namespace_log_files: true } }

        def configure(options)
          Snapshot.config = FastlaneCore::Configuration.create(Snapshot::Options.plain_options, options)
        end

<<<<<<< HEAD
      context 'default options' do
        it "uses the default parameters", requires_xcode: true do
          configure(options)
          expect(Dir).to receive(:mktmpdir).with("snapshot_derived").and_return("/tmp/path/to/snapshot_derived")
          command = Snapshot::TestCommandGenerator.generate(
            devices: ["iPhone 8"],
            language: "en",
            locale: nil,
            log_path: '/path/to/logs'
          )
          name = command.join('').match(/name=(.+?),/)[1]
          ios = command.join('').match(/OS=(\d+.\d+)/)[1]
          expect(command).to eq(
            [
              "set -o pipefail &&",
              "xcodebuild",
              "-scheme ExampleUITests",
              "-project ./snapshot/example/Example.xcodeproj",
              "-derivedDataPath /tmp/path/to/snapshot_derived",
              "-destination 'platform=iOS Simulator,name=#{name},OS=#{ios}'",
              "FASTLANE_SNAPSHOT=YES",
              "FASTLANE_LANGUAGE=en",
              :build,
              :test,
              "| tee /path/to/logs",
              "| xcpretty "
            ]
          )
        end

        it "allows to supply custom xcargs", requires_xcode: true do
          configure(options.merge(xcargs: "-only-testing:TestBundle/TestSuite/Screenshots"))
          expect(Dir).to receive(:mktmpdir).with("snapshot_derived").and_return("/tmp/path/to/snapshot_derived")
          command = Snapshot::TestCommandGenerator.generate(
            devices: ["iPhone 8"],
            language: "en",
            locale: nil,
            log_path: '/path/to/logs'
          )
          name = command.join('').match(/name=(.+?),/)[1]
          ios = command.join('').match(/OS=(\d+.\d+)/)[1]
          expect(command).to eq(
            [
              "set -o pipefail &&",
              "xcodebuild",
              "-scheme ExampleUITests",
              "-project ./snapshot/example/Example.xcodeproj",
              "-derivedDataPath /tmp/path/to/snapshot_derived",
              "-only-testing:TestBundle/TestSuite/Screenshots",
              "-destination 'platform=iOS Simulator,name=#{name},OS=#{ios}'",
              "FASTLANE_SNAPSHOT=YES",
              "FASTLANE_LANGUAGE=en",
              :build,
              :test,
              "| tee /path/to/logs",
              "| xcpretty "
            ]
          )
=======
        context 'default options' do
          it "uses the default parameters", requires_xcode: true do
            configure(options)
            expect(Dir).to receive(:mktmpdir).with("snapshot_derived").and_return("/tmp/path/to/snapshot_derived")
            command = Snapshot::TestCommandGenerator.generate(
              devices: ["iPhone 6"],
              language: "en",
              locale: nil,
              log_path: '/path/to/logs'
            )
            name = command.join('').match(/name=(.+?),/)[1]
            ios = command.join('').match(/OS=(\d+.\d+)/)[1]
            expect(command).to eq(
              [
                "set -o pipefail &&",
                "xcodebuild",
                "-scheme ExampleUITests",
                "-project ./snapshot/example/Example.xcodeproj",
                "-derivedDataPath /tmp/path/to/snapshot_derived",
                "-destination 'platform=iOS Simulator,name=#{name},OS=#{ios}'",
                "FASTLANE_SNAPSHOT=YES",
                "FASTLANE_LANGUAGE=en",
                :build,
                :test,
                "| tee /path/to/logs",
                "| xcpretty "
              ]
            )
          end

          it "allows to supply custom xcargs", requires_xcode: true do
            configure(options.merge(xcargs: "-only-testing:TestBundle/TestSuite/Screenshots"))
            expect(Dir).to receive(:mktmpdir).with("snapshot_derived").and_return("/tmp/path/to/snapshot_derived")
            command = Snapshot::TestCommandGenerator.generate(
              devices: ["iPhone 6"],
              language: "en",
              locale: nil,
              log_path: '/path/to/logs'
            )
            name = command.join('').match(/name=(.+?),/)[1]
            ios = command.join('').match(/OS=(\d+.\d+)/)[1]
            expect(command).to eq(
              [
                "set -o pipefail &&",
                "xcodebuild",
                "-scheme ExampleUITests",
                "-project ./snapshot/example/Example.xcodeproj",
                "-derivedDataPath /tmp/path/to/snapshot_derived",
                "-only-testing:TestBundle/TestSuite/Screenshots",
                "-destination 'platform=iOS Simulator,name=#{name},OS=#{ios}'",
                "FASTLANE_SNAPSHOT=YES",
                "FASTLANE_LANGUAGE=en",
                :build,
                :test,
                "| tee /path/to/logs",
                "| xcpretty "
              ]
            )
          end

          it "uses the default parameters on tvOS too", requires_xcode: true do
            configure(options.merge(devices: ["Apple TV 1080p"]))
            expect(Dir).to receive(:mktmpdir).with("snapshot_derived").and_return("/tmp/path/to/snapshot_derived")
            command = Snapshot::TestCommandGenerator.generate(
              devices: ["Apple TV 1080p"],
              language: "en",
              locale: nil,
              log_path: '/path/to/logs'
            )
            name = command.join('').match(/name=(.+?),/)[1]
            os = command.join('').match(/OS=(\d+.\d+)/)[1]
            expect(command).to eq(
              [
                "set -o pipefail &&",
                "xcodebuild",
                "-scheme ExampleUITests",
                "-project ./snapshot/example/Example.xcodeproj",
                "-derivedDataPath /tmp/path/to/snapshot_derived",
                "-destination 'platform=tvOS Simulator,name=#{name},OS=#{os}'",
                "FASTLANE_SNAPSHOT=YES",
                "FASTLANE_LANGUAGE=en",
                :build,
                :test,
                "| tee /path/to/logs",
                "| xcpretty "
              ]
            )
          end

          it "uses the default parameters on watchOS too", requires_xcode: true do
            configure(options.merge(devices: ["Apple Watch Series 6 - 44mm"]))
            expect(Dir).to receive(:mktmpdir).with("snapshot_derived").and_return("/tmp/path/to/snapshot_derived")
            command = Snapshot::TestCommandGenerator.generate(
              devices: ["Apple Watch Series 6 - 44mm"],
              language: "en",
              locale: nil,
              log_path: '/path/to/logs'
            )
            name = command.join('').match(/name=(.+?),/)[1]
            os = command.join('').match(/OS=(\d+.\d+)/)[1]
            expect(command).to eq(
              [
                "set -o pipefail &&",
                "xcodebuild",
                "-scheme ExampleUITests",
                "-project ./snapshot/example/Example.xcodeproj",
                "-derivedDataPath /tmp/path/to/snapshot_derived",
                "-destination 'platform=watchOS Simulator,name=#{name},OS=#{os}'",
                "FASTLANE_SNAPSHOT=YES",
                "FASTLANE_LANGUAGE=en",
                :build,
                :test,
                "| tee /path/to/logs",
                "| xcpretty "
              ]
            )
          end
        end

        context 'fixed derivedDataPath' do
          let(:temp) { Dir.mktmpdir }

          before do
            configure(options.merge(derived_data_path: temp))
          end

          it 'uses the fixed derivedDataPath if given', requires_xcode: true do
            expect(Dir).not_to(receive(:mktmpdir))
            command = Snapshot::TestCommandGenerator.generate(devices: ["iPhone 6"], language: "en", locale: nil)
            expect(command.join('')).to include("-derivedDataPath #{temp}")
          end
>>>>>>> 77e732cc
        end

        context 'test-without-building' do
          let(:temp) { Dir.mktmpdir }

          before do
            configure(options.merge(derived_data_path: temp, test_without_building: true))
          end

          it 'uses the "test-without-building" command and not the default "build test"', requires_xcode: true do
            command = Snapshot::TestCommandGenerator.generate(devices: ["iPhone 6"], language: "en", locale: nil)
            expect(command.join('')).to include("test-without-building")
            expect(command.join('')).not_to(include("build test"))
          end
        end

        context 'test-plan' do
          it 'adds the testplan to the xcodebuild command', requires_xcode: true do
            configure(options.merge(testplan: 'simple'))

            command = Snapshot::TestCommandGenerator.generate(devices: ["iPhone 6"], language: "en", locale: nil)
            expect(command.join('')).to include("-testPlan 'simple'") if FastlaneCore::Helper.xcode_at_least?(11)
          end
        end

        context "only-testing" do
          it "only tests the test bundle/suite/cases specified in only_testing when the input is an array", requires_xcode: true do
            configure(options.merge(only_testing: %w(TestBundleA/TestSuiteB TestBundleC)))

            command = Snapshot::TestCommandGenerator.generate(devices: ["iPhone 6"], language: "en", locale: nil)
            expect(command.join('')).to include("-only-testing:TestBundleA/TestSuiteB")
            expect(command.join('')).to include("-only-testing:TestBundleC")
          end

          it "only tests the test bundle/suite/cases specified in only_testing when the input is a string", requires_xcode: true do
            configure(options.merge(only_testing: 'TestBundleA/TestSuiteB'))

            command = Snapshot::TestCommandGenerator.generate(devices: ["iPhone 6"], language: "en", locale: nil)
            expect(command.join('')).to include("-only-testing:TestBundleA/TestSuiteB")
            expect(command.join('')).not_to(include("-only-testing:TestBundleC"))
          end
        end

        context "skip-testing" do
          it "does not test the test bundle/suite/cases specified in skip_testing when the input is an array", requires_xcode: true do
            configure(options.merge(skip_testing: %w(TestBundleA/TestSuiteB TestBundleC)))

            command = Snapshot::TestCommandGenerator.generate(devices: ["iPhone 6"], language: "en", locale: nil)
            expect(command.join('')).to include("-skip-testing:TestBundleA/TestSuiteB")
            expect(command.join('')).to include("-skip-testing:TestBundleC")
          end

          it "does not test the test bundle/suite/cases specified in skip_testing when the input is a string", requires_xcode: true do
            configure(options.merge(skip_testing: 'TestBundleA/TestSuiteB'))

            command = Snapshot::TestCommandGenerator.generate(devices: ["iPhone 6"], language: "en", locale: nil)
            expect(command.join('')).to include("-skip-testing:TestBundleA/TestSuiteB")
            expect(command.join('')).not_to(include("-skip-testing:TestBundleC"))
          end
        end

        context "disable_xcpretty" do
          it "does not include xcpretty in the pipe command when true", requires_xcode: true do
            configure(options.merge(disable_xcpretty: true))

            command = Snapshot::TestCommandGenerator.generate(devices: ["iPhone 6"], language: "en", locale: nil)
            expect(command.join('')).to_not(include("| xcpretty "))
          end

          it "includes xcpretty in the pipe command when false", requires_xcode: true do
            configure(options.merge(disable_xcpretty: false))

            command = Snapshot::TestCommandGenerator.generate(devices: ["iPhone 6"], language: "en", locale: nil)
            expect(command.join('')).to include("| xcpretty ")
          end
        end

        context "suppress_xcode_output" do
          it "includes /dev/null in the pipe command when true", requires_xcode: true do
            configure(options.merge(suppress_xcode_output: true))

            command = Snapshot::TestCommandGenerator.generate(devices: ["iPhone 6"], language: "en", locale: nil)
            expect(command.join('')).to include("> /dev/null")
          end

          it "does not include /dev/null in the pipe command when false", requires_xcode: true do
            configure(options.merge(suppress_xcode_output: false))

            command = Snapshot::TestCommandGenerator.generate(devices: ["iPhone 6"], language: "en", locale: nil)
            expect(command.join('')).to_not(include("> /dev/null"))
          end
        end
      end

      describe "Valid macOS Configuration" do
        let(:options) { { project: "./snapshot/example/Example.xcodeproj", scheme: "ExampleMacOS", namespace_log_files: true } }

        it "uses default parameters on macOS", requires_xcode: true do
          Snapshot.config = FastlaneCore::Configuration.create(Snapshot::Options.plain_options, options.merge(devices: ["Mac"]))
          expect(Dir).to receive(:mktmpdir).with("snapshot_derived").and_return("/tmp/path/to/snapshot_derived")
          command = Snapshot::TestCommandGenerator.generate(
            devices: ["Mac"],
            language: "en",
            locale: nil,
            log_path: '/path/to/logs'
          )
          expect(command).to eq(
            [
              "set -o pipefail &&",
              "xcodebuild",
              "-scheme ExampleMacOS",
              "-project ./snapshot/example/Example.xcodeproj",
              "-derivedDataPath /tmp/path/to/snapshot_derived",
              "-destination 'platform=macOS'",
              "FASTLANE_SNAPSHOT=YES",
              "FASTLANE_LANGUAGE=en",
              :build,
              :test,
              "| tee /path/to/logs",
              "| xcpretty "
            ]
          )
        end
      end

      describe "Unique logs" do
        let(:options) { { project: "./snapshot/example/Example.xcodeproj", scheme: "ExampleUITests", namespace_log_files: true } }
        let(:simulator_launcher) do
          Snapshot.config = FastlaneCore::Configuration.create(Snapshot::Options.plain_options, options)
          launcher_config = Snapshot::SimulatorLauncherConfiguration.new(snapshot_config: Snapshot.config)
          launcher_config.devices = ["iPhone 6"]
          return simulator_launcher = Snapshot::SimulatorLauncher.new(launcher_configuration: launcher_config)
        end

<<<<<<< HEAD
        it 'uses the fixed derivedDataPath if given', requires_xcode: true do
          expect(Dir).not_to(receive(:mktmpdir))
          command = Snapshot::TestCommandGenerator.generate(devices: ["iPhone 8"], language: "en", locale: nil)
          expect(command.join('')).to include("-derivedDataPath #{temp}")
=======
        it 'uses correct name and language', requires_xcode: true do
          log_path = simulator_launcher.xcodebuild_log_path(language: "pt", locale: nil)
          expect(log_path).to eq(
            File.expand_path("#{FastlaneCore::Helper.buildlog_path}/snapshot/Example-ExampleUITests-iPhone 6-pt.log").to_s
          )
>>>>>>> 77e732cc
        end

        it 'uses includes locale if specified', requires_xcode: true do
          log_path = simulator_launcher.xcodebuild_log_path(language: "pt", locale: "pt_BR")
          expect(log_path).to eq(
            File.expand_path("#{FastlaneCore::Helper.buildlog_path}/snapshot/Example-ExampleUITests-iPhone 6-pt-pt_BR.log").to_s
          )
        end

<<<<<<< HEAD
        it 'uses the "test-without-building" command and not the default "build test"', requires_xcode: true do
          command = Snapshot::TestCommandGenerator.generate(devices: ["iPhone 8"], language: "en", locale: nil)
          expect(command.join('')).to include("test-without-building")
          expect(command.join('')).not_to(include("build test"))
=======
        it 'can work without parameters', requires_xcode: true do
          simulator_launcher.launcher_config.devices = []
          log_path = simulator_launcher.xcodebuild_log_path
          expect(log_path).to eq(
            File.expand_path("#{FastlaneCore::Helper.buildlog_path}/snapshot/Example-ExampleUITests.log").to_s
          )
>>>>>>> 77e732cc
        end
      end

      describe "Unique logs disabled" do
        let(:options) { { project: "./snapshot/example/Example.xcodeproj", scheme: "ExampleUITests" } }
        let(:simulator_launcher) do
          Snapshot.config = FastlaneCore::Configuration.create(Snapshot::Options.plain_options, options)
          launcher_config = Snapshot::SimulatorLauncherConfiguration.new(snapshot_config: Snapshot.config)
          launcher_config.devices = ["iPhone 6"]
          return simulator_launcher = Snapshot::SimulatorLauncher.new(launcher_configuration: launcher_config)
        end

<<<<<<< HEAD
          command = Snapshot::TestCommandGenerator.generate(devices: ["iPhone 8"], language: "en", locale: nil)
          expect(command.join('')).to include("-testPlan 'simple'") if FastlaneCore::Helper.xcode_at_least?(11)
=======
        it 'uses correct file name', requires_xcode: true do
          log_path = simulator_launcher.xcodebuild_log_path(language: "pt", locale: nil)
          expect(log_path).to eq(
            File.expand_path("#{FastlaneCore::Helper.buildlog_path}/snapshot/Example-ExampleUITests.log").to_s
          )
>>>>>>> 77e732cc
        end
      end
    end

    describe "#pipe" do
      it "uses no pipe with disable_xcpretty", requires_xcodebuild: true do
        options = { project: "./snapshot/example/Example.xcodeproj", scheme: "ExampleUITests", disable_xcpretty: true }
        Snapshot.config = FastlaneCore::Configuration.create(Snapshot::Options.plain_options, options)

<<<<<<< HEAD
          command = Snapshot::TestCommandGenerator.generate(devices: ["iPhone 8"], language: "en", locale: nil)
          expect(command.join('')).to include("-only-testing:TestBundleA/TestSuiteB")
          expect(command.join('')).to include("-only-testing:TestBundleC")
        end
=======
        pipe = Snapshot::TestCommandGenerator.pipe.join(" ")
        expect(pipe).not_to include("| xcpretty")
        expect(pipe).not_to include("| xcbeautify")
      end
>>>>>>> 77e732cc

      it "uses no pipe with xcodebuild_formatter with empty string", requires_xcodebuild: true do
        options = { project: "./snapshot/example/Example.xcodeproj", scheme: "ExampleUITests", xcodebuild_formatter: '' }
        Snapshot.config = FastlaneCore::Configuration.create(Snapshot::Options.plain_options, options)

<<<<<<< HEAD
          command = Snapshot::TestCommandGenerator.generate(devices: ["iPhone 8"], language: "en", locale: nil)
          expect(command.join('')).to include("-only-testing:TestBundleA/TestSuiteB")
          expect(command.join('')).not_to(include("-only-testing:TestBundleC"))
        end
=======
        pipe = Snapshot::TestCommandGenerator.pipe.join(" ")
        expect(pipe).not_to include("| xcpretty")
        expect(pipe).not_to include("| xcbeautify")
>>>>>>> 77e732cc
      end

      describe "with xcodebuild_formatter" do
        describe "with no xcpretty options" do
          it "default when xcbeautify not installed", requires_xcodebuild: true do
            allow(Fastlane::Helper::XcodebuildFormatterHelper).to receive(:xcbeautify_installed?).and_return(false)

<<<<<<< HEAD
          command = Snapshot::TestCommandGenerator.generate(devices: ["iPhone 8"], language: "en", locale: nil)
          expect(command.join('')).to include("-skip-testing:TestBundleA/TestSuiteB")
          expect(command.join('')).to include("-skip-testing:TestBundleC")
        end
=======
            options = { project: "./snapshot/example/Example.xcodeproj", scheme: "ExampleUITests" }
            Snapshot.config = FastlaneCore::Configuration.create(Snapshot::Options.plain_options, options)
>>>>>>> 77e732cc

            pipe = Snapshot::TestCommandGenerator.pipe.join(" ")
            expect(pipe).to include("| xcpretty")
          end

<<<<<<< HEAD
          command = Snapshot::TestCommandGenerator.generate(devices: ["iPhone 8"], language: "en", locale: nil)
          expect(command.join('')).to include("-skip-testing:TestBundleA/TestSuiteB")
          expect(command.join('')).not_to(include("-skip-testing:TestBundleC"))
        end
      end
=======
          it "default when xcbeautify installed", requires_xcodebuild: true do
            allow(Fastlane::Helper::XcodebuildFormatterHelper).to receive(:xcbeautify_installed?).and_return(true)
>>>>>>> 77e732cc

            options = { project: "./snapshot/example/Example.xcodeproj", scheme: "ExampleUITests" }
            Snapshot.config = FastlaneCore::Configuration.create(Snapshot::Options.plain_options, options)

<<<<<<< HEAD
          command = Snapshot::TestCommandGenerator.generate(devices: ["iPhone 8"], language: "en", locale: nil)
          expect(command.join('')).to_not(include("| xcpretty "))
        end
=======
            pipe = Snapshot::TestCommandGenerator.pipe.join(" ")
            expect(pipe).to include("| xcbeautify")
          end
>>>>>>> 77e732cc

          it "xcpretty override when xcbeautify installed", requires_xcodebuild: true do
            allow(Fastlane::Helper::XcodebuildFormatterHelper).to receive(:xcbeautify_installed?).and_return(true)

<<<<<<< HEAD
          command = Snapshot::TestCommandGenerator.generate(devices: ["iPhone 8"], language: "en", locale: nil)
          expect(command.join('')).to include("| xcpretty ")
        end
      end
=======
            options = { project: "./snapshot/example/Example.xcodeproj", scheme: "ExampleUITests", xcodebuild_formatter: 'xcpretty' }
            Snapshot.config = FastlaneCore::Configuration.create(Snapshot::Options.plain_options, options)
>>>>>>> 77e732cc

            pipe = Snapshot::TestCommandGenerator.pipe.join(" ")
            expect(pipe).to include("| xcpretty")
          end

<<<<<<< HEAD
          command = Snapshot::TestCommandGenerator.generate(devices: ["iPhone 8"], language: "en", locale: nil)
          expect(command.join('')).to include("> /dev/null")
        end
=======
          it "customer formatter", requires_xcodebuild: true do
            allow(Fastlane::Helper::XcodebuildFormatterHelper).to receive(:xcbeautify_installed?).and_return(true)
>>>>>>> 77e732cc

            options = { project: "./snapshot/example/Example.xcodeproj", scheme: "ExampleUITests", xcodebuild_formatter: "/path/to/xcbeautify" }
            Snapshot.config = FastlaneCore::Configuration.create(Snapshot::Options.plain_options, options)

<<<<<<< HEAD
          command = Snapshot::TestCommandGenerator.generate(devices: ["iPhone 8"], language: "en", locale: nil)
          expect(command.join('')).to_not(include("> /dev/null"))
=======
            pipe = Snapshot::TestCommandGenerator.pipe.join(" ")
            expect(pipe).to include("| /path/to/xcbeautify")
          end
>>>>>>> 77e732cc
        end

<<<<<<< HEAD
    describe "Unique logs" do
      let(:options) { { project: "./snapshot/example/Example.xcodeproj", scheme: "ExampleUITests", namespace_log_files: true } }
      let(:simulator_launcher) do
        Snapshot.config = FastlaneCore::Configuration.create(Snapshot::Options.available_options, options)
        launcher_config = Snapshot::SimulatorLauncherConfiguration.new(snapshot_config: Snapshot.config)
        launcher_config.devices = ["iPhone 8"]
        return simulator_launcher = Snapshot::SimulatorLauncher.new(launcher_configuration: launcher_config)
      end

      it 'uses correct name and language', requires_xcode: true do
        log_path = simulator_launcher.xcodebuild_log_path(language: "pt", locale: nil)
        expect(log_path).to eq(
          File.expand_path("#{FastlaneCore::Helper.buildlog_path}/snapshot/Example-ExampleUITests-iPhone 8-pt.log").to_s
        )
      end

      it 'uses includes locale if specified', requires_xcode: true do
        log_path = simulator_launcher.xcodebuild_log_path(language: "pt", locale: "pt_BR")
        expect(log_path).to eq(
          File.expand_path("#{FastlaneCore::Helper.buildlog_path}/snapshot/Example-ExampleUITests-iPhone 8-pt-pt_BR.log").to_s
        )
      end
=======
        it "with xcpretty options when xcbeautify installed", requires_xcodebuild: true do
          allow(Fastlane::Helper::XcodebuildFormatterHelper).to receive(:xcbeautify_installed?).and_return(true)

          options = { project: "./snapshot/example/Example.xcodeproj", scheme: "ExampleUITests", xcpretty_args: "--rspec" }
          Snapshot.config = FastlaneCore::Configuration.create(Snapshot::Options.plain_options, options)
>>>>>>> 77e732cc

          pipe = Snapshot::TestCommandGenerator.pipe.join(" ")
          expect(pipe).to include("| xcpretty")
        end
      end

<<<<<<< HEAD
    describe "Unique logs disabled" do
      let(:options) { { project: "./snapshot/example/Example.xcodeproj", scheme: "ExampleUITests" } }
      let(:simulator_launcher) do
        Snapshot.config = FastlaneCore::Configuration.create(Snapshot::Options.available_options, options)
        launcher_config = Snapshot::SimulatorLauncherConfiguration.new(snapshot_config: Snapshot.config)
        launcher_config.devices = ["iPhone 8"]
        return simulator_launcher = Snapshot::SimulatorLauncher.new(launcher_configuration: launcher_config)
      end
=======
      describe "#legacy_xcpretty_options" do
        it "with xcpretty_args", requires_xcodebuild: true do
          options = { project: "./snapshot/example/Example.xcodeproj", scheme: "ExampleUITests", xcpretty_args: "--rspec" }
          Snapshot.config = FastlaneCore::Configuration.create(Snapshot::Options.plain_options, options)
>>>>>>> 77e732cc

          options = Snapshot::TestCommandGenerator.legacy_xcpretty_options
          expect(options).to eq(['xcpretty_args'])
        end
      end
    end
  end
end<|MERGE_RESOLUTION|>--- conflicted
+++ resolved
@@ -100,7 +100,7 @@
 
       describe '#find_device' do
         it 'finds a device that has a matching name and OS version' do
-          found = Snapshot::TestCommandGenerator.find_device('iPhone 6', '9.0')
+          found = Snapshot::TestCommandGenerator.find_device('iPhone 8', '9.0')
           expect(found).to eq(iphone6_9_0)
         end
 
@@ -110,7 +110,7 @@
         end
 
         it 'finds a device with the same name, but a different OS version, picking the highest available OS version' do
-          found = Snapshot::TestCommandGenerator.find_device('iPhone 6', '10.0')
+          found = Snapshot::TestCommandGenerator.find_device('iPhone 8', '10.0')
           expect(found).to be(iphone6_9_3)
         end
       end
@@ -178,14 +178,9 @@
           expect(FileUtils).to receive(:rm_f).with(%r{#{Snapshot.config[:output_directory]}/en-US/system-cfcd208495d565ef66e7dff9f98764da\.log}).and_return(true)
           expect(FileUtils).to receive(:cp).with(/.*/, %r{#{Snapshot.config[:output_directory]}/en-US/system-cfcd208495d565ef66e7dff9f98764da\.log}).and_return(true)
 
-<<<<<<< HEAD
-        Snapshot::SimulatorLauncher.new(launcher_configuration: launcher_config).copy_simulator_logs(["iPhone 8"], "de-DE", nil, 0)
-        Snapshot::SimulatorLauncher.new(launcher_configuration: launcher_config).copy_simulator_logs(["iPad Air (4th generation)"], "en-US", nil, 0)
-=======
-          Snapshot::SimulatorLauncher.new(launcher_configuration: launcher_config).copy_simulator_logs(["iPhone 6s"], "de-DE", nil, 0)
-          Snapshot::SimulatorLauncher.new(launcher_configuration: launcher_config).copy_simulator_logs(["iPad Air"], "en-US", nil, 0)
-        end
->>>>>>> 77e732cc
+          Snapshot::SimulatorLauncher.new(launcher_configuration: launcher_config).copy_simulator_logs(["iPhone 8"], "de-DE", nil, 0)
+          Snapshot::SimulatorLauncher.new(launcher_configuration: launcher_config).copy_simulator_logs(["iPad Air (4th generation)"], "en-US", nil, 0)
+        end
       end
 
       describe "Valid iOS Configuration" do
@@ -195,72 +190,12 @@
           Snapshot.config = FastlaneCore::Configuration.create(Snapshot::Options.plain_options, options)
         end
 
-<<<<<<< HEAD
-      context 'default options' do
-        it "uses the default parameters", requires_xcode: true do
-          configure(options)
-          expect(Dir).to receive(:mktmpdir).with("snapshot_derived").and_return("/tmp/path/to/snapshot_derived")
-          command = Snapshot::TestCommandGenerator.generate(
-            devices: ["iPhone 8"],
-            language: "en",
-            locale: nil,
-            log_path: '/path/to/logs'
-          )
-          name = command.join('').match(/name=(.+?),/)[1]
-          ios = command.join('').match(/OS=(\d+.\d+)/)[1]
-          expect(command).to eq(
-            [
-              "set -o pipefail &&",
-              "xcodebuild",
-              "-scheme ExampleUITests",
-              "-project ./snapshot/example/Example.xcodeproj",
-              "-derivedDataPath /tmp/path/to/snapshot_derived",
-              "-destination 'platform=iOS Simulator,name=#{name},OS=#{ios}'",
-              "FASTLANE_SNAPSHOT=YES",
-              "FASTLANE_LANGUAGE=en",
-              :build,
-              :test,
-              "| tee /path/to/logs",
-              "| xcpretty "
-            ]
-          )
-        end
-
-        it "allows to supply custom xcargs", requires_xcode: true do
-          configure(options.merge(xcargs: "-only-testing:TestBundle/TestSuite/Screenshots"))
-          expect(Dir).to receive(:mktmpdir).with("snapshot_derived").and_return("/tmp/path/to/snapshot_derived")
-          command = Snapshot::TestCommandGenerator.generate(
-            devices: ["iPhone 8"],
-            language: "en",
-            locale: nil,
-            log_path: '/path/to/logs'
-          )
-          name = command.join('').match(/name=(.+?),/)[1]
-          ios = command.join('').match(/OS=(\d+.\d+)/)[1]
-          expect(command).to eq(
-            [
-              "set -o pipefail &&",
-              "xcodebuild",
-              "-scheme ExampleUITests",
-              "-project ./snapshot/example/Example.xcodeproj",
-              "-derivedDataPath /tmp/path/to/snapshot_derived",
-              "-only-testing:TestBundle/TestSuite/Screenshots",
-              "-destination 'platform=iOS Simulator,name=#{name},OS=#{ios}'",
-              "FASTLANE_SNAPSHOT=YES",
-              "FASTLANE_LANGUAGE=en",
-              :build,
-              :test,
-              "| tee /path/to/logs",
-              "| xcpretty "
-            ]
-          )
-=======
         context 'default options' do
           it "uses the default parameters", requires_xcode: true do
             configure(options)
             expect(Dir).to receive(:mktmpdir).with("snapshot_derived").and_return("/tmp/path/to/snapshot_derived")
             command = Snapshot::TestCommandGenerator.generate(
-              devices: ["iPhone 6"],
+              devices: ["iPhone 8"],
               language: "en",
               locale: nil,
               log_path: '/path/to/logs'
@@ -289,7 +224,7 @@
             configure(options.merge(xcargs: "-only-testing:TestBundle/TestSuite/Screenshots"))
             expect(Dir).to receive(:mktmpdir).with("snapshot_derived").and_return("/tmp/path/to/snapshot_derived")
             command = Snapshot::TestCommandGenerator.generate(
-              devices: ["iPhone 6"],
+              devices: ["iPhone 8"],
               language: "en",
               locale: nil,
               log_path: '/path/to/logs'
@@ -383,10 +318,9 @@
 
           it 'uses the fixed derivedDataPath if given', requires_xcode: true do
             expect(Dir).not_to(receive(:mktmpdir))
-            command = Snapshot::TestCommandGenerator.generate(devices: ["iPhone 6"], language: "en", locale: nil)
+            command = Snapshot::TestCommandGenerator.generate(devices: ["iPhone 8"], language: "en", locale: nil)
             expect(command.join('')).to include("-derivedDataPath #{temp}")
           end
->>>>>>> 77e732cc
         end
 
         context 'test-without-building' do
@@ -397,7 +331,7 @@
           end
 
           it 'uses the "test-without-building" command and not the default "build test"', requires_xcode: true do
-            command = Snapshot::TestCommandGenerator.generate(devices: ["iPhone 6"], language: "en", locale: nil)
+            command = Snapshot::TestCommandGenerator.generate(devices: ["iPhone 8"], language: "en", locale: nil)
             expect(command.join('')).to include("test-without-building")
             expect(command.join('')).not_to(include("build test"))
           end
@@ -407,7 +341,7 @@
           it 'adds the testplan to the xcodebuild command', requires_xcode: true do
             configure(options.merge(testplan: 'simple'))
 
-            command = Snapshot::TestCommandGenerator.generate(devices: ["iPhone 6"], language: "en", locale: nil)
+            command = Snapshot::TestCommandGenerator.generate(devices: ["iPhone 8"], language: "en", locale: nil)
             expect(command.join('')).to include("-testPlan 'simple'") if FastlaneCore::Helper.xcode_at_least?(11)
           end
         end
@@ -416,7 +350,7 @@
           it "only tests the test bundle/suite/cases specified in only_testing when the input is an array", requires_xcode: true do
             configure(options.merge(only_testing: %w(TestBundleA/TestSuiteB TestBundleC)))
 
-            command = Snapshot::TestCommandGenerator.generate(devices: ["iPhone 6"], language: "en", locale: nil)
+            command = Snapshot::TestCommandGenerator.generate(devices: ["iPhone 8"], language: "en", locale: nil)
             expect(command.join('')).to include("-only-testing:TestBundleA/TestSuiteB")
             expect(command.join('')).to include("-only-testing:TestBundleC")
           end
@@ -424,7 +358,7 @@
           it "only tests the test bundle/suite/cases specified in only_testing when the input is a string", requires_xcode: true do
             configure(options.merge(only_testing: 'TestBundleA/TestSuiteB'))
 
-            command = Snapshot::TestCommandGenerator.generate(devices: ["iPhone 6"], language: "en", locale: nil)
+            command = Snapshot::TestCommandGenerator.generate(devices: ["iPhone 8"], language: "en", locale: nil)
             expect(command.join('')).to include("-only-testing:TestBundleA/TestSuiteB")
             expect(command.join('')).not_to(include("-only-testing:TestBundleC"))
           end
@@ -434,7 +368,7 @@
           it "does not test the test bundle/suite/cases specified in skip_testing when the input is an array", requires_xcode: true do
             configure(options.merge(skip_testing: %w(TestBundleA/TestSuiteB TestBundleC)))
 
-            command = Snapshot::TestCommandGenerator.generate(devices: ["iPhone 6"], language: "en", locale: nil)
+            command = Snapshot::TestCommandGenerator.generate(devices: ["iPhone 8"], language: "en", locale: nil)
             expect(command.join('')).to include("-skip-testing:TestBundleA/TestSuiteB")
             expect(command.join('')).to include("-skip-testing:TestBundleC")
           end
@@ -442,7 +376,7 @@
           it "does not test the test bundle/suite/cases specified in skip_testing when the input is a string", requires_xcode: true do
             configure(options.merge(skip_testing: 'TestBundleA/TestSuiteB'))
 
-            command = Snapshot::TestCommandGenerator.generate(devices: ["iPhone 6"], language: "en", locale: nil)
+            command = Snapshot::TestCommandGenerator.generate(devices: ["iPhone 8"], language: "en", locale: nil)
             expect(command.join('')).to include("-skip-testing:TestBundleA/TestSuiteB")
             expect(command.join('')).not_to(include("-skip-testing:TestBundleC"))
           end
@@ -452,14 +386,14 @@
           it "does not include xcpretty in the pipe command when true", requires_xcode: true do
             configure(options.merge(disable_xcpretty: true))
 
-            command = Snapshot::TestCommandGenerator.generate(devices: ["iPhone 6"], language: "en", locale: nil)
+            command = Snapshot::TestCommandGenerator.generate(devices: ["iPhone 8"], language: "en", locale: nil)
             expect(command.join('')).to_not(include("| xcpretty "))
           end
 
           it "includes xcpretty in the pipe command when false", requires_xcode: true do
             configure(options.merge(disable_xcpretty: false))
 
-            command = Snapshot::TestCommandGenerator.generate(devices: ["iPhone 6"], language: "en", locale: nil)
+            command = Snapshot::TestCommandGenerator.generate(devices: ["iPhone 8"], language: "en", locale: nil)
             expect(command.join('')).to include("| xcpretty ")
           end
         end
@@ -468,14 +402,14 @@
           it "includes /dev/null in the pipe command when true", requires_xcode: true do
             configure(options.merge(suppress_xcode_output: true))
 
-            command = Snapshot::TestCommandGenerator.generate(devices: ["iPhone 6"], language: "en", locale: nil)
+            command = Snapshot::TestCommandGenerator.generate(devices: ["iPhone 8"], language: "en", locale: nil)
             expect(command.join('')).to include("> /dev/null")
           end
 
           it "does not include /dev/null in the pipe command when false", requires_xcode: true do
             configure(options.merge(suppress_xcode_output: false))
 
-            command = Snapshot::TestCommandGenerator.generate(devices: ["iPhone 6"], language: "en", locale: nil)
+            command = Snapshot::TestCommandGenerator.generate(devices: ["iPhone 8"], language: "en", locale: nil)
             expect(command.join('')).to_not(include("> /dev/null"))
           end
         end
@@ -517,44 +451,30 @@
         let(:simulator_launcher) do
           Snapshot.config = FastlaneCore::Configuration.create(Snapshot::Options.plain_options, options)
           launcher_config = Snapshot::SimulatorLauncherConfiguration.new(snapshot_config: Snapshot.config)
-          launcher_config.devices = ["iPhone 6"]
+          launcher_config.devices = ["iPhone 8"]
           return simulator_launcher = Snapshot::SimulatorLauncher.new(launcher_configuration: launcher_config)
         end
 
-<<<<<<< HEAD
-        it 'uses the fixed derivedDataPath if given', requires_xcode: true do
-          expect(Dir).not_to(receive(:mktmpdir))
-          command = Snapshot::TestCommandGenerator.generate(devices: ["iPhone 8"], language: "en", locale: nil)
-          expect(command.join('')).to include("-derivedDataPath #{temp}")
-=======
         it 'uses correct name and language', requires_xcode: true do
           log_path = simulator_launcher.xcodebuild_log_path(language: "pt", locale: nil)
           expect(log_path).to eq(
-            File.expand_path("#{FastlaneCore::Helper.buildlog_path}/snapshot/Example-ExampleUITests-iPhone 6-pt.log").to_s
+            File.expand_path("#{FastlaneCore::Helper.buildlog_path}/snapshot/Example-ExampleUITests-iPhone 8-pt.log").to_s
           )
->>>>>>> 77e732cc
         end
 
         it 'uses includes locale if specified', requires_xcode: true do
           log_path = simulator_launcher.xcodebuild_log_path(language: "pt", locale: "pt_BR")
           expect(log_path).to eq(
-            File.expand_path("#{FastlaneCore::Helper.buildlog_path}/snapshot/Example-ExampleUITests-iPhone 6-pt-pt_BR.log").to_s
+            File.expand_path("#{FastlaneCore::Helper.buildlog_path}/snapshot/Example-ExampleUITests-iPhone 8-pt-pt_BR.log").to_s
           )
         end
 
-<<<<<<< HEAD
-        it 'uses the "test-without-building" command and not the default "build test"', requires_xcode: true do
-          command = Snapshot::TestCommandGenerator.generate(devices: ["iPhone 8"], language: "en", locale: nil)
-          expect(command.join('')).to include("test-without-building")
-          expect(command.join('')).not_to(include("build test"))
-=======
         it 'can work without parameters', requires_xcode: true do
           simulator_launcher.launcher_config.devices = []
           log_path = simulator_launcher.xcodebuild_log_path
           expect(log_path).to eq(
             File.expand_path("#{FastlaneCore::Helper.buildlog_path}/snapshot/Example-ExampleUITests.log").to_s
           )
->>>>>>> 77e732cc
         end
       end
 
@@ -563,20 +483,15 @@
         let(:simulator_launcher) do
           Snapshot.config = FastlaneCore::Configuration.create(Snapshot::Options.plain_options, options)
           launcher_config = Snapshot::SimulatorLauncherConfiguration.new(snapshot_config: Snapshot.config)
-          launcher_config.devices = ["iPhone 6"]
+          launcher_config.devices = ["iPhone 8"]
           return simulator_launcher = Snapshot::SimulatorLauncher.new(launcher_configuration: launcher_config)
         end
 
-<<<<<<< HEAD
-          command = Snapshot::TestCommandGenerator.generate(devices: ["iPhone 8"], language: "en", locale: nil)
-          expect(command.join('')).to include("-testPlan 'simple'") if FastlaneCore::Helper.xcode_at_least?(11)
-=======
         it 'uses correct file name', requires_xcode: true do
           log_path = simulator_launcher.xcodebuild_log_path(language: "pt", locale: nil)
           expect(log_path).to eq(
             File.expand_path("#{FastlaneCore::Helper.buildlog_path}/snapshot/Example-ExampleUITests.log").to_s
           )
->>>>>>> 77e732cc
         end
       end
     end
@@ -586,32 +501,18 @@
         options = { project: "./snapshot/example/Example.xcodeproj", scheme: "ExampleUITests", disable_xcpretty: true }
         Snapshot.config = FastlaneCore::Configuration.create(Snapshot::Options.plain_options, options)
 
-<<<<<<< HEAD
-          command = Snapshot::TestCommandGenerator.generate(devices: ["iPhone 8"], language: "en", locale: nil)
-          expect(command.join('')).to include("-only-testing:TestBundleA/TestSuiteB")
-          expect(command.join('')).to include("-only-testing:TestBundleC")
-        end
-=======
         pipe = Snapshot::TestCommandGenerator.pipe.join(" ")
         expect(pipe).not_to include("| xcpretty")
         expect(pipe).not_to include("| xcbeautify")
       end
->>>>>>> 77e732cc
 
       it "uses no pipe with xcodebuild_formatter with empty string", requires_xcodebuild: true do
         options = { project: "./snapshot/example/Example.xcodeproj", scheme: "ExampleUITests", xcodebuild_formatter: '' }
         Snapshot.config = FastlaneCore::Configuration.create(Snapshot::Options.plain_options, options)
 
-<<<<<<< HEAD
-          command = Snapshot::TestCommandGenerator.generate(devices: ["iPhone 8"], language: "en", locale: nil)
-          expect(command.join('')).to include("-only-testing:TestBundleA/TestSuiteB")
-          expect(command.join('')).not_to(include("-only-testing:TestBundleC"))
-        end
-=======
         pipe = Snapshot::TestCommandGenerator.pipe.join(" ")
         expect(pipe).not_to include("| xcpretty")
         expect(pipe).not_to include("| xcbeautify")
->>>>>>> 77e732cc
       end
 
       describe "with xcodebuild_formatter" do
@@ -619,134 +520,59 @@
           it "default when xcbeautify not installed", requires_xcodebuild: true do
             allow(Fastlane::Helper::XcodebuildFormatterHelper).to receive(:xcbeautify_installed?).and_return(false)
 
-<<<<<<< HEAD
-          command = Snapshot::TestCommandGenerator.generate(devices: ["iPhone 8"], language: "en", locale: nil)
-          expect(command.join('')).to include("-skip-testing:TestBundleA/TestSuiteB")
-          expect(command.join('')).to include("-skip-testing:TestBundleC")
-        end
-=======
             options = { project: "./snapshot/example/Example.xcodeproj", scheme: "ExampleUITests" }
             Snapshot.config = FastlaneCore::Configuration.create(Snapshot::Options.plain_options, options)
->>>>>>> 77e732cc
 
             pipe = Snapshot::TestCommandGenerator.pipe.join(" ")
             expect(pipe).to include("| xcpretty")
           end
 
-<<<<<<< HEAD
-          command = Snapshot::TestCommandGenerator.generate(devices: ["iPhone 8"], language: "en", locale: nil)
-          expect(command.join('')).to include("-skip-testing:TestBundleA/TestSuiteB")
-          expect(command.join('')).not_to(include("-skip-testing:TestBundleC"))
-        end
-      end
-=======
           it "default when xcbeautify installed", requires_xcodebuild: true do
             allow(Fastlane::Helper::XcodebuildFormatterHelper).to receive(:xcbeautify_installed?).and_return(true)
->>>>>>> 77e732cc
 
             options = { project: "./snapshot/example/Example.xcodeproj", scheme: "ExampleUITests" }
             Snapshot.config = FastlaneCore::Configuration.create(Snapshot::Options.plain_options, options)
 
-<<<<<<< HEAD
-          command = Snapshot::TestCommandGenerator.generate(devices: ["iPhone 8"], language: "en", locale: nil)
-          expect(command.join('')).to_not(include("| xcpretty "))
-        end
-=======
             pipe = Snapshot::TestCommandGenerator.pipe.join(" ")
             expect(pipe).to include("| xcbeautify")
           end
->>>>>>> 77e732cc
 
           it "xcpretty override when xcbeautify installed", requires_xcodebuild: true do
             allow(Fastlane::Helper::XcodebuildFormatterHelper).to receive(:xcbeautify_installed?).and_return(true)
 
-<<<<<<< HEAD
-          command = Snapshot::TestCommandGenerator.generate(devices: ["iPhone 8"], language: "en", locale: nil)
-          expect(command.join('')).to include("| xcpretty ")
-        end
-      end
-=======
             options = { project: "./snapshot/example/Example.xcodeproj", scheme: "ExampleUITests", xcodebuild_formatter: 'xcpretty' }
             Snapshot.config = FastlaneCore::Configuration.create(Snapshot::Options.plain_options, options)
->>>>>>> 77e732cc
 
             pipe = Snapshot::TestCommandGenerator.pipe.join(" ")
             expect(pipe).to include("| xcpretty")
           end
 
-<<<<<<< HEAD
-          command = Snapshot::TestCommandGenerator.generate(devices: ["iPhone 8"], language: "en", locale: nil)
-          expect(command.join('')).to include("> /dev/null")
-        end
-=======
           it "customer formatter", requires_xcodebuild: true do
             allow(Fastlane::Helper::XcodebuildFormatterHelper).to receive(:xcbeautify_installed?).and_return(true)
->>>>>>> 77e732cc
 
             options = { project: "./snapshot/example/Example.xcodeproj", scheme: "ExampleUITests", xcodebuild_formatter: "/path/to/xcbeautify" }
             Snapshot.config = FastlaneCore::Configuration.create(Snapshot::Options.plain_options, options)
 
-<<<<<<< HEAD
-          command = Snapshot::TestCommandGenerator.generate(devices: ["iPhone 8"], language: "en", locale: nil)
-          expect(command.join('')).to_not(include("> /dev/null"))
-=======
             pipe = Snapshot::TestCommandGenerator.pipe.join(" ")
             expect(pipe).to include("| /path/to/xcbeautify")
           end
->>>>>>> 77e732cc
-        end
-
-<<<<<<< HEAD
-    describe "Unique logs" do
-      let(:options) { { project: "./snapshot/example/Example.xcodeproj", scheme: "ExampleUITests", namespace_log_files: true } }
-      let(:simulator_launcher) do
-        Snapshot.config = FastlaneCore::Configuration.create(Snapshot::Options.available_options, options)
-        launcher_config = Snapshot::SimulatorLauncherConfiguration.new(snapshot_config: Snapshot.config)
-        launcher_config.devices = ["iPhone 8"]
-        return simulator_launcher = Snapshot::SimulatorLauncher.new(launcher_configuration: launcher_config)
-      end
-
-      it 'uses correct name and language', requires_xcode: true do
-        log_path = simulator_launcher.xcodebuild_log_path(language: "pt", locale: nil)
-        expect(log_path).to eq(
-          File.expand_path("#{FastlaneCore::Helper.buildlog_path}/snapshot/Example-ExampleUITests-iPhone 8-pt.log").to_s
-        )
-      end
-
-      it 'uses includes locale if specified', requires_xcode: true do
-        log_path = simulator_launcher.xcodebuild_log_path(language: "pt", locale: "pt_BR")
-        expect(log_path).to eq(
-          File.expand_path("#{FastlaneCore::Helper.buildlog_path}/snapshot/Example-ExampleUITests-iPhone 8-pt-pt_BR.log").to_s
-        )
-      end
-=======
+        end
+
         it "with xcpretty options when xcbeautify installed", requires_xcodebuild: true do
           allow(Fastlane::Helper::XcodebuildFormatterHelper).to receive(:xcbeautify_installed?).and_return(true)
 
           options = { project: "./snapshot/example/Example.xcodeproj", scheme: "ExampleUITests", xcpretty_args: "--rspec" }
           Snapshot.config = FastlaneCore::Configuration.create(Snapshot::Options.plain_options, options)
->>>>>>> 77e732cc
 
           pipe = Snapshot::TestCommandGenerator.pipe.join(" ")
           expect(pipe).to include("| xcpretty")
         end
       end
 
-<<<<<<< HEAD
-    describe "Unique logs disabled" do
-      let(:options) { { project: "./snapshot/example/Example.xcodeproj", scheme: "ExampleUITests" } }
-      let(:simulator_launcher) do
-        Snapshot.config = FastlaneCore::Configuration.create(Snapshot::Options.available_options, options)
-        launcher_config = Snapshot::SimulatorLauncherConfiguration.new(snapshot_config: Snapshot.config)
-        launcher_config.devices = ["iPhone 8"]
-        return simulator_launcher = Snapshot::SimulatorLauncher.new(launcher_configuration: launcher_config)
-      end
-=======
       describe "#legacy_xcpretty_options" do
         it "with xcpretty_args", requires_xcodebuild: true do
           options = { project: "./snapshot/example/Example.xcodeproj", scheme: "ExampleUITests", xcpretty_args: "--rspec" }
           Snapshot.config = FastlaneCore::Configuration.create(Snapshot::Options.plain_options, options)
->>>>>>> 77e732cc
 
           options = Snapshot::TestCommandGenerator.legacy_xcpretty_options
           expect(options).to eq(['xcpretty_args'])
