--- conflicted
+++ resolved
@@ -273,26 +273,16 @@
       let(:options) { { project: "./snapshot/example/Example.xcodeproj", scheme: "ExampleUITests", namespace_log_files: true } }
 
       it 'uses correct name and language', requires_xcode: true do
-<<<<<<< HEAD
-        Snapshot.config = FastlaneCore::Configuration.create(Snapshot::Options.available_options, options)
+        Snapshot.config = FastlaneCore::Configuration.create(Snapshot::Options.plain_options, options)
         log_path = Snapshot::TestCommandGeneratorXcode8.xcodebuild_log_path(device_type: "iPhone 8", language: "pt", locale: nil)
-=======
-        Snapshot.config = FastlaneCore::Configuration.create(Snapshot::Options.plain_options, options)
-        log_path = Snapshot::TestCommandGeneratorXcode8.xcodebuild_log_path(device_type: "iPhone 6", language: "pt", locale: nil)
->>>>>>> 77e732cc
         expect(log_path).to eq(
           File.expand_path("#{FastlaneCore::Helper.buildlog_path}/snapshot/Example-ExampleUITests-iPhone 8-pt.log").to_s
         )
       end
 
       it 'uses includes locale if specified', requires_xcode: true do
-<<<<<<< HEAD
-        Snapshot.config = FastlaneCore::Configuration.create(Snapshot::Options.available_options, options)
+        Snapshot.config = FastlaneCore::Configuration.create(Snapshot::Options.plain_options, options)
         log_path = Snapshot::TestCommandGeneratorXcode8.xcodebuild_log_path(device_type: "iPhone 8", language: "pt", locale: "pt_BR")
-=======
-        Snapshot.config = FastlaneCore::Configuration.create(Snapshot::Options.plain_options, options)
-        log_path = Snapshot::TestCommandGeneratorXcode8.xcodebuild_log_path(device_type: "iPhone 6", language: "pt", locale: "pt_BR")
->>>>>>> 77e732cc
         expect(log_path).to eq(
           File.expand_path("#{FastlaneCore::Helper.buildlog_path}/snapshot/Example-ExampleUITests-iPhone 8-pt-pt_BR.log").to_s
         )
@@ -311,13 +301,8 @@
       let(:options) { { project: "./snapshot/example/Example.xcodeproj", scheme: "ExampleUITests" } }
 
       it 'uses correct file name', requires_xcode: true do
-<<<<<<< HEAD
-        Snapshot.config = FastlaneCore::Configuration.create(Snapshot::Options.available_options, options)
+        Snapshot.config = FastlaneCore::Configuration.create(Snapshot::Options.plain_options, options)
         log_path = Snapshot::TestCommandGeneratorXcode8.xcodebuild_log_path(device_type: "iPhone 8", language: "pt", locale: nil)
-=======
-        Snapshot.config = FastlaneCore::Configuration.create(Snapshot::Options.plain_options, options)
-        log_path = Snapshot::TestCommandGeneratorXcode8.xcodebuild_log_path(device_type: "iPhone 6", language: "pt", locale: nil)
->>>>>>> 77e732cc
         expect(log_path).to eq(
           File.expand_path("#{FastlaneCore::Helper.buildlog_path}/snapshot/Example-ExampleUITests.log").to_s
         )
