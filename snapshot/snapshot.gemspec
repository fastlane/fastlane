--- conflicted
+++ resolved
@@ -22,13 +22,8 @@
   spec.require_paths = ["lib"]
 
   spec.add_dependency 'fastimage', '~> 1.6.3' # fetch the image sizes from the screenshots
-<<<<<<< HEAD
-  spec.add_dependency "fastlane_core", ">= 0.52.0", "< 1.0.0" # all shared code and dependencies
-  spec.add_dependency 'xcpretty', '>= 0.2.1' # beautiful Xcode output
-=======
   spec.add_dependency 'fastlane_core', '>= 0.52.0', '< 1.0.0' # all shared code and dependencies
   spec.add_dependency 'xcpretty', '>= 0.2.3' # beautiful Xcode output
->>>>>>> 8a361660
   spec.add_dependency 'plist', '~> 3.1.0' # parsing the Xcode output plist
 
   # Development only
