require 'shellwords'
require 'plist'
require 'os'
require 'thread'

module Snapshot
  class Runner
    def work
      if File.exist?("./fastlane/snapshot.js") or File.exist?("./snapshot.js")
        UI.error "Found old snapshot configuration file 'snapshot.js'"
        UI.error "You updated to snapshot 1.0 which now uses UI Automation"
        UI.error "Please follow the migration guide: https://github.com/fastlane/fastlane/blob/master/snapshot/MigrationGuide.md"
        UI.error "And read the updated documentation: https://github.com/fastlane/fastlane/tree/master/snapshot"
        sleep 3 # to be sure the user sees this, as compiling clears the screen
      end

      Snapshot.config[:output_directory] = File.expand_path(Snapshot.config[:output_directory])
      Snapshot.config[:video_output_directory] = File.expand_path(Snapshot.config[:video_output_directory])

      verify_helper_is_current

      # Also print out the path to the used Xcode installation
      # We go 2 folders up, to not show "Contents/Developer/"
      values = Snapshot.config.values(ask: false)
      values[:xcode_path] = File.expand_path("../..", FastlaneCore::Helper.xcode_path)
      FastlaneCore::PrintTable.print_values(config: values, hide_keys: [], title: "Summary for snapshot #{Fastlane::VERSION}")

      clear_previous_screenshots if Snapshot.config[:clear_previous_screenshots]

      UI.success "Building and running project - this might take some time..."

      launcher_config = SimulatorLauncherConfiguration.new(snapshot_config: Snapshot.config)

      if Helper.xcode_at_least?(9)
        launcher = SimulatorLauncher.new(launcher_configuration: launcher_config)
        results = launcher.take_screenshots_simultaneously
      else
        launcher = SimulatorLauncherXcode8.new(launcher_configuration: launcher_config)
        results = launcher.take_screenshots_one_simulator_at_a_time
      end

      print_results(results)

      UI.test_failure!(launcher.collected_errors.uniq.join('; ')) if launcher.collected_errors.count > 0

      # Generate HTML report
      ReportsGenerator.new.generate

      # Clear the Derived Data
      unless Snapshot.config[:derived_data_path]
        # this should actually be launcher.derived_data_path
        FileUtils.rm_rf(TestCommandGeneratorBase.derived_data_path)
      end
    end

    def print_results(results)
      return if results.count == 0

      rows = []
      results.each do |device, languages|
        current = [device]
        languages.each do |language, value|
          current << (value == true ? " 💚" : " ❌")
        end
        rows << current
      end

      params = {
        rows: FastlaneCore::PrintTable.transform_output(rows),
        headings: ["Device"] + results.values.first.keys,
        title: "snapshot results"
      }
      puts ""
      puts Terminal::Table.new(params)
      puts ""
    end

<<<<<<< HEAD
    # Returns true if it succeeded
    def launch(language, locale, device_type, launch_arguments)
      screenshots_path = TestCommandGenerator.derived_data_path
      FileUtils.rm_rf(File.join(screenshots_path, "Logs"))
      FileUtils.rm_rf(screenshots_path) if Snapshot.config[:clean]
      FileUtils.mkdir_p(screenshots_path)

      prefix = File.join(Dir.home, "Library/Caches/tools.fastlane")
      FileUtils.mkdir_p(prefix)
      File.write(File.join(prefix, "language.txt"), language)
      File.write(File.join(prefix, "locale.txt"), locale || "")
      File.write(File.join(prefix, "snapshot-launch_arguments.txt"), launch_arguments.last)

      unless device_type == "Mac"
        # Kill and shutdown all currently running simulators so that the following settings
        # changes will be picked up when they are started again.
        Snapshot.kill_simulator # because of https://github.com/fastlane/snapshot/issues/337
        `xcrun simctl shutdown booted &> /dev/null`

        Fixes::SimulatorZoomFix.patch
        Fixes::HardwareKeyboardFix.patch

        if Snapshot.config[:erase_simulator] || Snapshot.config[:localize_simulator]
          erase_simulator(device_type)
          if Snapshot.config[:localize_simulator]
            localize_simulator(device_type, language, locale)
          end
        elsif Snapshot.config[:reinstall_app]
          # no need to reinstall if device has been erased
          uninstall_app(device_type)
        end
      end

      add_media(device_type, :photo, Snapshot.config[:add_photos]) if Snapshot.config[:add_photos]
      add_media(device_type, :video, Snapshot.config[:add_videos]) if Snapshot.config[:add_videos]

      open_simulator_for_device(device_type)

      command = TestCommandGenerator.generate(device_type: device_type, language: language, locale: locale)

      if locale
        UI.header("#{device_type} - #{language} (#{locale})")
      else
        UI.header("#{device_type} - #{language}")
      end

      dir_name = locale || language

      listener = CommandListener.new do |cmd, args|
        start_recording(dir_name, device_type, args["name"].first) if cmd == "startRecording"
        stop_recording if cmd == "stopRecording"
      end
      File.write(File.join(prefix, "Command_listener_port.txt"), listener.server.addr[1])

      prefix_hash = [
        {
          prefix: "Running Tests: ",
          block: proc do |value|
            value.include?("Touching")
          end
        }
      ]

      FastlaneCore::CommandExecutor.execute(command: command,
                                          print_all: true,
                                      print_command: true,
                                             prefix: prefix_hash,
                                            loading: "Loading...",
                                              error: proc do |output, return_code|
                                                ErrorHandler.handle_test_error(output, return_code)
                                                listener.close
                                                stop_recording

                                                # no exception raised... that means we need to retry
                                                UI.error "Caught error... #{return_code}"

                                                self.number_of_retries_due_to_failing_simulator += 1
                                                if self.number_of_retries_due_to_failing_simulator < 20
                                                  launch(language, locale, device_type, launch_arguments)
                                                else
                                                  # It's important to raise an error, as we don't want to collect the screenshots
                                                  UI.crash!("Too many errors... no more retries...")
                                                end
                                              end)

      listener.close
      stop_recording

      raw_output = File.read(TestCommandGenerator.xcodebuild_log_path(device_type: device_type, language: language, locale: locale))

      return Collector.fetch_screenshots(raw_output, dir_name, device_type, launch_arguments.first)
    end

    def start_recording(dir_name, device_type, name)
      return unless @recording_pid.nil?
      UI.message("start_recording '#{name}'")
      language_folder = File.join(Snapshot.config[:video_output_directory], dir_name, device_type.delete(" "))
      FileUtils.mkdir_p(language_folder)
      Thread.new do
        FastlaneCore::CommandExecutor.execute(command: "xcrun simctl io booted recordVideo #{language_folder}/#{name}.mp4",
                                            print_all: true,
                                        print_command: true,
                                              loading: "Recording video...",
                                           pidCreated: proc do |pid|
                                                         @recording_pid = pid
                                                       end,
                                                error: proc do |output, return_code|
                                                         ErrorHandler.handle_test_error(output, return_code)
                                                         UI.error "Caught error... #{return_code}"
                                                         UI.error "Caught output... #{output}"
                                                       end)
      end
    end

    def stop_recording
      return if @recording_pid.nil?
      UI.message("stop_recording")
      Process.kill("SIGINT", @recording_pid)
      @recording_pid = nil
    end

    def open_simulator_for_device(device_name)
      return unless FastlaneCore::Env.truthy?('FASTLANE_EXPLICIT_OPEN_SIMULATOR')

      device = TestCommandGenerator.find_device(device_name)
      FastlaneCore::Simulator.launch(device) if device
    end

    def uninstall_app(device_type)
      UI.verbose "Uninstalling app '#{Snapshot.config[:app_identifier]}' from #{device_type}..."
      Snapshot.config[:app_identifier] ||= UI.input("App Identifier: ")
      device_udid = TestCommandGenerator.device_udid(device_type)

      UI.message "Launch Simulator #{device_type}"
      Helper.backticks("xcrun instruments -w #{device_udid} &> /dev/null")

      UI.message "Uninstall application #{Snapshot.config[:app_identifier]}"
      Helper.backticks("xcrun simctl uninstall #{device_udid} #{Snapshot.config[:app_identifier]} &> /dev/null")
    end

    def erase_simulator(device_type)
      UI.verbose("Erasing #{device_type}...")
      device_udid = TestCommandGenerator.device_udid(device_type)

      UI.important("Erasing #{device_type}...")

      `xcrun simctl erase #{device_udid} &> /dev/null`
    end

    def localize_simulator(device_type, language, locale)
      device_udid = TestCommandGenerator.device_udid(device_type)
      if device_udid
        locale ||= language.sub("-", "_")
        plist = {
          AppleLocale: locale,
          AppleLanguages: [language]
        }
        UI.message "Localizing #{device_type} (AppleLocale=#{locale} AppleLanguages=[#{language}])"
        plist_path = "#{ENV['HOME']}/Library/Developer/CoreSimulator/Devices/#{device_udid}/data/Library/Preferences/.GlobalPreferences.plist"
        File.write(plist_path, Plist::Emit.dump(plist))
      end
    end

    def add_media(device_type, media_type, paths)
      media_type = media_type.to_s

      UI.verbose "Adding #{media_type}s to #{device_type}..."
      device_udid = TestCommandGenerator.device_udid(device_type)

      UI.message "Launch Simulator #{device_type}"
      Helper.backticks("xcrun instruments -w #{device_udid} &> /dev/null")

      paths.each do |path|
        UI.message "Adding '#{path}'"
        Helper.backticks("xcrun simctl add#{media_type} #{device_udid} #{path.shellescape} &> /dev/null")
      end
    end

=======
>>>>>>> 9ec196d4
    def clear_previous_screenshots
      UI.important "Clearing previously generated screenshots"
      path = File.join(Snapshot.config[:output_directory], "*", "*.png")
      Dir[path].each do |current|
        UI.verbose "Deleting #{current}"
        File.delete(current)
      end
    end

    # Depending on the Xcode version, the return value is different
    def self.path_to_helper_file_from_gem
      runner_dir = File.dirname(__FILE__)

      if Helper.xcode_at_least?("9.0")
        return File.expand_path('../assets/SnapshotHelper.swift', runner_dir)
      else
        return File.expand_path('../assets/SnapshotHelperXcode8.swift', runner_dir)
      end
    end

    def version_of_bundled_helper
      asset_path = self.class.path_to_helper_file_from_gem
      regex_to_use = Helper.xcode_at_least?("9.0") ? /\n.*SnapshotHelperVersion \[.+\]/ : /\n.*SnapshotHelperXcode8Version \[.+\]/

      bundled_helper = File.read(asset_path)
      current_version = bundled_helper.match(regex_to_use)[0]

      # Something like "// SnapshotHelperVersion [1.2]", but be relaxed about whitespace
      return current_version.gsub(%r{^//\w*}, '').strip
    end

    # rubocop:disable Style/Next
    def verify_helper_is_current
      return if Snapshot.config[:skip_helper_version_check]
      current_version = version_of_bundled_helper
      UI.verbose "Checking that helper files contain #{current_version}"

      helper_files = Update.find_helper
      helper_files.each do |path|
        content = File.read(path)

        unless content.include?(current_version)
          UI.error "Your '#{path}' is outdated, please run `fastlane snapshot update`"
          UI.error "to update your Helper file"
          UI.user_error!("Please update your Snapshot Helper file")
        end
      end
    end
    # rubocop:enable Style/Next
  end
end<|MERGE_RESOLUTION|>--- conflicted
+++ resolved
@@ -75,187 +75,6 @@
       puts ""
     end
 
-<<<<<<< HEAD
-    # Returns true if it succeeded
-    def launch(language, locale, device_type, launch_arguments)
-      screenshots_path = TestCommandGenerator.derived_data_path
-      FileUtils.rm_rf(File.join(screenshots_path, "Logs"))
-      FileUtils.rm_rf(screenshots_path) if Snapshot.config[:clean]
-      FileUtils.mkdir_p(screenshots_path)
-
-      prefix = File.join(Dir.home, "Library/Caches/tools.fastlane")
-      FileUtils.mkdir_p(prefix)
-      File.write(File.join(prefix, "language.txt"), language)
-      File.write(File.join(prefix, "locale.txt"), locale || "")
-      File.write(File.join(prefix, "snapshot-launch_arguments.txt"), launch_arguments.last)
-
-      unless device_type == "Mac"
-        # Kill and shutdown all currently running simulators so that the following settings
-        # changes will be picked up when they are started again.
-        Snapshot.kill_simulator # because of https://github.com/fastlane/snapshot/issues/337
-        `xcrun simctl shutdown booted &> /dev/null`
-
-        Fixes::SimulatorZoomFix.patch
-        Fixes::HardwareKeyboardFix.patch
-
-        if Snapshot.config[:erase_simulator] || Snapshot.config[:localize_simulator]
-          erase_simulator(device_type)
-          if Snapshot.config[:localize_simulator]
-            localize_simulator(device_type, language, locale)
-          end
-        elsif Snapshot.config[:reinstall_app]
-          # no need to reinstall if device has been erased
-          uninstall_app(device_type)
-        end
-      end
-
-      add_media(device_type, :photo, Snapshot.config[:add_photos]) if Snapshot.config[:add_photos]
-      add_media(device_type, :video, Snapshot.config[:add_videos]) if Snapshot.config[:add_videos]
-
-      open_simulator_for_device(device_type)
-
-      command = TestCommandGenerator.generate(device_type: device_type, language: language, locale: locale)
-
-      if locale
-        UI.header("#{device_type} - #{language} (#{locale})")
-      else
-        UI.header("#{device_type} - #{language}")
-      end
-
-      dir_name = locale || language
-
-      listener = CommandListener.new do |cmd, args|
-        start_recording(dir_name, device_type, args["name"].first) if cmd == "startRecording"
-        stop_recording if cmd == "stopRecording"
-      end
-      File.write(File.join(prefix, "Command_listener_port.txt"), listener.server.addr[1])
-
-      prefix_hash = [
-        {
-          prefix: "Running Tests: ",
-          block: proc do |value|
-            value.include?("Touching")
-          end
-        }
-      ]
-
-      FastlaneCore::CommandExecutor.execute(command: command,
-                                          print_all: true,
-                                      print_command: true,
-                                             prefix: prefix_hash,
-                                            loading: "Loading...",
-                                              error: proc do |output, return_code|
-                                                ErrorHandler.handle_test_error(output, return_code)
-                                                listener.close
-                                                stop_recording
-
-                                                # no exception raised... that means we need to retry
-                                                UI.error "Caught error... #{return_code}"
-
-                                                self.number_of_retries_due_to_failing_simulator += 1
-                                                if self.number_of_retries_due_to_failing_simulator < 20
-                                                  launch(language, locale, device_type, launch_arguments)
-                                                else
-                                                  # It's important to raise an error, as we don't want to collect the screenshots
-                                                  UI.crash!("Too many errors... no more retries...")
-                                                end
-                                              end)
-
-      listener.close
-      stop_recording
-
-      raw_output = File.read(TestCommandGenerator.xcodebuild_log_path(device_type: device_type, language: language, locale: locale))
-
-      return Collector.fetch_screenshots(raw_output, dir_name, device_type, launch_arguments.first)
-    end
-
-    def start_recording(dir_name, device_type, name)
-      return unless @recording_pid.nil?
-      UI.message("start_recording '#{name}'")
-      language_folder = File.join(Snapshot.config[:video_output_directory], dir_name, device_type.delete(" "))
-      FileUtils.mkdir_p(language_folder)
-      Thread.new do
-        FastlaneCore::CommandExecutor.execute(command: "xcrun simctl io booted recordVideo #{language_folder}/#{name}.mp4",
-                                            print_all: true,
-                                        print_command: true,
-                                              loading: "Recording video...",
-                                           pidCreated: proc do |pid|
-                                                         @recording_pid = pid
-                                                       end,
-                                                error: proc do |output, return_code|
-                                                         ErrorHandler.handle_test_error(output, return_code)
-                                                         UI.error "Caught error... #{return_code}"
-                                                         UI.error "Caught output... #{output}"
-                                                       end)
-      end
-    end
-
-    def stop_recording
-      return if @recording_pid.nil?
-      UI.message("stop_recording")
-      Process.kill("SIGINT", @recording_pid)
-      @recording_pid = nil
-    end
-
-    def open_simulator_for_device(device_name)
-      return unless FastlaneCore::Env.truthy?('FASTLANE_EXPLICIT_OPEN_SIMULATOR')
-
-      device = TestCommandGenerator.find_device(device_name)
-      FastlaneCore::Simulator.launch(device) if device
-    end
-
-    def uninstall_app(device_type)
-      UI.verbose "Uninstalling app '#{Snapshot.config[:app_identifier]}' from #{device_type}..."
-      Snapshot.config[:app_identifier] ||= UI.input("App Identifier: ")
-      device_udid = TestCommandGenerator.device_udid(device_type)
-
-      UI.message "Launch Simulator #{device_type}"
-      Helper.backticks("xcrun instruments -w #{device_udid} &> /dev/null")
-
-      UI.message "Uninstall application #{Snapshot.config[:app_identifier]}"
-      Helper.backticks("xcrun simctl uninstall #{device_udid} #{Snapshot.config[:app_identifier]} &> /dev/null")
-    end
-
-    def erase_simulator(device_type)
-      UI.verbose("Erasing #{device_type}...")
-      device_udid = TestCommandGenerator.device_udid(device_type)
-
-      UI.important("Erasing #{device_type}...")
-
-      `xcrun simctl erase #{device_udid} &> /dev/null`
-    end
-
-    def localize_simulator(device_type, language, locale)
-      device_udid = TestCommandGenerator.device_udid(device_type)
-      if device_udid
-        locale ||= language.sub("-", "_")
-        plist = {
-          AppleLocale: locale,
-          AppleLanguages: [language]
-        }
-        UI.message "Localizing #{device_type} (AppleLocale=#{locale} AppleLanguages=[#{language}])"
-        plist_path = "#{ENV['HOME']}/Library/Developer/CoreSimulator/Devices/#{device_udid}/data/Library/Preferences/.GlobalPreferences.plist"
-        File.write(plist_path, Plist::Emit.dump(plist))
-      end
-    end
-
-    def add_media(device_type, media_type, paths)
-      media_type = media_type.to_s
-
-      UI.verbose "Adding #{media_type}s to #{device_type}..."
-      device_udid = TestCommandGenerator.device_udid(device_type)
-
-      UI.message "Launch Simulator #{device_type}"
-      Helper.backticks("xcrun instruments -w #{device_udid} &> /dev/null")
-
-      paths.each do |path|
-        UI.message "Adding '#{path}'"
-        Helper.backticks("xcrun simctl add#{media_type} #{device_udid} #{path.shellescape} &> /dev/null")
-      end
-    end
-
-=======
->>>>>>> 9ec196d4
     def clear_previous_screenshots
       UI.important "Clearing previously generated screenshots"
       path = File.join(Snapshot.config[:output_directory], "*", "*.png")
