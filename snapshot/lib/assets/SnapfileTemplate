--- conflicted
+++ resolved
@@ -23,19 +23,11 @@
 # Where should the resulting screenshots be stored?
 # output_directory "./screenshots"
 
-<<<<<<< HEAD
 # Where should the resulting videos be stored?
 # video_output_directory "./videos"
 
-# clear_previous_screenshots true # remove the '#' to clear all previously generated screenshots before creating new ones
-
-# Choose which project/workspace to use
-# project "./Project.xcodeproj"
-# workspace "./Project.xcworkspace"
-=======
 # remove the '#' to clear all previously generated screenshots before creating new ones
 # clear_previous_screenshots true
->>>>>>> 4b30d140
 
 # Arguments to pass to the app on launch. See https://docs.fastlane.tools/actions/snapshot/#launch-arguments
 # launch_arguments(["-favColor red"])
