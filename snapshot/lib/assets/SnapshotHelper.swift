--- conflicted
+++ resolved
@@ -32,16 +32,10 @@
 /// - Parameters:
 ///   - name: The name of the snapshot
 ///   - timeout: Amount of seconds to wait until the network loading indicator disappears. Pass `0` if you don't want to wait.
-<<<<<<< HEAD
 ///   - screenshotProvider: The provider to screenshot. Otherwise `XCUIScreen.main` is screenshotted. This is useful when taking screenshots for macOS and you'd prefer to screenshot the window and not the screen.
+@MainActor
 func snapshot(_ name: String, timeWaitingForIdle timeout: TimeInterval = 20, screenshotProvider: XCUIScreenshotProviding = XCUIScreen.main) {
     Snapshot.snapshot(name, timeWaitingForIdle: timeout, screenshotProvider: screenshotProvider)
-    
-=======
-@MainActor
-func snapshot(_ name: String, timeWaitingForIdle timeout: TimeInterval = 20) {
-    Snapshot.snapshot(name, timeWaitingForIdle: timeout)
->>>>>>> 67c75b70
 }
 
 enum SnapshotError: Error, CustomDebugStringConvertible {
