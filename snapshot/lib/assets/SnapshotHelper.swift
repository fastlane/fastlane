--- conflicted
+++ resolved
@@ -173,16 +173,9 @@
                 return
             }
 
-<<<<<<< HEAD
             let screenshot = XCUIScreen.main.screenshot()
             guard let simulator = ProcessInfo().environment["SIMULATOR_DEVICE_NAME"], let screenshotsDir = screenshotsDirectory else { return }
-            let path = screenshotsDir.appendingPathComponent("\(simulator)-\(name).png")
-=======
-            let window = app.windows.firstMatch
-            let screenshot = window.screenshot()
-            guard var simulator = ProcessInfo().environment["SIMULATOR_DEVICE_NAME"], let screenshotsDir = screenshotsDirectory else { return }
             
->>>>>>> 6b595ad6
             do {
                 // The simulator name contains "Clone X of " inside the screenshot file when running parallelized UI Tests on concurrent devices
                 let regex = try NSRegularExpression(pattern: "Clone [0-1]+ of ")
