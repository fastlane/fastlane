//
//  SnapshotHelper.swift
//  Example
//
//  Created by Felix Krause on 10/8/15.
//  Copyright © 2015 Felix Krause. All rights reserved.
//

// -----------------------------------------------------
// IMPORTANT: When modifying this file, make sure to
//            increment the version number at the very
//            bottom of the file to notify users about
//            the new SnapshotHelper.swift
// -----------------------------------------------------

import Foundation
import XCTest

var deviceLanguage = ""
var locale = ""

func setupSnapshot(_ app: XCUIApplication) {
    Snapshot.setupSnapshot(app)
}

func snapshot(_ name: String, waitForLoadingIndicator: Bool) {
    if waitForLoadingIndicator {
        Snapshot.snapshot(name)
    } else {
        Snapshot.snapshot(name, timeWaitingForIdle: 0)
    }
}

/// - Parameters:
///   - name: The name of the snapshot
///   - timeout: Amount of seconds to wait until the network loading indicator disappears. Pass `0` if you don't want to wait.
func snapshot(_ name: String, timeWaitingForIdle timeout: TimeInterval = 20) {
    Snapshot.snapshot(name, timeWaitingForIdle: timeout)
}

func startRecording(name: String) {
    sendCommand(commnad: "startRecording",args: "name=\(name)")
}

func stopRecording() {
    sendCommand(commnad: "stopRecording")
}

func sendCommand(commnad: String,args: String = "") {
    guard var simulator = ProcessInfo().environment["SIMULATOR_DEVICE_NAME"], let port = Snapshot.getCommandListenerPort() else { return }
    simulator = simulator.addingPercentEncoding(withAllowedCharacters: .urlHostAllowed)!
    if let url = URL(string: "http://localhost:\(port)/\(commnad)?device=\(simulator)&\(args)") {
        let (_, _, error) = URLSession.shared.synchronousDataTask(with: url)
        if (error != nil) {
            print("Error sending commnad: \(String(describing: error))")
        }
    } else {
        print("Error sending commnad: bad URL")
    }
}

enum SnapshotError: Error, CustomDebugStringConvertible {
    case cannotDetectUser
    case cannotFindHomeDirectory
    case cannotFindSimulatorHomeDirectory
    case cannotAccessSimulatorHomeDirectory(String)

    var debugDescription: String {
        switch self {
        case .cannotDetectUser:
            return "Couldn't find Snapshot configuration files - can't detect current user "
        case .cannotFindHomeDirectory:
            return "Couldn't find Snapshot configuration files - can't detect `Users` dir"
        case .cannotFindSimulatorHomeDirectory:
            return "Couldn't find simulator home location. Please, check SIMULATOR_HOST_HOME env variable."
        case .cannotAccessSimulatorHomeDirectory(let simulatorHostHome):
            return "Can't prepare environment. Simulator home location is inaccessible. Does \(simulatorHostHome) exist?"
        }
    }
}

@objcMembers
open class Snapshot: NSObject {
    static var app: XCUIApplication!
    static var cacheDirectory: URL!
    static var screenshotsDirectory: URL? {
        return cacheDirectory.appendingPathComponent("screenshots", isDirectory: true)
    }

    open class func setupSnapshot(_ app: XCUIApplication) {
        do {
            let cacheDir = try pathPrefix()
            Snapshot.cacheDirectory = cacheDir
            Snapshot.app = app
            setLanguage(app)
            setLocale(app)
            setLaunchArguments(app)
        } catch let error {
            print(error)
        }
    }

    class func setLanguage(_ app: XCUIApplication) {
        let path = cacheDirectory.appendingPathComponent("language.txt")

        do {
            let trimCharacterSet = CharacterSet.whitespacesAndNewlines
            deviceLanguage = try String(contentsOf: path, encoding: .utf8).trimmingCharacters(in: trimCharacterSet)
            app.launchArguments += ["-AppleLanguages", "(\(deviceLanguage))"]
        } catch {
            print("Couldn't detect/set language...")
        }
    }

    class func setLocale(_ app: XCUIApplication) {
        let path = cacheDirectory.appendingPathComponent("locale.txt")

        do {
            let trimCharacterSet = CharacterSet.whitespacesAndNewlines
            locale = try String(contentsOf: path, encoding: .utf8).trimmingCharacters(in: trimCharacterSet)
        } catch {
            print("Couldn't detect/set locale...")
        }
        if locale.isEmpty {
            locale = Locale(identifier: deviceLanguage).identifier
        }
        app.launchArguments += ["-AppleLocale", "\"\(locale)\""]
    }

    class func setLaunchArguments(_ app: XCUIApplication) {
        let path = cacheDirectory.appendingPathComponent("snapshot-launch_arguments.txt")
        app.launchArguments += ["-FASTLANE_SNAPSHOT", "YES", "-ui_testing"]

        do {
            let launchArguments = try String(contentsOf: path, encoding: String.Encoding.utf8)
            let regex = try NSRegularExpression(pattern: "(\\\".+?\\\"|\\S+)", options: [])
            let matches = regex.matches(in: launchArguments, options: [], range: NSRange(location: 0, length: launchArguments.count))
            let results = matches.map { result -> String in
                (launchArguments as NSString).substring(with: result.range)
            }
            app.launchArguments += results
        } catch {
            print("Couldn't detect/set launch_arguments...")
        }
    }

    class func getCommandListenerPort() -> String? {
        let path = cacheDirectory.appendingPathComponent("Command_listener_port.txt")
        var port: String?
        do {
            let trimCharacterSet = CharacterSet.whitespacesAndNewlines
            port = try String(contentsOf: path, encoding: .utf8).trimmingCharacters(in: trimCharacterSet)
        } catch {
            print("Couldn't get the command listener port...")
        }
        return port
    }
    
    open class func snapshot(_ name: String, timeWaitingForIdle timeout: TimeInterval = 20) {
        if timeout > 0 {
            waitForLoadingIndicatorToDisappear(within: timeout)
        }

        print("snapshot: \(name)") // more information about this, check out https://docs.fastlane.tools/actions/snapshot/#how-does-it-work

        sleep(1) // Waiting for the animation to be finished (kind of)

        #if os(OSX)
            XCUIApplication().typeKey(XCUIKeyboardKeySecondaryFn, modifierFlags: [])
        #else
            let screenshot = app.windows.firstMatch.screenshot()
            guard let simulator = ProcessInfo().environment["SIMULATOR_DEVICE_NAME"], let screenshotsDir = screenshotsDirectory else { return }
            let path = screenshotsDir.appendingPathComponent("\(simulator)-\(name).png")
            do {
                try screenshot.pngRepresentation.write(to: path)
            } catch let error {
                print("Problem writing screenshot: \(name) to \(path)")
                print(error)
            }
        #endif
    }

    class func waitForLoadingIndicatorToDisappear(within timeout: TimeInterval) {
        #if os(tvOS)
            return
        #endif

        let networkLoadingIndicator = XCUIApplication().otherElements.deviceStatusBars.networkLoadingIndicators.element
        let networkLoadingIndicatorDisappeared = XCTNSPredicateExpectation(predicate: NSPredicate(format: "exists == false"), object: networkLoadingIndicator)
        _ = XCTWaiter.wait(for: [networkLoadingIndicatorDisappeared], timeout: timeout)
    }

    class func pathPrefix() throws -> URL? {
        let homeDir: URL
        // on OSX config is stored in /Users/<username>/Library
        // and on iOS/tvOS/WatchOS it's in simulator's home dir
        #if os(OSX)
            guard let user = ProcessInfo().environment["USER"] else {
                throw SnapshotError.cannotDetectUser
            }

            guard let usersDir = FileManager.default.urls(for: .userDirectory, in: .localDomainMask).first else {
                throw SnapshotError.cannotFindHomeDirectory
            }

            homeDir = usersDir.appendingPathComponent(user)
        #else
            guard let simulatorHostHome = ProcessInfo().environment["SIMULATOR_HOST_HOME"] else {
                throw SnapshotError.cannotFindSimulatorHomeDirectory
            }
            guard let homeDirUrl = URL(string: simulatorHostHome) else {
                throw SnapshotError.cannotAccessSimulatorHomeDirectory(simulatorHostHome)
            }
            homeDir = URL(fileURLWithPath: homeDirUrl.path)
        #endif
        return homeDir.appendingPathComponent("Library/Caches/tools.fastlane")
    }
}

private extension XCUIElementAttributes {
    var isNetworkLoadingIndicator: Bool {
        if hasWhiteListedIdentifier { return false }

        let hasOldLoadingIndicatorSize = frame.size == CGSize(width: 10, height: 20)
        let hasNewLoadingIndicatorSize = frame.size.width.isBetween(46, and: 47) && frame.size.height.isBetween(2, and: 3)

        return hasOldLoadingIndicatorSize || hasNewLoadingIndicatorSize
    }

    var hasWhiteListedIdentifier: Bool {
        let whiteListedIdentifiers = ["GeofenceLocationTrackingOn", "StandardLocationTrackingOn"]

        return whiteListedIdentifiers.contains(identifier)
    }

    func isStatusBar(_ deviceWidth: CGFloat) -> Bool {
        if elementType == .statusBar { return true }
        guard frame.origin == .zero else { return false }

        let oldStatusBarSize = CGSize(width: deviceWidth, height: 20)
        let newStatusBarSize = CGSize(width: deviceWidth, height: 44)

        return [oldStatusBarSize, newStatusBarSize].contains(frame.size)
    }
}

private extension XCUIElementQuery {
    var networkLoadingIndicators: XCUIElementQuery {
        let isNetworkLoadingIndicator = NSPredicate { (evaluatedObject, _) in
            guard let element = evaluatedObject as? XCUIElementAttributes else { return false }

            return element.isNetworkLoadingIndicator
        }

        return self.containing(isNetworkLoadingIndicator)
    }

    var deviceStatusBars: XCUIElementQuery {
        let deviceWidth = XCUIApplication().frame.width

        let isStatusBar = NSPredicate { (evaluatedObject, _) in
            guard let element = evaluatedObject as? XCUIElementAttributes else { return false }

            return element.isStatusBar(deviceWidth)
        }

        return self.containing(isStatusBar)
    }
}

private extension CGFloat {
    func isBetween(_ numberA: CGFloat, and numberB: CGFloat) -> Bool {
        return numberA...numberB ~= self
    }
}

extension URLSession {
    func synchronousDataTask(with url: URL) -> (Data?, URLResponse?, Error?) {
        var data: Data?
        var response: URLResponse?
        var error: Error?
        
        let semaphore = DispatchSemaphore(value: 0)
        
        let dataTask = self.dataTask(with: url) {
            data = $0
            response = $1
            error = $2
            
            semaphore.signal()
        }
        dataTask.resume()
        
        _ = semaphore.wait(timeout: .distantFuture)
        
        return (data, response, error)
    }
}

// Please don't remove the lines below
// They are used to detect outdated configuration files
<<<<<<< HEAD
// SnapshotHelperVersion [1.7]
=======
// SnapshotHelperVersion [1.8]
>>>>>>> c7706d33
<|MERGE_RESOLUTION|>--- conflicted
+++ resolved
@@ -299,8 +299,5 @@
 
 // Please don't remove the lines below
 // They are used to detect outdated configuration files
-<<<<<<< HEAD
-// SnapshotHelperVersion [1.7]
-=======
-// SnapshotHelperVersion [1.8]
->>>>>>> c7706d33
+
+// SnapshotHelperVersion [1.8]