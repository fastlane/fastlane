//
//  SnapshotHelper.swift
//  Example
//
//  Created by Felix Krause on 10/8/15.
//  Copyright © 2015 Felix Krause. All rights reserved.
//

// -----------------------------------------------------
// IMPORTANT: When modifying this file, make sure to
//            increment the version number at the very
//            bottom of the file to notify users about
//            the new SnapshotHelper.swift
// -----------------------------------------------------

import Foundation
import XCTest

var deviceLanguage = ""
var locale = ""

@available(*, deprecated, message: "use setupSnapshot: instead")
func setLanguage(_ app: XCUIApplication) {
    setupSnapshot(app)
}

func setupSnapshot(_ app: XCUIApplication) {
    Snapshot.setupSnapshot(app)
}

func snapshot(_ name: String, waitForLoadingIndicator: Bool = true) {
    Snapshot.snapshot(name, waitForLoadingIndicator: waitForLoadingIndicator)
}

<<<<<<< HEAD
func startRecording(name: String) {
    sendCommand(commnad: "startRecording?name=\(name)")
}

func stopRecording() {
    sendCommand(commnad: "stopRecording")
}

func sendCommand(commnad: String) {
    guard let port = Snapshot.getCommandListenerPort() else {
        return
    }
    if let url = URL(string: "http://localhost:\(port)/\(commnad)") {
        let (_, _, error) = URLSession.shared.synchronousDataTask(with: url)
        if (error != nil) {
            print("Error sending commnad: \(String(describing: error))")
=======
enum SnapshotError: Error, CustomDebugStringConvertible {
    case cannotDetectUser
    case cannotFindHomeDirectory
    case cannotFindSimulatorHomeDirectory
    case cannotAccessSimulatorHomeDirectory(String)
    
    var debugDescription: String {
        switch self {
        case .cannotDetectUser:
            return "Couldn't find Snapshot configuration files - can't detect current user "
        case .cannotFindHomeDirectory:
            return "Couldn't find Snapshot configuration files - can't detect `Users` dir"
        case .cannotFindSimulatorHomeDirectory:
            return "Couldn't find simulator home location. Please, check SIMULATOR_HOST_HOME env variable."
        case .cannotAccessSimulatorHomeDirectory(let simulatorHostHome):
            return "Can't prepare environment. Simulator home location is inaccessible. Does \(simulatorHostHome) exist?"
>>>>>>> 9ec196d4
        }
    }
}

open class Snapshot: NSObject {
    static var app: XCUIApplication!
    static var cacheDirectory: URL!
    static var screenshotsDirectory: URL? {
        return cacheDirectory.appendingPathComponent("screenshots", isDirectory: true)
    }

    open class func setupSnapshot(_ app: XCUIApplication) {
        do {
            let cacheDir = try pathPrefix()
            Snapshot.cacheDirectory = cacheDir
            Snapshot.app = app
            setLanguage(app)
            setLocale(app)
            setLaunchArguments(app)
        } catch let error {
            print(error)
        }
    }

    class func getCommandListenerPort() -> String? {
        guard let prefix = pathPrefix() else {
            return nil
        }
        
        let path = prefix.appendingPathComponent("Command_listener_port.txt")
        var port: String?
        do {
            let trimCharacterSet = CharacterSet.whitespacesAndNewlines
            port = try String(contentsOf: path, encoding: .utf8).trimmingCharacters(in: trimCharacterSet)
        } catch {
            print("Couldn't get the command listener port...")
        }
        return port
    }

    class func setLanguage(_ app: XCUIApplication) {
        let path = cacheDirectory.appendingPathComponent("language.txt")

        do {
            let trimCharacterSet = CharacterSet.whitespacesAndNewlines
            deviceLanguage = try String(contentsOf: path, encoding: .utf8).trimmingCharacters(in: trimCharacterSet)
            app.launchArguments += ["-AppleLanguages", "(\(deviceLanguage))"]
        } catch {
            print("Couldn't detect/set language...")
        }
    }

    class func setLocale(_ app: XCUIApplication) {
        let path = cacheDirectory.appendingPathComponent("locale.txt")

        do {
            let trimCharacterSet = CharacterSet.whitespacesAndNewlines
            locale = try String(contentsOf: path, encoding: .utf8).trimmingCharacters(in: trimCharacterSet)
        } catch {
            print("Couldn't detect/set locale...")
        }
        if locale.isEmpty {
            locale = Locale(identifier: deviceLanguage).identifier
        }
        app.launchArguments += ["-AppleLocale", "\"\(locale)\""]
    }

    class func setLaunchArguments(_ app: XCUIApplication) {
        let path = cacheDirectory.appendingPathComponent("snapshot-launch_arguments.txt")
        app.launchArguments += ["-FASTLANE_SNAPSHOT", "YES", "-ui_testing"]

        do {
            let launchArguments = try String(contentsOf: path, encoding: String.Encoding.utf8)
            let regex = try NSRegularExpression(pattern: "(\\\".+?\\\"|\\S+)", options: [])
            let matches = regex.matches(in: launchArguments, options: [], range: NSRange(location:0, length:launchArguments.characters.count))
            let results = matches.map { result -> String in
                (launchArguments as NSString).substring(with: result.range)
            }
            app.launchArguments += results
        } catch {
            print("Couldn't detect/set launch_arguments...")
        }
    }
    
    open class func snapshot(_ name: String, waitForLoadingIndicator: Bool = true) {
        if waitForLoadingIndicator {
            waitForLoadingIndicatorToDisappear()
        }

        print("snapshot: \(name)") // more information about this, check out https://github.com/fastlane/fastlane/tree/master/snapshot#how-does-it-work

        sleep(1) // Waiting for the animation to be finished (kind of)

        #if os(OSX)
            XCUIApplication().typeKey(XCUIKeyboardKeySecondaryFn, modifierFlags: [])
        #else
            let screenshot = app.windows.firstMatch.screenshot()
            guard let simulator = ProcessInfo().environment["SIMULATOR_DEVICE_NAME"], let screenshotsDir = screenshotsDirectory else { return }
            let path = screenshotsDir.appendingPathComponent("\(simulator)-\(name).png")
            do {
                try screenshot.pngRepresentation.write(to: path)
            } catch let error {
                print("Problem writing screenshot: \(name) to \(path)")
                print(error)
            }
        #endif
    }

    class func waitForLoadingIndicatorToDisappear() {
        #if os(tvOS)
            return
        #endif

        let query = XCUIApplication().statusBars.children(matching: .other).element(boundBy: 1).children(matching: .other)

        while (0..<query.count).map({ query.element(boundBy: $0) }).contains(where: { $0.isLoadingIndicator }) {
            sleep(1)
            print("Waiting for loading indicator to disappear...")
        }
    }

    class func pathPrefix() throws -> URL? {
        let homeDir: URL
        // on OSX config is stored in /Users/<username>/Library
        // and on iOS/tvOS/WatchOS it's in simulator's home dir
        #if os(OSX)
            guard let user = ProcessInfo().environment["USER"] else {
                throw SnapshotError.cannotDetectUser
            }

            guard let usersDir =  FileManager.default.urls(for: .userDirectory, in: .localDomainMask).first else {
                throw SnapshotError.cannotFindHomeDirectory
            }

            homeDir = usersDir.appendingPathComponent(user)
        #else
            guard let simulatorHostHome = ProcessInfo().environment["SIMULATOR_HOST_HOME"] else {
                throw SnapshotError.cannotFindSimulatorHomeDirectory
            }
            guard let homeDirUrl = URL(string: simulatorHostHome) else {
                throw SnapshotError.cannotAccessSimulatorHomeDirectory(simulatorHostHome)
            }
            homeDir = URL(fileURLWithPath: homeDirUrl.path)
        #endif
        return homeDir.appendingPathComponent("Library/Caches/tools.fastlane")
    }
}

extension XCUIElement {
    var isLoadingIndicator: Bool {
        let whiteListedLoaders = ["GeofenceLocationTrackingOn", "StandardLocationTrackingOn"]
        if whiteListedLoaders.contains(self.identifier) {
            return false
        }
        return self.frame.size == CGSize(width: 10, height: 20)
    }
}

extension URLSession {
    func synchronousDataTask(with url: URL) -> (Data?, URLResponse?, Error?) {
        var data: Data?
        var response: URLResponse?
        var error: Error?
        
        let semaphore = DispatchSemaphore(value: 0)
        
        let dataTask = self.dataTask(with: url) {
            data = $0
            response = $1
            error = $2
            
            semaphore.signal()
        }
        dataTask.resume()
        
        _ = semaphore.wait(timeout: .distantFuture)
        
        return (data, response, error)
    }
}

// Please don't remove the lines below
// They are used to detect outdated configuration files
// SnapshotHelperVersion [1.5]<|MERGE_RESOLUTION|>--- conflicted
+++ resolved
@@ -32,7 +32,6 @@
     Snapshot.snapshot(name, waitForLoadingIndicator: waitForLoadingIndicator)
 }
 
-<<<<<<< HEAD
 func startRecording(name: String) {
     sendCommand(commnad: "startRecording?name=\(name)")
 }
@@ -49,7 +48,10 @@
         let (_, _, error) = URLSession.shared.synchronousDataTask(with: url)
         if (error != nil) {
             print("Error sending commnad: \(String(describing: error))")
-=======
+        }
+    }
+}
+
 enum SnapshotError: Error, CustomDebugStringConvertible {
     case cannotDetectUser
     case cannotFindHomeDirectory
@@ -66,10 +68,6 @@
             return "Couldn't find simulator home location. Please, check SIMULATOR_HOST_HOME env variable."
         case .cannotAccessSimulatorHomeDirectory(let simulatorHostHome):
             return "Can't prepare environment. Simulator home location is inaccessible. Does \(simulatorHostHome) exist?"
->>>>>>> 9ec196d4
-        }
-    }
-}
 
 open class Snapshot: NSObject {
     static var app: XCUIApplication!
