--- conflicted
+++ resolved
@@ -39,14 +39,14 @@
 }
 
 func startRecording(name: String) {
-    sendCommand(commnad: "startRecording",args: "name=\(name)")
+    sendCommand(command: "startRecording",args: "name=\(name)")
 }
 
 func stopRecording() {
-    sendCommand(commnad: "stopRecording")
-}
-
-func sendCommand(commnad: String,args: String = "") {
+    sendCommand(command: "stopRecording")
+}
+
+func sendCommand(command: String,args: String = "") {
     guard var simulator = ProcessInfo().environment["SIMULATOR_DEVICE_NAME"], let port = Snapshot.getCommandListenerPort() else { return }
     simulator = simulator.addingPercentEncoding(withAllowedCharacters: .urlHostAllowed)!
     if let url = URL(string: "http://localhost:\(port)/\(commnad)?device=\(simulator)&\(args)") {
@@ -299,8 +299,4 @@
 
 // Please don't remove the lines below
 // They are used to detect outdated configuration files
-<<<<<<< HEAD
-// SnapshotHelperVersion [1.7]
-=======
-// SnapshotHelperVersion [1.8]
->>>>>>> 4b30d140
+// SnapshotHelperVersion [1.8]