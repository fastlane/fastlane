//
//  SnapshotHelper.swift
//  Example
//
//  Created by Felix Krause on 10/8/15.
//  Copyright © 2015 Felix Krause. All rights reserved.
//

import Foundation
import XCTest

var deviceLanguage = ""
var locale = ""

@available(*, deprecated, message="use setupSnapshot: instead")
func setLanguage(app: XCUIApplication) {
    setupSnapshot(app)
}

func setupSnapshot(app: XCUIApplication) {
    Snapshot.setupSnapshot(app)
}

func snapshot(name: String, section: String = "", waitForLoadingIndicator: Bool = true) {
    Snapshot.snapshot(name, section: section, waitForLoadingIndicator: waitForLoadingIndicator)
}

public class Snapshot: NSObject {

    public class func setupSnapshot(app: XCUIApplication) {
        setLanguage(app)
        setLocale(app)
        setLaunchArguments(app)
    }

    class func setLanguage(app: XCUIApplication) {
        guard let prefix = pathPrefix() else {
            return
        }

        let path = prefix.stringByAppendingPathComponent("language.txt")

        do {
            let trimCharacterSet = NSCharacterSet.whitespaceAndNewlineCharacterSet()
            deviceLanguage = try NSString(contentsOfFile: path, encoding: NSUTF8StringEncoding).stringByTrimmingCharactersInSet(trimCharacterSet) as String
            app.launchArguments += ["-AppleLanguages", "(\(deviceLanguage))"]
        } catch {
            print("Couldn't detect/set language...")
        }
    }

    class func setLocale(app: XCUIApplication) {
        guard let prefix = pathPrefix() else {
            return
        }

        let path = prefix.stringByAppendingPathComponent("locale.txt")

        do {
            let trimCharacterSet = NSCharacterSet.whitespaceAndNewlineCharacterSet()
            locale = try NSString(contentsOfFile: path, encoding: NSUTF8StringEncoding).stringByTrimmingCharactersInSet(trimCharacterSet) as String
        } catch {
            print("Couldn't detect/set locale...")
        }
        if locale.isEmpty {
            locale = NSLocale(localeIdentifier: deviceLanguage).localeIdentifier
        }
        app.launchArguments += ["-AppleLocale", "\"\(locale)\""]
    }

    class func setLaunchArguments(app: XCUIApplication) {
        guard let prefix = pathPrefix() else {
            return
        }

        let path = prefix.stringByAppendingPathComponent("snapshot-launch_arguments.txt")
        app.launchArguments += ["-FASTLANE_SNAPSHOT", "YES", "-ui_testing"]

        do {
            let launchArguments = try NSString(contentsOfFile: path, encoding: NSUTF8StringEncoding) as String
            let regex = try NSRegularExpression(pattern: "(\\\".+?\\\"|\\S+)", options: [])
            let matches = regex.matchesInString(launchArguments, options: [], range: NSRange(location:0, length:launchArguments.characters.count))
            let results = matches.map { result -> String in
                (launchArguments as NSString).substringWithRange(result.range)
            }
            app.launchArguments += results
        } catch {
            print("Couldn't detect/set launch_arguments...")
        }
    }

    public class func snapshot(name: String, section: String = "", waitForLoadingIndicator: Bool = true) {
        if waitForLoadingIndicator {
            waitForLoadingIndicatorToDisappear()
        }

<<<<<<< HEAD
        // more information about this, check out https://github.com/fastlane/snapshot
        print("snapshot: \(name), section: \(section)")
=======
        print("snapshot: \(name)") // more information about this, check out https://github.com/fastlane/fastlane/tree/master/snapshot
>>>>>>> faae11b6

        sleep(1) // Waiting for the animation to be finished (kind of)
        XCUIDevice.sharedDevice().orientation = .Unknown
    }

    class func waitForLoadingIndicatorToDisappear() {
        let query = XCUIApplication().statusBars.childrenMatchingType(.Other).elementBoundByIndex(1).childrenMatchingType(.Other)

        while (0..<query.count).map({ query.elementBoundByIndex($0) }).contains({ $0.isLoadingIndicator }) {
            sleep(1)
            print("Waiting for loading indicator to disappear...")
        }
    }

    class func pathPrefix() -> NSString? {
        if let path = NSProcessInfo().environment["SIMULATOR_HOST_HOME"] as NSString? {
            return path.stringByAppendingPathComponent("Library/Caches/tools.fastlane")
        }
        print("Couldn't find Snapshot configuration files at ~/Library/Caches/tools.fastlane")
        return nil
    }
}

extension XCUIElement {
    var isLoadingIndicator: Bool {
        return self.frame.size == CGSize(width: 10, height: 20)
    }
}

// Please don't remove the lines below
// They are used to detect outdated configuration files
// SnapshotHelperVersion [1.2]<|MERGE_RESOLUTION|>--- conflicted
+++ resolved
@@ -94,12 +94,8 @@
             waitForLoadingIndicatorToDisappear()
         }
 
-<<<<<<< HEAD
-        // more information about this, check out https://github.com/fastlane/snapshot
+        // more information about this, check out https://github.com/fastlane/fastlane/tree/master/snapshot
         print("snapshot: \(name), section: \(section)")
-=======
-        print("snapshot: \(name)") // more information about this, check out https://github.com/fastlane/fastlane/tree/master/snapshot
->>>>>>> faae11b6
 
         sleep(1) // Waiting for the animation to be finished (kind of)
         XCUIDevice.sharedDevice().orientation = .Unknown
