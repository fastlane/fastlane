<h3 align="center">
  <a href="https://docs.fastlane.tools/actions/snapshot">
    <img src="https://raw.githubusercontent.com/fastlane/fastlane/master/fastlane/assets/fastlane.png" width="100" />
    <br />
    fastlane
  </a>
</h3>

------

<p align="center">
  <a href="https://docs.fastlane.tools/actions/snapshot">
    <img src="https://raw.githubusercontent.com/fastlane/fastlane/master/snapshot/assets/snapshot.png" height="110">
  </a>
</p>

<<<<<<< HEAD
-------

<h5 align="center"><code>snapshot</code> is part of <a href="https://fastlane.tools">fastlane</a>: The easiest way to automate beta deployments and releases for your iOS and Android apps.</h5>

# Features
- Create hundreds of screenshots and videos in multiple languages on all simulators
- Take screenshots in multiple device simulators concurrently to cut down execution time (Xcode 9 only)
- Configure it once, store the configuration in git
- Do something else, while the computer takes the screenshots for you
- Integrates with [`fastlane`](https://fastlane.tools) and [`deliver`](https://github.com/fastlane/fastlane/tree/master/deliver)
- Generates a beautiful web page, which shows all screenshots on all devices. This is perfect to send to QA or the marketing team
- _snapshot_ automatically waits for network requests to be finished before taking a screenshot (we don't want loading images in the App Store screenshots)

##### [Do you like fastlane? Be the first to know about updates and new fastlane tools](https://tinyletter.com/fastlane-tools)

After _snapshot_ successfully created new screenshots, it will generate a beautiful HTML file to get a quick overview of all screens:

![assets/htmlPagePreviewFade.jpg](assets/htmlPagePreviewFade.jpg)

## Why?

This tool automatically switches the language and device type and runs UI Tests for every combination.

### Why should I automate this process?

- It takes **hours** to take screenshots
- You get a great overview of all your screens, running on all available simulators without the need to manually start it hundreds of times
- Easy verification for translators (without an iDevice) that translations do make sense in real App context
- Easy verification that localizations fit into labels on all screen dimensions
- It is an integration test: You can test for UI elements and other things inside your scripts
- Be so nice, and provide new screenshots with every App Store update. Your customers deserve it
- You realise, there is a spelling mistake in one of the screens? Well, just correct it and re-run the script

# Installation

Install the gem

    sudo gem install fastlane

Make sure, you have the latest version of the Xcode command line tools installed:

    xcode-select --install

# UI Tests

## Getting started
This project uses Apple's newly announced UI Tests. We will not go into detail on how to write scripts.

Here a few links to get started:

- [WWDC 2015 Introduction to UI Tests](https://developer.apple.com/videos/play/wwdc2015-406/)
- [A first look into UI Tests](http://www.mokacoding.com/blog/xcode-7-ui-testing/)
- [UI Testing in Xcode 7](http://masilotti.com/ui-testing-xcode-7/)
- [HSTestingBackchannel : ‘Cheat’ by communicating directly with your app](https://github.com/ConfusedVorlon/HSTestingBackchannel)
- [Automating App Store screenshots using fastlane snapshot and frameit](https://tisunov.github.io/2015/11/06/automating-app-store-screenshots-generation-with-fastlane-snapshot-and-sketch.html)

# Quick Start

- Create a new UI Test target in your Xcode project ([top part of this article](https://krausefx.com/blog/run-xcode-7-ui-tests-from-the-command-line))
- Run `fastlane snapshot init` in your project folder
- Add the ./SnapshotHelper.swift to your UI Test target (You can move the file anywhere you want)
 - **Note:** if you're using Xcode 8, add the ./SnapshotHelperXcode8.swift to your UI Test target
- (Objective C only) add the bridging header to your test class.
 - `#import "MYUITests-Swift.h"`
 - The bridging header is named after your test target with -Swift.h appended.
- In your UI Test class, click the `Record` button on the bottom left and record your interaction
- To take a snapshot, call the following between interactions
 -  Swift: `snapshot("01LoginScreen")`
 -  Objective C: `[Snapshot snapshot:@"01LoginScreen" waitForLoadingIndicator:YES];`
- to record a video, call the following between interactions
 - to start a recording: `startRecording(name: "video_name")`
 - to stop the on going recording: `stopRecording()`
- Add the following code to your `setUp()` method

**Swift**
```swift
let app = XCUIApplication()
setupSnapshot(app)
app.launch()
```

**Objective C**
```objective-c
XCUIApplication *app = [[XCUIApplication alloc] init];
[Snapshot setupSnapshot:app];
[app launch];
```

_Make sure you only have one `launch` call in your test class, as Xcode adds one automatically on new test files._

![assets/snapshot.gif](assets/snapshot.gif)

You can try the _snapshot_ [example project](https://github.com/fastlane/fastlane/tree/master/snapshot/example) by cloning this repo.

To quick start your UI tests, you can use the UI Test recorder. You only have to interact with the simulator, and Xcode will generate the UI Test code for you. You can find the red record button on the bottom of the screen (more information in [this blog post](https://krausefx.com/blog/run-xcode-7-ui-tests-from-the-command-line))

# Usage

```sh
fastlane snapshot
```

Your screenshots will be stored in the `./screenshots/` folder by default (or `./fastlane/screenshots` if you're using [fastlane](https://fastlane.tools))

New with Xcode 9, *snapshot* can run multiple simulators concurrently. This is the default behavior in order to take your screenshots as quickly as possible. This can be disabled to run each device, one at a time, by setting the `:concurrent_simulators` option to `false`.

**Note:** While running *snapshot* with Xcode 9, the simulators will not be visibly spawned. So, while you wont see the simulators running your tests, they will, in fact, be taking your screenshots.

If any error occurs while running the snapshot script on a device, that device will not have any screenshots, and _snapshot_ will continue with the next device or language. To stop the flow after the first error, run

```sh
fastlane snapshot --stop_after_first_error
```

Also by default, _snapshot_ will open the HTML after all is done. This can be skipped with the following command


```sh
fastlane snapshot --stop_after_first_error --skip_open_summary
```

There are a lot of options available that define how to build your app, for example

```sh
fastlane snapshot --scheme "UITests" --configuration "Release"  --sdk "iphonesimulator"
```

Reinstall the app before running _snapshot_

```sh
fastlane snapshot --reinstall_app --app_identifier "tools.fastlane.app"
```

By default _snapshot_ automatically retries running UI Tests if they fail. This is due to randomly failing UI Tests (e.g. [#372](https://github.com/fastlane/snapshot/issues/372)). You can adapt this number using

```sh
fastlane snapshot --number_of_retries 3
```

Add photos and/or videos to the simulator before running _snapshot_

```sh
fastlane snapshot --add_photos MyTestApp/Assets/demo.jpg --add_videos MyTestApp/Assets/demo.mp4
```

For a list for all available options run

```sh
fastlane snapshot --help
```

After running _snapshot_ you will get a nice summary:

<img src="assets/testSummary.png" width="500">

## Snapfile

All of the available options can also be stored in a configuration file called the `Snapfile`. Since most values will not change often for your project, it is recommended to store them there:

First make sure to have a `Snapfile` (you get it for free when running `fastlane snapshot init`)

The `Snapfile` can contain all the options that are also available on `fastlane snapshot --help`


```ruby
scheme "UITests"

devices([
  "iPhone 6",
  "iPhone 6 Plus",
  "iPhone 5",
  "iPhone 4s"
])

languages([
  "en-US",
  "de-DE",
  "es-ES",
  ["pt", "pt_BR"] # Portuguese with Brazilian locale
])

launch_arguments(["-username Felix"])

# The directory in which the screenshots should be stored
output_directory './screenshots'

clear_previous_screenshots true

add_photos ["MyTestApp/Assets/demo.jpg"]

```

### Completely reset all simulators

You can run this command in the terminal to delete and re-create all iOS and tvOS simulators:

```
fastlane snapshot reset_simulators
```

**Warning**: This will delete **all** your simulators and replace by new ones! This is useful, if you run into weird problems when running _snapshot_.

You can use the environment variable `SNAPSHOT_FORCE_DELETE` to stop asking for confirmation before deleting.

## Update snapshot helpers

Some updates require the helper files to be updated. _snapshot_ will automatically warn you and tell you how to update.

Basically you can run

```
fastlane snapshot update
```

to update your `SnapshotHelper.swift` files. In case you modified your `SnapshotHelper.swift` and want to manually update the file, check out [SnapshotHelper.swift](https://github.com/fastlane/fastlane/blob/master/snapshot/lib/assets/SnapshotHelper.swift).

## Launch Arguments

You can provide additional arguments to your app on launch. These strings will be available in your app (eg. not in the testing target) through `ProcessInfo.processInfo.arguments`. Alternatively, use user-default syntax (`-key value`) and they will be available as key-value pairs in `UserDefaults.standard`.

```ruby
launch_arguments([
  "-firstName Felix -lastName Krause"
])
```

```swift
name.text = UserDefaults.standard.string(forKey: "firstName")
// name.text = "Felix"
```

_snapshot_ includes `-FASTLANE_SNAPSHOT YES`, which will set a temporary user default for the key `FASTLANE_SNAPSHOT`, you may use this to detect when the app is run by _snapshot_.

```swift
if UserDefaults.standard.bool(forKey: "FASTLANE_SNAPSHOT") {
    // runtime check that we are in snapshot mode
}
```

Specify multiple argument strings and _snapshot_ will generate screenshots for each combination of arguments, devices, and languages. This is useful for comparing the same screenshots with different feature flags, dynamic text sizes, and different data sets.

```ruby
# Snapfile for A/B Test Comparison
launch_arguments([
  "-secretFeatureEnabled YES",
  "-secretFeatureEnabled NO"
])
```

# How does it work?

The easiest solution would be to just render the UIWindow into a file. That's not possible because UI Tests don't run on a main thread. So _snapshot_ uses a different approach:

When you run unit tests in Xcode, the reporter generates a plist file, documenting all events that occurred during the tests ([More Information](http://michele.io/test-logs-in-xcode)). Additionally, Xcode generates screenshots before, during and after each of these events. There is no way to manually trigger a screenshot event. The screenshots and the plist files are stored in the DerivedData directory, which _snapshot_ stores in a temporary folder.

When the user calls `snapshot(...)` in the UI Tests (Swift or Objective C) the script actually does a rotation to `.Unknown` which doesn't have any effect on the actual app, but is enough to trigger a screenshot. It has no effect to the application and is not something you would do in your tests. The goal was to find *some* event that a user would never trigger, so that we know it's from _snapshot_. On tvOS, there is no orientation so we ask for a count of app views with type "Browser" (which should never exist on tvOS).

_snapshot_ then iterates through all test events and check where we either did this weird rotation (on iOS) or searched for browsers (on tvOS). Once _snapshot_ has all events triggered by _snapshot_ it collects a ordered list of all the file names of the actual screenshots of the application.

In the test output, the Swift _snapshot_ function will print out something like this

> snapshot: [some random text here]

_snapshot_ finds all these entries using a regex. The number of _snapshot_ outputs in the terminal and the number of _snapshot_ events in the plist file should be the same. Knowing that, _snapshot_ automatically matches these 2 lists to identify the name of each of these screenshots. They are then copied over to the output directory and separated by language and device.

2 thing have to be passed on from _snapshot_ to the `xcodebuild` command line tool:

- The device type is passed via the `destination` parameter of the `xcodebuild` parameter
- The language is passed via a temporary file which is written by _snapshot_ before running the tests and read by the UI Tests when launching the application

If you find a better way to do any of this, please submit an issue on GitHub or even a pull request :+1:

Radar [23062925](https://openradar.appspot.com/radar?id=5056366381105152) has been resolved with Xcode 8.3, so it's now possible to actually take screenshots from the simulator. We'll keep using the old approach for now, since many of you still want to use older versions of Xcode.

# Tips

<hr />
<h4 align="center">
  Check out the new <a href="https://docs.fastlane.tools/getting-started/ios/screenshots">fastlane documentation</a> on how to generate screenshots
</h4>
<hr />

## [`fastlane`](https://fastlane.tools) Toolchain

- [`fastlane`](https://fastlane.tools): The easiest way to automate beta deployments and releases for your iOS and Android apps
- [`deliver`](https://github.com/fastlane/fastlane/tree/master/deliver): Upload screenshots, metadata and your app to the App Store
- [`frameit`](https://github.com/fastlane/fastlane/tree/master/frameit): Quickly put your screenshots into the right device frames
- [`PEM`](https://github.com/fastlane/fastlane/tree/master/pem): Automatically generate and renew your push notification profiles
- [`sigh`](https://github.com/fastlane/fastlane/tree/master/sigh): Because you would rather spend your time building stuff than fighting provisioning
- [`produce`](https://github.com/fastlane/fastlane/tree/master/produce): Create new iOS apps on iTunes Connect and Dev Portal using the command line
- [`cert`](https://github.com/fastlane/fastlane/tree/master/cert): Automatically create and maintain iOS code signing certificates
- [`spaceship`](https://github.com/fastlane/fastlane/tree/master/spaceship): Ruby library to access the Apple Dev Center and iTunes Connect
- [`pilot`](https://github.com/fastlane/fastlane/tree/master/pilot): The best way to manage your TestFlight testers and builds from your terminal
- [`boarding`](https://github.com/fastlane/boarding): The easiest way to invite your TestFlight beta testers
- [`gym`](https://github.com/fastlane/fastlane/tree/master/gym): Building your iOS apps has never been easier
- [`scan`](https://github.com/fastlane/fastlane/tree/master/scan): The easiest way to run tests of your iOS and Mac app
- [`match`](https://github.com/fastlane/fastlane/tree/master/match): Easily sync your certificates and profiles across your team using git
- [`precheck`](https://github.com/fastlane/fastlane/tree/master/precheck): Check your app using a community driven set of App Store review rules to avoid being rejected

##### [Do you like fastlane? Be the first to know about updates and new fastlane tools](https://tinyletter.com/fastlane-tools)

## Frame the screenshots

If you want to add frames around the screenshots and even put a title on top, check out [frameit](https://github.com/fastlane/fastlane/tree/master/frameit).

## Available language codes
```ruby
ALL_LANGUAGES = ["da", "de-DE", "el", "en-AU", "en-CA", "en-GB", "en-US", "es-ES", "es-MX", "fi", "fr-CA", "fr-FR", "id", "it", "ja", "ko", "ms", "nl-NL", "no", "pt-BR", "pt-PT", "ru", "sv", "th", "tr", "vi", "zh-Hans", "zh-Hant"]
```

To get more information about language and locale codes please read [Internationalization and Localization Guide](https://developer.apple.com/library/ios/documentation/MacOSX/Conceptual/BPInternational/LanguageandLocaleIDs/LanguageandLocaleIDs.html).

## Use a clean status bar
You can use [SimulatorStatusMagic](https://github.com/shinydevelopment/SimulatorStatusMagic) to clean up the status bar.

## Editing the `Snapfile`
Change syntax highlighting to *Ruby*.

### Simulator doesn't launch the application

When the app dies directly after the application is launched there might be 2 problems

- The simulator is somehow in a broken state and you need to re-create it. You can use `snapshot reset_simulators` to reset all simulators (this will remove all installed apps)
- A restart helps very often

## Determine language

To detect the currently used localization in your tests, access the `deviceLanguage` variable from `SnapshotHelper.swift`.

# Need help?

Before submitting a new GitHub issue, please make sure to

- Check out [docs.fastlane.tools](https://docs.fastlane.tools)
- Check out the README pages on [this repo](https://github.com/fastlane/fastlane)
- Search for [existing GitHub issues](https://github.com/fastlane/fastlane/issues)

If the above doesn't help, please [submit an issue](https://github.com/fastlane/fastlane/issues) on GitHub and provide information about your setup, in particular the output of the `fastlane env` command.

# Code of Conduct
Help us keep _snapshot_ open and inclusive. Please read and follow our [Code of Conduct](https://github.com/fastlane/fastlane/blob/master/CODE_OF_CONDUCT.md).

# License
This project is licensed under the terms of the MIT license. See the LICENSE file.

> This project and all fastlane tools are in no way affiliated with Apple Inc. This project is open source under the MIT license, which means you have full access to the source code and can modify it to fit your own needs. All fastlane tools run on your own computer or server, so your credentials or other sensitive information will never leave your own computer. You are responsible for how you use fastlane tools.
=======
<h3 align="center">The <i>snapshot</i> docs were moved to <a href='https://docs.fastlane.tools/actions/snapshot'>docs.fastlane.tools</a></h3>
>>>>>>> 6dd5fb45
<|MERGE_RESOLUTION|>--- conflicted
+++ resolved
@@ -14,353 +14,4 @@
   </a>
 </p>
 
-<<<<<<< HEAD
--------
-
-<h5 align="center"><code>snapshot</code> is part of <a href="https://fastlane.tools">fastlane</a>: The easiest way to automate beta deployments and releases for your iOS and Android apps.</h5>
-
-# Features
-- Create hundreds of screenshots and videos in multiple languages on all simulators
-- Take screenshots in multiple device simulators concurrently to cut down execution time (Xcode 9 only)
-- Configure it once, store the configuration in git
-- Do something else, while the computer takes the screenshots for you
-- Integrates with [`fastlane`](https://fastlane.tools) and [`deliver`](https://github.com/fastlane/fastlane/tree/master/deliver)
-- Generates a beautiful web page, which shows all screenshots on all devices. This is perfect to send to QA or the marketing team
-- _snapshot_ automatically waits for network requests to be finished before taking a screenshot (we don't want loading images in the App Store screenshots)
-
-##### [Do you like fastlane? Be the first to know about updates and new fastlane tools](https://tinyletter.com/fastlane-tools)
-
-After _snapshot_ successfully created new screenshots, it will generate a beautiful HTML file to get a quick overview of all screens:
-
-![assets/htmlPagePreviewFade.jpg](assets/htmlPagePreviewFade.jpg)
-
-## Why?
-
-This tool automatically switches the language and device type and runs UI Tests for every combination.
-
-### Why should I automate this process?
-
-- It takes **hours** to take screenshots
-- You get a great overview of all your screens, running on all available simulators without the need to manually start it hundreds of times
-- Easy verification for translators (without an iDevice) that translations do make sense in real App context
-- Easy verification that localizations fit into labels on all screen dimensions
-- It is an integration test: You can test for UI elements and other things inside your scripts
-- Be so nice, and provide new screenshots with every App Store update. Your customers deserve it
-- You realise, there is a spelling mistake in one of the screens? Well, just correct it and re-run the script
-
-# Installation
-
-Install the gem
-
-    sudo gem install fastlane
-
-Make sure, you have the latest version of the Xcode command line tools installed:
-
-    xcode-select --install
-
-# UI Tests
-
-## Getting started
-This project uses Apple's newly announced UI Tests. We will not go into detail on how to write scripts.
-
-Here a few links to get started:
-
-- [WWDC 2015 Introduction to UI Tests](https://developer.apple.com/videos/play/wwdc2015-406/)
-- [A first look into UI Tests](http://www.mokacoding.com/blog/xcode-7-ui-testing/)
-- [UI Testing in Xcode 7](http://masilotti.com/ui-testing-xcode-7/)
-- [HSTestingBackchannel : ‘Cheat’ by communicating directly with your app](https://github.com/ConfusedVorlon/HSTestingBackchannel)
-- [Automating App Store screenshots using fastlane snapshot and frameit](https://tisunov.github.io/2015/11/06/automating-app-store-screenshots-generation-with-fastlane-snapshot-and-sketch.html)
-
-# Quick Start
-
-- Create a new UI Test target in your Xcode project ([top part of this article](https://krausefx.com/blog/run-xcode-7-ui-tests-from-the-command-line))
-- Run `fastlane snapshot init` in your project folder
-- Add the ./SnapshotHelper.swift to your UI Test target (You can move the file anywhere you want)
- - **Note:** if you're using Xcode 8, add the ./SnapshotHelperXcode8.swift to your UI Test target
-- (Objective C only) add the bridging header to your test class.
- - `#import "MYUITests-Swift.h"`
- - The bridging header is named after your test target with -Swift.h appended.
-- In your UI Test class, click the `Record` button on the bottom left and record your interaction
-- To take a snapshot, call the following between interactions
- -  Swift: `snapshot("01LoginScreen")`
- -  Objective C: `[Snapshot snapshot:@"01LoginScreen" waitForLoadingIndicator:YES];`
-- to record a video, call the following between interactions
- - to start a recording: `startRecording(name: "video_name")`
- - to stop the on going recording: `stopRecording()`
-- Add the following code to your `setUp()` method
-
-**Swift**
-```swift
-let app = XCUIApplication()
-setupSnapshot(app)
-app.launch()
-```
-
-**Objective C**
-```objective-c
-XCUIApplication *app = [[XCUIApplication alloc] init];
-[Snapshot setupSnapshot:app];
-[app launch];
-```
-
-_Make sure you only have one `launch` call in your test class, as Xcode adds one automatically on new test files._
-
-![assets/snapshot.gif](assets/snapshot.gif)
-
-You can try the _snapshot_ [example project](https://github.com/fastlane/fastlane/tree/master/snapshot/example) by cloning this repo.
-
-To quick start your UI tests, you can use the UI Test recorder. You only have to interact with the simulator, and Xcode will generate the UI Test code for you. You can find the red record button on the bottom of the screen (more information in [this blog post](https://krausefx.com/blog/run-xcode-7-ui-tests-from-the-command-line))
-
-# Usage
-
-```sh
-fastlane snapshot
-```
-
-Your screenshots will be stored in the `./screenshots/` folder by default (or `./fastlane/screenshots` if you're using [fastlane](https://fastlane.tools))
-
-New with Xcode 9, *snapshot* can run multiple simulators concurrently. This is the default behavior in order to take your screenshots as quickly as possible. This can be disabled to run each device, one at a time, by setting the `:concurrent_simulators` option to `false`.
-
-**Note:** While running *snapshot* with Xcode 9, the simulators will not be visibly spawned. So, while you wont see the simulators running your tests, they will, in fact, be taking your screenshots.
-
-If any error occurs while running the snapshot script on a device, that device will not have any screenshots, and _snapshot_ will continue with the next device or language. To stop the flow after the first error, run
-
-```sh
-fastlane snapshot --stop_after_first_error
-```
-
-Also by default, _snapshot_ will open the HTML after all is done. This can be skipped with the following command
-
-
-```sh
-fastlane snapshot --stop_after_first_error --skip_open_summary
-```
-
-There are a lot of options available that define how to build your app, for example
-
-```sh
-fastlane snapshot --scheme "UITests" --configuration "Release"  --sdk "iphonesimulator"
-```
-
-Reinstall the app before running _snapshot_
-
-```sh
-fastlane snapshot --reinstall_app --app_identifier "tools.fastlane.app"
-```
-
-By default _snapshot_ automatically retries running UI Tests if they fail. This is due to randomly failing UI Tests (e.g. [#372](https://github.com/fastlane/snapshot/issues/372)). You can adapt this number using
-
-```sh
-fastlane snapshot --number_of_retries 3
-```
-
-Add photos and/or videos to the simulator before running _snapshot_
-
-```sh
-fastlane snapshot --add_photos MyTestApp/Assets/demo.jpg --add_videos MyTestApp/Assets/demo.mp4
-```
-
-For a list for all available options run
-
-```sh
-fastlane snapshot --help
-```
-
-After running _snapshot_ you will get a nice summary:
-
-<img src="assets/testSummary.png" width="500">
-
-## Snapfile
-
-All of the available options can also be stored in a configuration file called the `Snapfile`. Since most values will not change often for your project, it is recommended to store them there:
-
-First make sure to have a `Snapfile` (you get it for free when running `fastlane snapshot init`)
-
-The `Snapfile` can contain all the options that are also available on `fastlane snapshot --help`
-
-
-```ruby
-scheme "UITests"
-
-devices([
-  "iPhone 6",
-  "iPhone 6 Plus",
-  "iPhone 5",
-  "iPhone 4s"
-])
-
-languages([
-  "en-US",
-  "de-DE",
-  "es-ES",
-  ["pt", "pt_BR"] # Portuguese with Brazilian locale
-])
-
-launch_arguments(["-username Felix"])
-
-# The directory in which the screenshots should be stored
-output_directory './screenshots'
-
-clear_previous_screenshots true
-
-add_photos ["MyTestApp/Assets/demo.jpg"]
-
-```
-
-### Completely reset all simulators
-
-You can run this command in the terminal to delete and re-create all iOS and tvOS simulators:
-
-```
-fastlane snapshot reset_simulators
-```
-
-**Warning**: This will delete **all** your simulators and replace by new ones! This is useful, if you run into weird problems when running _snapshot_.
-
-You can use the environment variable `SNAPSHOT_FORCE_DELETE` to stop asking for confirmation before deleting.
-
-## Update snapshot helpers
-
-Some updates require the helper files to be updated. _snapshot_ will automatically warn you and tell you how to update.
-
-Basically you can run
-
-```
-fastlane snapshot update
-```
-
-to update your `SnapshotHelper.swift` files. In case you modified your `SnapshotHelper.swift` and want to manually update the file, check out [SnapshotHelper.swift](https://github.com/fastlane/fastlane/blob/master/snapshot/lib/assets/SnapshotHelper.swift).
-
-## Launch Arguments
-
-You can provide additional arguments to your app on launch. These strings will be available in your app (eg. not in the testing target) through `ProcessInfo.processInfo.arguments`. Alternatively, use user-default syntax (`-key value`) and they will be available as key-value pairs in `UserDefaults.standard`.
-
-```ruby
-launch_arguments([
-  "-firstName Felix -lastName Krause"
-])
-```
-
-```swift
-name.text = UserDefaults.standard.string(forKey: "firstName")
-// name.text = "Felix"
-```
-
-_snapshot_ includes `-FASTLANE_SNAPSHOT YES`, which will set a temporary user default for the key `FASTLANE_SNAPSHOT`, you may use this to detect when the app is run by _snapshot_.
-
-```swift
-if UserDefaults.standard.bool(forKey: "FASTLANE_SNAPSHOT") {
-    // runtime check that we are in snapshot mode
-}
-```
-
-Specify multiple argument strings and _snapshot_ will generate screenshots for each combination of arguments, devices, and languages. This is useful for comparing the same screenshots with different feature flags, dynamic text sizes, and different data sets.
-
-```ruby
-# Snapfile for A/B Test Comparison
-launch_arguments([
-  "-secretFeatureEnabled YES",
-  "-secretFeatureEnabled NO"
-])
-```
-
-# How does it work?
-
-The easiest solution would be to just render the UIWindow into a file. That's not possible because UI Tests don't run on a main thread. So _snapshot_ uses a different approach:
-
-When you run unit tests in Xcode, the reporter generates a plist file, documenting all events that occurred during the tests ([More Information](http://michele.io/test-logs-in-xcode)). Additionally, Xcode generates screenshots before, during and after each of these events. There is no way to manually trigger a screenshot event. The screenshots and the plist files are stored in the DerivedData directory, which _snapshot_ stores in a temporary folder.
-
-When the user calls `snapshot(...)` in the UI Tests (Swift or Objective C) the script actually does a rotation to `.Unknown` which doesn't have any effect on the actual app, but is enough to trigger a screenshot. It has no effect to the application and is not something you would do in your tests. The goal was to find *some* event that a user would never trigger, so that we know it's from _snapshot_. On tvOS, there is no orientation so we ask for a count of app views with type "Browser" (which should never exist on tvOS).
-
-_snapshot_ then iterates through all test events and check where we either did this weird rotation (on iOS) or searched for browsers (on tvOS). Once _snapshot_ has all events triggered by _snapshot_ it collects a ordered list of all the file names of the actual screenshots of the application.
-
-In the test output, the Swift _snapshot_ function will print out something like this
-
-> snapshot: [some random text here]
-
-_snapshot_ finds all these entries using a regex. The number of _snapshot_ outputs in the terminal and the number of _snapshot_ events in the plist file should be the same. Knowing that, _snapshot_ automatically matches these 2 lists to identify the name of each of these screenshots. They are then copied over to the output directory and separated by language and device.
-
-2 thing have to be passed on from _snapshot_ to the `xcodebuild` command line tool:
-
-- The device type is passed via the `destination` parameter of the `xcodebuild` parameter
-- The language is passed via a temporary file which is written by _snapshot_ before running the tests and read by the UI Tests when launching the application
-
-If you find a better way to do any of this, please submit an issue on GitHub or even a pull request :+1:
-
-Radar [23062925](https://openradar.appspot.com/radar?id=5056366381105152) has been resolved with Xcode 8.3, so it's now possible to actually take screenshots from the simulator. We'll keep using the old approach for now, since many of you still want to use older versions of Xcode.
-
-# Tips
-
-<hr />
-<h4 align="center">
-  Check out the new <a href="https://docs.fastlane.tools/getting-started/ios/screenshots">fastlane documentation</a> on how to generate screenshots
-</h4>
-<hr />
-
-## [`fastlane`](https://fastlane.tools) Toolchain
-
-- [`fastlane`](https://fastlane.tools): The easiest way to automate beta deployments and releases for your iOS and Android apps
-- [`deliver`](https://github.com/fastlane/fastlane/tree/master/deliver): Upload screenshots, metadata and your app to the App Store
-- [`frameit`](https://github.com/fastlane/fastlane/tree/master/frameit): Quickly put your screenshots into the right device frames
-- [`PEM`](https://github.com/fastlane/fastlane/tree/master/pem): Automatically generate and renew your push notification profiles
-- [`sigh`](https://github.com/fastlane/fastlane/tree/master/sigh): Because you would rather spend your time building stuff than fighting provisioning
-- [`produce`](https://github.com/fastlane/fastlane/tree/master/produce): Create new iOS apps on iTunes Connect and Dev Portal using the command line
-- [`cert`](https://github.com/fastlane/fastlane/tree/master/cert): Automatically create and maintain iOS code signing certificates
-- [`spaceship`](https://github.com/fastlane/fastlane/tree/master/spaceship): Ruby library to access the Apple Dev Center and iTunes Connect
-- [`pilot`](https://github.com/fastlane/fastlane/tree/master/pilot): The best way to manage your TestFlight testers and builds from your terminal
-- [`boarding`](https://github.com/fastlane/boarding): The easiest way to invite your TestFlight beta testers
-- [`gym`](https://github.com/fastlane/fastlane/tree/master/gym): Building your iOS apps has never been easier
-- [`scan`](https://github.com/fastlane/fastlane/tree/master/scan): The easiest way to run tests of your iOS and Mac app
-- [`match`](https://github.com/fastlane/fastlane/tree/master/match): Easily sync your certificates and profiles across your team using git
-- [`precheck`](https://github.com/fastlane/fastlane/tree/master/precheck): Check your app using a community driven set of App Store review rules to avoid being rejected
-
-##### [Do you like fastlane? Be the first to know about updates and new fastlane tools](https://tinyletter.com/fastlane-tools)
-
-## Frame the screenshots
-
-If you want to add frames around the screenshots and even put a title on top, check out [frameit](https://github.com/fastlane/fastlane/tree/master/frameit).
-
-## Available language codes
-```ruby
-ALL_LANGUAGES = ["da", "de-DE", "el", "en-AU", "en-CA", "en-GB", "en-US", "es-ES", "es-MX", "fi", "fr-CA", "fr-FR", "id", "it", "ja", "ko", "ms", "nl-NL", "no", "pt-BR", "pt-PT", "ru", "sv", "th", "tr", "vi", "zh-Hans", "zh-Hant"]
-```
-
-To get more information about language and locale codes please read [Internationalization and Localization Guide](https://developer.apple.com/library/ios/documentation/MacOSX/Conceptual/BPInternational/LanguageandLocaleIDs/LanguageandLocaleIDs.html).
-
-## Use a clean status bar
-You can use [SimulatorStatusMagic](https://github.com/shinydevelopment/SimulatorStatusMagic) to clean up the status bar.
-
-## Editing the `Snapfile`
-Change syntax highlighting to *Ruby*.
-
-### Simulator doesn't launch the application
-
-When the app dies directly after the application is launched there might be 2 problems
-
-- The simulator is somehow in a broken state and you need to re-create it. You can use `snapshot reset_simulators` to reset all simulators (this will remove all installed apps)
-- A restart helps very often
-
-## Determine language
-
-To detect the currently used localization in your tests, access the `deviceLanguage` variable from `SnapshotHelper.swift`.
-
-# Need help?
-
-Before submitting a new GitHub issue, please make sure to
-
-- Check out [docs.fastlane.tools](https://docs.fastlane.tools)
-- Check out the README pages on [this repo](https://github.com/fastlane/fastlane)
-- Search for [existing GitHub issues](https://github.com/fastlane/fastlane/issues)
-
-If the above doesn't help, please [submit an issue](https://github.com/fastlane/fastlane/issues) on GitHub and provide information about your setup, in particular the output of the `fastlane env` command.
-
-# Code of Conduct
-Help us keep _snapshot_ open and inclusive. Please read and follow our [Code of Conduct](https://github.com/fastlane/fastlane/blob/master/CODE_OF_CONDUCT.md).
-
-# License
-This project is licensed under the terms of the MIT license. See the LICENSE file.
-
-> This project and all fastlane tools are in no way affiliated with Apple Inc. This project is open source under the MIT license, which means you have full access to the source code and can modify it to fit your own needs. All fastlane tools run on your own computer or server, so your credentials or other sensitive information will never leave your own computer. You are responsible for how you use fastlane tools.
-=======
-<h3 align="center">The <i>snapshot</i> docs were moved to <a href='https://docs.fastlane.tools/actions/snapshot'>docs.fastlane.tools</a></h3>
->>>>>>> 6dd5fb45
+<h3 align="center">The <i>snapshot</i> docs were moved to <a href='https://docs.fastlane.tools/actions/snapshot'>docs.fastlane.tools</a></h3>