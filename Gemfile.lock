--- conflicted
+++ resolved
@@ -1,11 +1,7 @@
 PATH
   remote: .
   specs:
-<<<<<<< HEAD
     pem (0.3.0)
-=======
-    pem (0.2.2)
->>>>>>> 6f77d682
       capybara (~> 2.4.3)
       colored
       commander (~> 4.2.0)
@@ -25,7 +21,7 @@
       rack-test (>= 0.5.4)
       xpath (~> 2.0)
     cliver (0.3.2)
-    codeclimate-test-reporter (0.4.3)
+    codeclimate-test-reporter (0.4.4)
       simplecov (>= 0.7.1, < 1.0.0)
     coderay (1.1.0)
     colored (1.2)
@@ -36,36 +32,17 @@
     credentials_manager (0.0.1)
       colored
       highline (~> 1.6.21)
-<<<<<<< HEAD
-=======
-      json
-      nokogiri (~> 1.6.5)
-      plist (~> 3.1.0)
-      poltergeist (~> 1.5.1)
-      prawn
-      rubyzip (~> 1.1.6)
->>>>>>> 6f77d682
       security (~> 0.1.3)
     diff-lcs (1.2.5)
     docile (1.1.5)
-<<<<<<< HEAD
-=======
-    fastimage (1.6.6)
-      addressable (~> 2.3, >= 2.3.5)
->>>>>>> 6f77d682
     highline (1.6.21)
     json (1.8.1)
     method_source (0.8.2)
     mime-types (2.4.3)
-    mini_portile (0.6.1)
+    mini_portile (0.6.2)
     multi_json (1.10.1)
     nokogiri (1.6.5)
       mini_portile (~> 0.6.0)
-<<<<<<< HEAD
-=======
-    pdf-core (0.4.0)
-    plist (3.1.0)
->>>>>>> 6f77d682
     poltergeist (1.5.1)
       capybara (~> 2.1)
       cliver (~> 0.3.1)
@@ -102,11 +79,7 @@
     webmock (1.19.0)
       addressable (>= 2.3.6)
       crack (>= 0.3.2)
-<<<<<<< HEAD
-    websocket-driver (0.5.0)
-=======
     websocket-driver (0.5.1)
->>>>>>> 6f77d682
       websocket-extensions (>= 0.1.0)
     websocket-extensions (0.1.1)
     xpath (2.0.0)
