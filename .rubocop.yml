require: 
  - rubocop/require_tools

Style/MultipleComparison:
  Enabled: false

Style/PercentLiteralDelimiters:
  Enabled: false

# kind_of? is a good way to check a type
Style/ClassCheck:
  EnforcedStyle: kind_of?

Style/FrozenStringLiteralComment:
  Enabled: false

# This doesn't work with older versions of Ruby (pre 2.4.0)
Style/SafeNavigation:
  Enabled: false

# This doesn't work with older versions of Ruby (pre 2.4.0)
Performance/RegexpMatch:
  Enabled: false

# This suggests use of `tr` instead of `gsub`. While this might be more performant,
# these methods are not at all interchangable, and behave very differently. This can
# lead to people making the substitution without considering the differences.
Performance/StringReplacement:
  Enabled: false

# .length == 0 is also good, we don't always want .zero?
Style/NumericPredicate:
  Enabled: false

# this would cause errors with long lanes
Metrics/BlockLength:
  Enabled: false

# this is a bit buggy
Metrics/ModuleLength:
  Enabled: false

# certificate_1 is an okay variable name
Style/VariableNumber:
  Enabled: false

# This is used a lot across the fastlane code base for config files
Style/MethodMissing:
  Enabled: false

# This rule isn't useful, lots of discussion happening around it also
# e.g. https://github.com/bbatsov/rubocop/issues/2338
MultilineBlockChain:
  Enabled: false

#
#   File.chmod(0777, f)
#
# is easier to read than
#
#   File.chmod(0o777, f)
#
Style/NumericLiteralPrefix:
  Enabled: false

#
# command = (!clean_expired.nil? || !clean_pattern.nil?) ? CLEANUP : LIST
#
# is easier to read than
#
# command = !clean_expired.nil? || !clean_pattern.nil? ? CLEANUP : LIST
#
Style/TernaryParentheses:
  Enabled: false

# sometimes it is useful to have those empty methods
Style/EmptyMethod:
  Enabled: false

# It's better to be more explicit about the type
Style/BracesAroundHashParameters:
  Enabled: false

# specs sometimes have useless assignments, which is fine
Lint/UselessAssignment:
  Exclude:
    - '**/spec/**/*'

# In specs requires are done automatically
Require/MissingRequireStatement:
  Exclude:
    - '**/spec/**/*.rb'
    - '**/spec_helper.rb'
    - 'spaceship/lib/spaceship/babosa_fix.rb'
    - '**/Fastfile'
    - '**/*.gemspec'
    - 'rakelib/**/*'
    - '**/*.rake'
    - '**/Rakefile'
    - 'fastlane/**/*' # TODO: remove
    - 'supply/**/*' # TODO: remove

# We could potentially enable the 2 below:
Layout/IndentHash:
  Enabled: false

Layout/AlignHash:
  Enabled: false

# HoundCI doesn't like this rule
Layout/DotPosition:
  Enabled: false

# We allow !! as it's an easy way to convert ot boolean
Style/DoubleNegation:
  Enabled: false

# Prevent to replace [] into %i
Style/SymbolArray:
  Enabled: false

# We still support Ruby 2.0.0
Layout/IndentHeredoc:
  Enabled: false

# This cop would not work fine with rspec
Style/MixinGrouping:
  Exclude:
    - '**/spec/**/*'

# Sometimes we allow a rescue block that doesn't contain code
Lint/HandleExceptions:
  Enabled: false

# Cop supports --auto-correct.
Lint/UnusedBlockArgument:
  Enabled: false

Lint/AmbiguousBlockAssociation:
  Enabled: false

# Needed for $verbose
Style/GlobalVars:
  Enabled: false

# We want to allow class Fastlane::Class
Style/ClassAndModuleChildren:
  Enabled: false

# $? Exit
Style/SpecialGlobalVars:
  Enabled: false

Metrics/AbcSize:
  Enabled: false

Metrics/MethodLength:
  Enabled: false

Metrics/CyclomaticComplexity:
  Enabled: false

# The %w might be confusing for new users
Style/WordArray:
  MinSize: 19

# raise and fail are both okay
Style/SignalException:
  Enabled: false

# Better too much 'return' than one missing
Style/RedundantReturn:
  Enabled: false

# Having if in the same line might not always be good
Style/IfUnlessModifier:
  Enabled: false

# and and or is okay
Style/AndOr:
  Enabled: false

# Configuration parameters: CountComments.
Metrics/ClassLength:
  Max: 320


# Configuration parameters: AllowURI, URISchemes.
Metrics/LineLength:
  Max: 370

# Configuration parameters: CountKeywordArgs.
Metrics/ParameterLists:
  Max: 17

Metrics/PerceivedComplexity:
  Max: 18

# Sometimes it's easier to read without guards
Style/GuardClause:
  Enabled: false

# We allow both " and '
Style/StringLiterals:
  Enabled: false

# something = if something_else
# that's confusing
Style/ConditionalAssignment:
  Enabled: false

# Better to have too much self than missing a self
Style/RedundantSelf:
  Enabled: false

# e.g.
# def self.is_supported?(platform)
# we may never use `platform`
Lint/UnusedMethodArgument:
  Enabled: false

# the let(:key) { ... }
Lint/ParenthesesAsGroupedExpression:
  Exclude:
    - '**/spec/**/*'

# This would reject is_ in front of methods
# We use `is_supported?` everywhere already
Style/PredicateName:
  Enabled: false

# We allow the $
Style/PerlBackrefs:
  Enabled: false

# Disable '+ should be surrounded with a single space' for xcodebuild_spec.rb
Layout/SpaceAroundOperators:
  Exclude:
    - '**/spec/actions_specs/xcodebuild_spec.rb'

AllCops:
  TargetRubyVersion: 2.0
  Include:
    - '**/fastlane/Fastfile'
  Exclude:
    - '**/lib/assets/custom_action_template.rb'
    - './vendor/**/*'

# They have not to be snake_case
Style/FileName:
  Exclude:
    - '**/Dangerfile'
    - '**/Brewfile'
    - '**/Gemfile'
    - '**/Podfile'
    - '**/Rakefile'
    - '**/Fastfile'
    - '**/Deliverfile'
    - '**/Snapfile'
    - '**/*.gemspec'

# We're not there yet
Style/Documentation:
  Enabled: false

# Added after upgrade to 0.38.0
Style/MutableConstant:
  Enabled: false

# length > 0 is good
Style/ZeroLengthPredicate:
  Enabled: false

# Adds complexity
Style/IfInsideElse:
  Enabled: false

# Sometimes we just want to 'collect'
Style/CollectionMethods:
<<<<<<< HEAD
  Enabled: false

Lint/UnneededDisable:
  Enabled: false

# ( ) for method calls
Style/MethodCallWithArgsParentheses:
  Enabled: true
  IgnoredMethods:
    - 'require'
    - 'require_relative'
    - 'gem'
    - 'program'
    - 'command'
    - 'raise'
    - 'attr_accessor'
    - 'attr_reader'
    # rspec tests code below
    - 'to'
    - 'describe'
    - 'it'
    - 'context'
    - 'before'
    - 'after'
=======
  Enabled: false
>>>>>>> 1f1fb1fb
<|MERGE_RESOLUTION|>--- conflicted
+++ resolved
@@ -277,10 +277,6 @@
 
 # Sometimes we just want to 'collect'
 Style/CollectionMethods:
-<<<<<<< HEAD
-  Enabled: false
-
-Lint/UnneededDisable:
   Enabled: false
 
 # ( ) for method calls
@@ -301,7 +297,4 @@
     - 'it'
     - 'context'
     - 'before'
-    - 'after'
-=======
-  Enabled: false
->>>>>>> 1f1fb1fb
+    - 'after'