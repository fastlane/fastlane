--- conflicted
+++ resolved
@@ -3,43 +3,4 @@
 # All rules specific to this repo
 ##################
 
-inherit_from: .rubocop_general.yml
-
-<<<<<<< HEAD
-=======
-Lint/UselessAssignment:
-  Exclude:
-    - 'spec/**/*'
-
-# Cop supports --auto-correct.
-# Configuration parameters: EnforcedStyle, SupportedStyles.
-Style/IndentHash:
-  Enabled: false
-
-Style/RaiseArgs:
-  EnforcedStyle: exploded
-
-Style/DoubleNegation:
-  Enabled: false
-
-Lint/HandleExceptions:
-  Enabled: false
-
-# Cop supports --auto-correct.
-Lint/UnusedBlockArgument:
-  Enabled: false
-
-# Needed for $verbose
-Style/GlobalVars:
-  Enabled: false
-
-Style/FileName:
-  Enabled: false
-
-# $? Exit
-Style/SpecialGlobalVars:
-  Enabled: false
-
-Style/ExtraSpacing:
-  Enabled: false
->>>>>>> 770a27d0
+inherit_from: .rubocop_general.yml