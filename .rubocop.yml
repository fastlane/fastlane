require:
  - rubocop/require_tools
  - ./rubocop/fork_usage.rb
<<<<<<< HEAD
=======
  - ./rubocop/missing_keys_on_shared_area.rb
>>>>>>> 1aa8cdd2
  - ./rubocop/is_string_usage.rb

Style/MultipleComparison:
  Enabled: false

Style/PercentLiteralDelimiters:
  Enabled: false

# kind_of? is a good way to check a type
Style/ClassCheck:
  EnforcedStyle: kind_of?

Style/FrozenStringLiteralComment:
  Enabled: false

# This doesn't work with older versions of Ruby (pre 2.4.0)
Style/SafeNavigation:
  Enabled: false

# This doesn't work with older versions of Ruby (pre 2.4.0)
Performance/RegexpMatch:
  Enabled: false

# This suggests use of `tr` instead of `gsub`. While this might be more performant,
# these methods are not at all interchangeable, and behave very differently. This can
# lead to people making the substitution without considering the differences.
Performance/StringReplacement:
  Enabled: false

# .length == 0 is also good, we don't always want .zero?
Style/NumericPredicate:
  Enabled: false

# this would cause errors with long lanes
Metrics/BlockLength:
  Enabled: false

# this is a bit buggy
Metrics/ModuleLength:
  Enabled: false

# certificate_1 is an okay variable name
Style/VariableNumber:
  Enabled: false

# This is used a lot across the fastlane code base for config files
Style/MethodMissing:
  Enabled: false

# This rule isn't useful, lots of discussion happening around it also
# e.g. https://github.com/bbatsov/rubocop/issues/2338
MultilineBlockChain:
  Enabled: false

#
#   File.chmod(0777, f)
#
# is easier to read than
#
#   File.chmod(0o777, f)
#
Style/NumericLiteralPrefix:
  Enabled: false

#
# command = (!clean_expired.nil? || !clean_pattern.nil?) ? CLEANUP : LIST
#
# is easier to read than
#
# command = !clean_expired.nil? || !clean_pattern.nil? ? CLEANUP : LIST
#
Style/TernaryParentheses:
  Enabled: false

# sometimes it is useful to have those empty methods
Style/EmptyMethod:
  Enabled: false

# It's better to be more explicit about the type
Style/BracesAroundHashParameters:
  Enabled: false

# specs sometimes have useless assignments, which is fine
Lint/UselessAssignment:
  Exclude:
    - '**/spec/**/*'

# In specs requires are done automatically
Require/MissingRequireStatement:
  Exclude:
    - '**/spec/**/*.rb'
    - '**/spec_helper.rb'
    - 'spaceship/lib/spaceship/babosa_fix.rb'
    - '**/Fastfile'
    - '**/*.gemspec'
    - 'rakelib/**/*'
    - '**/*.rake'
    - '**/Rakefile'
    - 'fastlane/**/*' # TODO: remove
    - 'supply/**/*' # TODO: remove

# We could potentially enable the 2 below:
Layout/IndentHash:
  Enabled: false

Layout/AlignHash:
  Enabled: false

# HoundCI doesn't like this rule
Layout/DotPosition:
  Enabled: false

# We allow !! as it's an easy way to convert to boolean
Style/DoubleNegation:
  Enabled: false

# Prevent to replace [] into %i
Style/SymbolArray:
  Enabled: false

# We still support Ruby 2.0.0
Layout/IndentHeredoc:
  Enabled: false

# This cop would not work fine with rspec
Style/MixinGrouping:
  Exclude:
    - '**/spec/**/*'

# Sometimes we allow a rescue block that doesn't contain code
Lint/HandleExceptions:
  Enabled: false

# Cop supports --auto-correct.
Lint/UnusedBlockArgument:
  Enabled: false

Lint/AmbiguousBlockAssociation:
  Enabled: false

# Needed for $verbose
Style/GlobalVars:
  Enabled: false

# We want to allow class Fastlane::Class
Style/ClassAndModuleChildren:
  Enabled: false

# $? Exit
Style/SpecialGlobalVars:
  Enabled: false

Metrics/AbcSize:
  Enabled: false

Metrics/MethodLength:
  Enabled: false

Metrics/CyclomaticComplexity:
  Enabled: false

# The %w might be confusing for new users
Style/WordArray:
  MinSize: 19

# raise and fail are both okay
Style/SignalException:
  Enabled: false

# Better too much 'return' than one missing
Style/RedundantReturn:
  Enabled: false

# Having if in the same line might not always be good
Style/IfUnlessModifier:
  Enabled: false

# and and or is okay
Style/AndOr:
  Enabled: true
  EnforcedStyle: conditionals

# Configuration parameters: CountComments.
Metrics/ClassLength:
  Max: 320


# Configuration parameters: AllowURI, URISchemes.
Metrics/LineLength:
  Max: 370

# Configuration parameters: CountKeywordArgs.
Metrics/ParameterLists:
  Max: 17

Metrics/PerceivedComplexity:
  Max: 18

# Sometimes it's easier to read without guards
Style/GuardClause:
  Enabled: false

# We allow both " and '
Style/StringLiterals:
  Enabled: false

# something = if something_else
# that's confusing
Style/ConditionalAssignment:
  Enabled: false

# Better to have too much self than missing a self
Style/RedundantSelf:
  Enabled: false

# e.g.
# def self.is_supported?(platform)
# we may never use `platform`
Lint/UnusedMethodArgument:
  Enabled: false

# the let(:key) { ... }
Lint/ParenthesesAsGroupedExpression:
  Exclude:
    - '**/spec/**/*'

# This would reject is_ in front of methods
# We use `is_supported?` everywhere already
Style/PredicateName:
  Enabled: false

# We allow the $
Style/PerlBackrefs:
  Enabled: false

# Disable '+ should be surrounded with a single space' for xcodebuild_spec.rb
Layout/SpaceAroundOperators:
  Exclude:
    - '**/spec/actions_specs/xcodebuild_spec.rb'

AllCops:
  TargetRubyVersion: 2.0
  Include:
    - '*/lib/assets/*Template'
    - '*/lib/assets/*TemplateAndroid'
  Exclude:
    - '**/lib/assets/custom_action_template.rb'
    - './vendor/**/*'
    - '**/lib/assets/DefaultFastfileTemplate'
    - '**/lib/assets/MatchfileTemplate'
    - '**/spec/fixtures/broken_files/broken_file.rb'

# They have not to be snake_case
Style/FileName:
  Exclude:
    - '**/Dangerfile'
    - '**/Brewfile'
    - '**/Gemfile'
    - '**/Podfile'
    - '**/Rakefile'
    - '**/Fastfile'
    - '**/Deliverfile'
    - '**/Snapfile'
    - '**/*.gemspec'

# We're not there yet
Style/Documentation:
  Enabled: false

# Added after upgrade to 0.38.0
Style/MutableConstant:
  Enabled: false

# length > 0 is good
Style/ZeroLengthPredicate:
  Enabled: false

# Adds complexity
Style/IfInsideElse:
  Enabled: false

# Sometimes we just want to 'collect'
Style/CollectionMethods:
  Enabled: false

# Check whether fork is handled correctly on all platforms
CrossPlatform/ForkUsage:
  Exclude:
    - '**/plugins/template/**/*'

Lint/IsStringUsage:
  Include:
    - 'cert/**/*'
    - 'gym/**/*'
    - 'match/**/*'
    - 'screengrab/**/*'
    - 'supply/**/*'

# ( ) for method calls
Style/MethodCallWithArgsParentheses:
  Enabled: true
  IgnoredMethods:
    - 'require'
    - 'require_relative'
    - 'fastlane_require'
    - 'gem'
    - 'program'
    - 'command'
    - 'raise'
    - 'attr_accessor'
    - 'attr_reader'
    - 'desc'
    - 'lane'
    - 'private_lane'
    - 'platform'
    # rspec tests code below
    - 'to'
    - 'describe'
    - 'it'
    - 'be'
    - 'context'
    - 'before'
    - 'after'<|MERGE_RESOLUTION|>--- conflicted
+++ resolved
@@ -1,10 +1,7 @@
 require:
   - rubocop/require_tools
   - ./rubocop/fork_usage.rb
-<<<<<<< HEAD
-=======
   - ./rubocop/missing_keys_on_shared_area.rb
->>>>>>> 1aa8cdd2
   - ./rubocop/is_string_usage.rb
 
 Style/MultipleComparison:
