--- conflicted
+++ resolved
@@ -84,7 +84,30 @@
         expect(result).to eq("git log --pretty=\"%B\" git\\ describe\\ --tags\\ \\`git\\ rev-list\\ --tags\\ --max-count\\=1\\`...HEAD --no-merges")
       end
 
-<<<<<<< HEAD
+      it "Only include merge commits if merge_commit_filtering is only_include_merges" do
+        result = Fastlane::FastFile.new.parse("lane :test do
+          changelog_from_git_commits(merge_commit_filtering: 'only_include_merges')
+        end").runner.execute(:test)
+
+        expect(result).to eq("git log --pretty=\"%B\" git\\ describe\\ --tags\\ \\`git\\ rev-list\\ --tags\\ --max-count\\=1\\`...HEAD --merges")
+      end
+
+      it "Include merge commits if merge_commit_filtering is include_merges" do
+        result = Fastlane::FastFile.new.parse("lane :test do
+          changelog_from_git_commits(merge_commit_filtering: 'include_merges')
+        end").runner.execute(:test)
+
+        expect(result).to eq("git log --pretty=\"%B\" git\\ describe\\ --tags\\ \\`git\\ rev-list\\ --tags\\ --max-count\\=1\\`...HEAD")
+      end
+
+      it "Does not include merge commits if merge_commit_filtering is exclude_merges" do
+        result = Fastlane::FastFile.new.parse("lane :test do
+          changelog_from_git_commits(merge_commit_filtering: 'exclude_merges')
+        end").runner.execute(:test)
+
+        expect(result).to eq("git log --pretty=\"%B\" git\\ describe\\ --tags\\ \\`git\\ rev-list\\ --tags\\ --max-count\\=1\\`...HEAD --no-merges")
+      end
+
       it "Uses pattern matching for tag name if requested" do
         result = Fastlane::FastFile.new.parse("lane :test do
           changelog_from_git_commits(tag_match_pattern: '*1.8*')
@@ -96,34 +119,10 @@
       it "Does not use pattern matching for tag name if so requested" do
         result = Fastlane::FastFile.new.parse("lane :test do
           changelog_from_git_commits()
-=======
-      it "Only include merge commits if merge_commit_filtering is only_include_merges" do
-        result = Fastlane::FastFile.new.parse("lane :test do
-          changelog_from_git_commits(merge_commit_filtering: 'only_include_merges')
-        end").runner.execute(:test)
-
-        expect(result).to eq("git log --pretty=\"%B\" git\\ describe\\ --tags\\ \\`git\\ rev-list\\ --tags\\ --max-count\\=1\\`...HEAD --merges")
-      end
-
-      it "Include merge commits if merge_commit_filtering is include_merges" do
-        result = Fastlane::FastFile.new.parse("lane :test do
-          changelog_from_git_commits(merge_commit_filtering: 'include_merges')
->>>>>>> c8389064
         end").runner.execute(:test)
 
         expect(result).to eq("git log --pretty=\"%B\" git\\ describe\\ --tags\\ \\`git\\ rev-list\\ --tags\\ --max-count\\=1\\`...HEAD")
       end
-<<<<<<< HEAD
-=======
-
-      it "Does not include merge commits if merge_commit_filtering is exclude_merges" do
-        result = Fastlane::FastFile.new.parse("lane :test do
-          changelog_from_git_commits(merge_commit_filtering: 'exclude_merges')
-        end").runner.execute(:test)
-
-        expect(result).to eq("git log --pretty=\"%B\" git\\ describe\\ --tags\\ \\`git\\ rev-list\\ --tags\\ --max-count\\=1\\`...HEAD --no-merges")
-      end
->>>>>>> c8389064
     end
   end
 end