# coding: utf-8

lib = File.expand_path('../fastlane/lib', __FILE__)
$LOAD_PATH.unshift(lib) unless $LOAD_PATH.include?(lib)
require 'fastlane/version'

# Copy over the latest .rubocop.yml style guide
require 'yaml'
rubocop_config = File.expand_path('../.rubocop.yml', __FILE__)
config = YAML.safe_load(open(rubocop_config))
config.delete("require")
File.write("#{lib}/fastlane/plugins/template/.rubocop.yml", YAML.dump(config))

Gem::Specification.new do |spec|
  spec.name          = "fastlane"
  spec.version       = Fastlane::VERSION
<<<<<<< HEAD
  # list of authors is regenerated and resorted on each release
  spec.authors       = ["Stefan Natchev",
                        "Helmut Januschka",
                        "Danielle Tomlinson",
                        "Jérôme Lacoste",
                        "Aaron Brager",
                        "Olivier Halligon",
                        "Iulian Onofrei",
=======
  spec.authors       = ["Aaron Brager",
>>>>>>> a002a390
                        "Joshua Liebowitz",
                        "Maksym Grebenets",
                        "Jorge Revuelta H",
                        "Olivier Halligon",
                        "Kohki Miki",
                        "Jimmy Dee",
                        "Jérôme Lacoste",
                        "Andrew McBurney",
                        "Matthew Ellis",
                        "Fumiya Nakamura",
                        "Josh Holtz",
                        "Helmut Januschka",
                        "Jan Piotrowski",
                        "Felix Krause",
                        "Stefan Natchev",
                        "Luka Mirosevic",
                        "Danielle Tomlinson",
                        "Iulian Onofrei",
                        "Manu Wallner"]

  spec.email         = ["fastlane@krausefx.com"]
  spec.summary       = Fastlane::DESCRIPTION
  spec.description   = Fastlane::DESCRIPTION
  spec.homepage      = "https://fastlane.tools"
  spec.license       = "MIT"
  spec.metadata      = {
    "docs_url" => "https://docs.fastlane.tools"
  }

  spec.required_ruby_version = '>= 2.0.0'

  spec.files = Dir.glob("*/lib/**/*", File::FNM_DOTMATCH) + Dir["fastlane/swift/**/*"] + Dir["bin/*"] + Dir["*/README.md"] + %w(README.md LICENSE .yardopts) - Dir["fastlane/lib/fastlane/actions/device_grid/assets/*"] - Dir["fastlane/lib/fastlane/actions/docs/assets/*"]
  spec.bindir = "bin"
  spec.executables = spec.files.grep(%r{^bin/}) { |f| File.basename(f) }

  # spec.test_files    = spec.files.grep(%r{^(test|spec|features)/})
  spec.require_paths = Dir["*/lib"]

  spec.add_dependency('slack-notifier', '>= 2.0.0', '< 3.0.0') # Slack notifications
  spec.add_dependency('xcodeproj', '>= 1.6.0', '< 2.0.0') # Modify Xcode projects
  spec.add_dependency('xcpretty', '~> 0.3.0') # prettify xcodebuild output
  spec.add_dependency('terminal-notifier', '>= 1.6.2', '< 2.0.0') # macOS notifications
  spec.add_dependency('terminal-table', '>= 1.4.5', '< 2.0.0') # Actions documentation
  spec.add_dependency('plist', '>= 3.1.0', '< 4.0.0') # Needed for set_build_number_repository and get_info_plist_value actions
  spec.add_dependency('CFPropertyList', '>= 2.3', '< 4.0.0') # Needed to be able to read binary plist format
  spec.add_dependency('addressable', '>= 2.3', '< 3.0.0') # Support for URI templates
  spec.add_dependency('multipart-post', '~> 2.0.0') # Needed for uploading builds to appetize
  spec.add_dependency('word_wrap', '~> 1.0.0') # to add line breaks for tables with long strings

  spec.add_dependency('public_suffix', '~> 2.0.0') # https://github.com/fastlane/fastlane/issues/10162

  # TTY dependencies
  spec.add_dependency('tty-screen', '>= 0.6.3', '< 1.0.0') # detect the terminal width
  spec.add_dependency('tty-spinner', '>= 0.8.0', '< 1.0.0') # loading indicators

  spec.add_dependency('babosa', '>= 1.0.2', "< 2.0.0")
  spec.add_dependency('colored') # colored terminal output
  spec.add_dependency('commander-fastlane', '>= 4.4.6', '< 5.0.0') # CLI parser
  spec.add_dependency('excon', '>= 0.45.0', '< 1.0.0') # Great HTTP Client
  spec.add_dependency('faraday-cookie_jar', '~> 0.0.6')
  spec.add_dependency('fastimage', '>= 2.1.0', '< 3.0.0') # fetch the image sizes from the screenshots
  spec.add_dependency('gh_inspector', '>= 1.1.2', '< 2.0.0') # search for issues on GitHub when something goes wrong
  spec.add_dependency('highline', '>= 1.7.2', '< 2.0.0') # user inputs (e.g. passwords)
  spec.add_dependency('json', '< 3.0.0') # Because sometimes it's just not installed
  spec.add_dependency('mini_magick', '~> 4.5.1') # To open, edit and export PSD files
  spec.add_dependency('multi_json') # Because sometimes it's just not installed
  spec.add_dependency('multi_xml', '~> 0.5')
  spec.add_dependency('rubyzip', '>= 1.2.2', '< 2.0.0') # fix swift/ipa in gym
  spec.add_dependency('security', '= 0.1.3') # macOS Keychain manager, a dead project, no updates expected
  spec.add_dependency('xcpretty-travis-formatter', '>= 0.0.3')
  spec.add_dependency('dotenv', '>= 2.1.1', '< 3.0.0')
  spec.add_dependency('bundler', '>= 1.12.0', '< 2.0.0') # Used for fastlane plugins
  spec.add_dependency('faraday', '~> 0.9') # Used for deploygate, hockey and testfairy actions
  spec.add_dependency('faraday_middleware', '~> 0.9') # same as faraday
  spec.add_dependency('simctl', '~> 1.6.3') # Used for querying and interacting with iOS simulators

  # The Google API Client gem is *not* API stable between minor versions - hence the specific version locking here.
  # If you upgrade this gem, make sure to upgrade the users of it as well.
  spec.add_dependency('google-api-client', '>= 0.21.2', '< 0.24.0') # Google API Client to access Play Publishing API

  spec.add_dependency('emoji_regex', '~> 0.1') # Used to scan for Emoji in the changelog

  # Development only
  spec.add_development_dependency('rake', '< 12')
  spec.add_development_dependency('rspec', '~> 3.5.0')
  spec.add_development_dependency('rspec_junit_formatter', '~> 0.2.3')
  spec.add_development_dependency('pry')
  spec.add_development_dependency('pry-byebug')
  spec.add_development_dependency('pry-rescue')
  spec.add_development_dependency('pry-stack_explorer')
  spec.add_development_dependency('yard', '~> 0.9.11')
  spec.add_development_dependency('webmock', '~> 2.3.2')
  spec.add_development_dependency('coveralls', '~> 0.8.13')
  spec.add_development_dependency('rubocop', Fastlane::RUBOCOP_REQUIREMENT)
  spec.add_development_dependency('rubocop-require_tools', '>= 0.1.2')
  spec.add_development_dependency('rb-readline') # https://github.com/deivid-rodriguez/byebug/issues/289#issuecomment-251383465
  spec.add_development_dependency('rest-client', '>= 1.8.0')
  spec.add_development_dependency('fakefs', '~> 0.8.1')
  spec.add_development_dependency('sinatra', '~> 1.4.8')
  spec.add_development_dependency('xcov', '~> 1.4.1') # Used for xcov's parameters generation: https://github.com/fastlane/fastlane/pull/12416
end<|MERGE_RESOLUTION|>--- conflicted
+++ resolved
@@ -14,18 +14,8 @@
 Gem::Specification.new do |spec|
   spec.name          = "fastlane"
   spec.version       = Fastlane::VERSION
-<<<<<<< HEAD
   # list of authors is regenerated and resorted on each release
-  spec.authors       = ["Stefan Natchev",
-                        "Helmut Januschka",
-                        "Danielle Tomlinson",
-                        "Jérôme Lacoste",
-                        "Aaron Brager",
-                        "Olivier Halligon",
-                        "Iulian Onofrei",
-=======
   spec.authors       = ["Aaron Brager",
->>>>>>> a002a390
                         "Joshua Liebowitz",
                         "Maksym Grebenets",
                         "Jorge Revuelta H",
