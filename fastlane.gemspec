--- conflicted
+++ resolved
@@ -83,13 +83,8 @@
   spec.add_dependency('highline', '>= 1.7.2', '< 2.0.0') # user inputs (e.g. passwords)
   spec.add_dependency('json', '< 3.0.0') # Because sometimes it's just not installed
   spec.add_dependency('mini_magick', '>= 4.9.4', '< 5.0.0') # To open, edit and export PSD files
-<<<<<<< HEAD
   spec.add_dependency('multi_xml', '~> 0.5') # Used indirectly by spaceship client via faraday_middleware
-  spec.add_dependency('rubyzip', '>= 1.3.0', '< 2.0.0') # fix swift/ipa in gym
-=======
-  spec.add_dependency('multi_xml', '~> 0.5')
   spec.add_dependency('rubyzip', '>= 2.0.0', '< 3.0.0') # fix swift/ipa in gym
->>>>>>> 0622caef
   spec.add_dependency('security', '= 0.1.3') # macOS Keychain manager, a dead project, no updates expected
   spec.add_dependency('xcpretty-travis-formatter', '>= 0.0.3')
   spec.add_dependency('dotenv', '>= 2.1.1', '< 3.0.0')
