--- conflicted
+++ resolved
@@ -14,9 +14,6 @@
 Gem::Specification.new do |spec|
   spec.name          = "fastlane"
   spec.version       = Fastlane::VERSION
-<<<<<<< HEAD
-  spec.authors       = ["Helmut Januschka", "Felix Krause", "Jorge Revuelta H", "Kohki Miki", "Luka Mirosevic", "Joshua Liebowitz", "Danielle Tomlinson", "Maksym Grebenets", "Manu Wallner", "Aaron Brager", "Iulian Onofrei", "Jan Piotrowski", "Stefan Natchev", "Josh Holtz", "Matthew Ellis", "Andrew McBurney", "Olivier Halligon", "Jérôme Lacoste", "Jimmy Dee", "Fumiya Nakamura"]
-=======
   spec.authors       = ["Felix Krause",
                         "Danielle Tomlinson",
                         "Jérôme Lacoste",
@@ -38,7 +35,6 @@
                         "Iulian Onofrei",
                         "Kohki Miki"]
 
->>>>>>> 3f001b25
   spec.email         = ["fastlane@krausefx.com"]
   spec.summary       = Fastlane::DESCRIPTION
   spec.description   = Fastlane::DESCRIPTION
