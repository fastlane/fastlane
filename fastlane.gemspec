--- conflicted
+++ resolved
@@ -100,18 +100,9 @@
   spec.add_dependency('bundler', '>= 1.12.0', '< 3.0.0') # Used for fastlane plugins
   spec.add_dependency('simctl', '~> 1.6.3') # Used for querying and interacting with iOS simulators
   spec.add_dependency('jwt', '>= 2.1.0', '< 3') # Used for generating authentication tokens for App Store Connect API
-<<<<<<< HEAD
-
-  # The Google API Client gem is *not* API stable between minor versions - hence the specific version locking here.
-  # If you upgrade this gem, make sure to upgrade the users of it as well.
-  #spec.add_dependency('google-api-client', '~> 0.8.9') # Google API Client to access Play Publishing API
-  spec.add_dependency('google-cloud-storage') # Access Google Cloud Storage for match
-
-=======
   spec.add_dependency('google-apis-playcustomapp_v1', '~> 0.1') # Google API Client to access Custom app Publishing API
   spec.add_dependency('google-apis-androidpublisher_v3', '~> 0.1') # Google API Client to access Play Publishing API
   spec.add_dependency('google-cloud-storage', '~> 1.31') # Access Google Cloud Storage for match
->>>>>>> 584c9b7a
   spec.add_dependency('emoji_regex', '>= 0.1', '< 4.0') # Used to scan for Emoji in the changelog
   spec.add_dependency('aws-sdk-s3', '~> 1.0') # Used for S3 storage in fastlane match
 
