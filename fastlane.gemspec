# coding: utf-8
lib = File.expand_path('../lib', __FILE__)
$LOAD_PATH.unshift(lib) unless $LOAD_PATH.include?(lib)
require 'fastlane/version'

Gem::Specification.new do |spec|
  spec.name          = "fastlane"
  spec.version       = Fastlane::VERSION
  spec.authors       = ["Felix Krause"]
  spec.email         = ["fastlane@krausefx.com"]
  spec.summary       = %q{Connect all iOS deployment tools into one streamlined workflow}
  spec.description   = %q{Connect all iOS deployment tools into one streamlined workflow}
  spec.homepage      = "https://fastlane.tools"
  spec.license       = "MIT"

  spec.required_ruby_version = '>= 2.0.0'

  spec.files = Dir["lib/**/*"] + %w{ bin/fastlane README.md LICENSE }

  spec.executables   = spec.files.grep(%r{^bin/}) { |f| File.basename(f) }
  spec.test_files    = spec.files.grep(%r{^(test|spec|features)/})
  spec.require_paths = ["lib"]

  spec.add_dependency 'nokogiri', '~> 1.6.5' # generating JUnit reports for Jenkins
  spec.add_dependency 'shenzhen', '~> 0.12.1' # to upload to Hockey and Crashlytics
  spec.add_dependency 'slack-notifier', '~> 1.0' # Slack notifications
  spec.add_dependency 'aws-sdk', '~> 1.0' # Upload ipa files to S3
<<<<<<< HEAD
  spec.add_dependency 'xcpretty', '~> 0.1' # prettify xcodebuild output
=======
  spec.add_dependency 'xcodeproj', '~> 0.22'
>>>>>>> b407423d

  spec.add_dependency 'fastlane_core', '>= 0.2.1' # all shared code and dependencies

  spec.add_dependency 'deliver', '>= 0.5.0'
  spec.add_dependency 'snapshot', '>= 0.4.0'
  spec.add_dependency 'frameit', '>= 0.2.0'
  spec.add_dependency 'pem', '>= 0.3.0'
  spec.add_dependency 'sigh', '>= 0.2.0'
  spec.add_dependency 'produce', '>= 0.1.0'
  spec.add_dependency 'cert', '>= 0.1.0'

  # Development only
  spec.add_development_dependency 'bundler'
  spec.add_development_dependency 'rake'
  spec.add_development_dependency 'rspec', '~> 3.1.0'
  spec.add_development_dependency 'pry'
  spec.add_development_dependency 'yard', '~> 0.8.7.4'
  spec.add_development_dependency 'webmock', '~> 1.19.0'
  spec.add_development_dependency 'codeclimate-test-reporter'
  spec.add_development_dependency 'rubocop', '~> 0.29'
end<|MERGE_RESOLUTION|>--- conflicted
+++ resolved
@@ -25,12 +25,8 @@
   spec.add_dependency 'shenzhen', '~> 0.12.1' # to upload to Hockey and Crashlytics
   spec.add_dependency 'slack-notifier', '~> 1.0' # Slack notifications
   spec.add_dependency 'aws-sdk', '~> 1.0' # Upload ipa files to S3
-<<<<<<< HEAD
+  spec.add_dependency 'xcodeproj', '~> 0.22'
   spec.add_dependency 'xcpretty', '~> 0.1' # prettify xcodebuild output
-=======
-  spec.add_dependency 'xcodeproj', '~> 0.22'
->>>>>>> b407423d
-
   spec.add_dependency 'fastlane_core', '>= 0.2.1' # all shared code and dependencies
 
   spec.add_dependency 'deliver', '>= 0.5.0'
