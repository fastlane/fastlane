--- conflicted
+++ resolved
@@ -1,5 +1,4 @@
 # https://www.appveyor.com/docs/appveyor-yml/
-image: Visual Studio 2019
 
 version: "{build}"
 
@@ -22,33 +21,16 @@
   - git config --global core.autocrlf true
 
 cache:
-<<<<<<< HEAD
-  - .vendor/bundle
-
-# cloning the repository happens here
-=======
   - vendor/bundle
->>>>>>> b64f76aa
 
 # cloning the repository happens here
 install:
-<<<<<<< HEAD
-  - SET PATH=C:\Ruby%ruby_version%\bin;%PATH%
-  - bundle config --local path .vendor/bundle
-  - ridk install 3 # for ruby >= 3.1, we need the full compiler toolchain for gems with native extensions
-=======
->>>>>>> b64f76aa
   - bundle install
 
 environment:
   LC_ALL: en_US.UTF-8
   LANG: en_US.UTF-8
   FASTLANE_ITUNES_TRANSPORTER_PATH: C:/tmp
-  matrix:
-    - ruby_version: 27-x64
-    # - ruby_version: 30-x64 # disabled for now as we only have 1 concurent job
-    # - ruby_version: 31-x64
-    - ruby_version: 32-x64
 
 before_test:
   - ruby -v
