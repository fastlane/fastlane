describe Trainer do
  describe Trainer::TestParser do
    describe "Loading a file" do
      it "raises an error if the file doesn't exist" do
        expect do
          Trainer::TestParser.new("notExistent")
        end.to raise_error(/File not found at path/)
      end

      it "raises an error if FormatVersion is not supported" do
        expect do
          Trainer::TestParser.new("./trainer/spec/fixtures/InvalidVersionMismatch.plist")
        end.to raise_error("Format version '0.9' is not supported, must be 1.1, 1.2")
      end

      it "loads a file without throwing an error" do
        Trainer::TestParser.new("./trainer/spec/fixtures/Valid1.plist")
      end
    end

    describe "#auto_convert" do
      it "raises an error if no files were found" do
        expect do
          Trainer::TestParser.auto_convert({ path: "bin" })
        end.to raise_error("No test result files found in directory 'bin', make sure the file name ends with 'TestSummaries.plist' or '.xcresult'")
      end
    end

    describe "Stores the data in a useful format" do
      describe "#tests_successful?" do
        it "returns false if tests failed" do
          tp = Trainer::TestParser.new("./trainer/spec/fixtures/Valid1.plist")
          expect(tp.tests_successful?).to eq(false)
        end
      end

      it "works as expected with plist" do
        tp = Trainer::TestParser.new("./trainer/spec/fixtures/Valid1.plist")
        expect(tp.data).to eq([
                                {
                                  project_path: "Trainer.xcodeproj",
                                  target_name: "Unit",
                                  test_name: "Unit",
                                  duration: 0.4,
                                  tests: [
                                    {
                                      identifier: "Unit/testExample()",
                                      test_group: "Unit",
                                      name: "testExample()",
                                      object_class: "IDESchemeActionTestSummary",
                                      status: "Success",
                                      guid: "6840EEB8-3D7A-4B2D-9A45-6955DC11D32B",
                                      duration: 0.1
                                    },
                                    {
                                      identifier: "Unit/testExample2()",
                                      test_group: "Unit",
                                      name: "testExample2()",
                                      object_class: "IDESchemeActionTestSummary",
                                      status: "Failure",
                                      guid: "B2EB311E-ED8D-4DAD-8AF0-A455A20855DF",
                                      duration: 0.1,
                                      failures: [
                                        {
                                          file_name: "/Users/liamnichols/Code/Local/Trainer/Unit/Unit.swift",
                                          line_number: 19,
                                          message: "XCTAssertTrue failed - ",
                                          performance_failure: false,
                                          failure_message: "XCTAssertTrue failed -  (/Users/liamnichols/Code/Local/Trainer/Unit/Unit.swift:19)"
                                        }
                                      ]
                                    },
                                    {
                                      identifier: "Unit/testPerformanceExample()",
                                      test_group: "Unit",
                                      name: "testPerformanceExample()",
                                      object_class: "IDESchemeActionTestSummary",
                                      status: "Success",
                                      guid: "72D0B210-939D-4751-966F-986B6CB2660C",
                                      duration: 0.2
                                    }
                                  ],
                                  number_of_tests: 3,
                                  number_of_failures: 1,
                                  number_of_tests_excluding_retries: 3,
                                  number_of_failures_excluding_retries: 1,
                                  number_of_retries: 0
                                }
                              ])
      end

      it "works as expected with xcresult", requires_xcode: true do
        tp = Trainer::TestParser.new("./trainer/spec/fixtures/Test.test_result.xcresult")
        expect(tp.data).to eq([
                                {
                                  project_path: "Test.xcodeproj",
                                  target_name: "TestUITests",
                                  test_name: "TestUITests",
                                  configuration_name: "Test Scheme Action",
                                  duration: 16.05245804786682,
                                  tests: [
                                    {
                                      identifier: "TestUITests.testExample()",
                                      name: "testExample()",
                                      duration: 16.05245804786682,
                                      status: "Success",
                                      test_group: "TestUITests",
                                      guid: ""
                                    }
                                  ],
                                  number_of_tests: 1,
                                  number_of_failures: 0,
                                  number_of_skipped: 0,
                                  number_of_tests_excluding_retries: 1,
                                  number_of_failures_excluding_retries: 0,
                                  number_of_retries: 0
                                },
                                {
                                  project_path: "Test.xcodeproj",
                                  target_name: "TestThisDude",
                                  test_name: "TestThisDude",
                                  configuration_name: "Test Scheme Action",
                                  duration: 0.5279300212860107,
                                  tests: [
                                    {
                                      identifier: "TestTests.testExample()",
                                      name: "testExample()",
                                      duration: 0.0005381107330322266,
                                      status: "Success",
                                      test_group: "TestTests",
                                      guid: ""
                                    },
                                    {
                                      identifier: "TestTests.testFailureJosh1()",
                                      name: "testFailureJosh1()",
                                      duration: 0.006072044372558594,
                                      status: "Failure",
                                      test_group: "TestTests",
                                      guid: "",
                                      failures: [
                                        {
                                          file_name: "",
                                          line_number: 0,
                                          message: "",
                                          performance_failure: {},
                                          failure_message: "XCTAssertTrue failed (/Users/josh/Projects/fastlane/test-ios/TestTests/TestTests.swift#CharacterRangeLen=0&EndingLineNumber=36&StartingLineNumber=36)"
                                          }
                                      ]
                                    },
                                    {
                                      identifier: "TestTests.testPerformanceExample()",
                                      name: "testPerformanceExample()",
                                      duration: 0.2661939859390259,
                                      status: "Success",
                                      test_group: "TestTests",
                                      guid: ""
                                    },
                                    {
                                      identifier: "TestThisDude.testExample()",
                                      name: "testExample()",
                                      duration: 0.0004099607467651367,
                                      status: "Success",
                                      test_group: "TestThisDude",
                                      guid: ""
                                    },
                                    {
                                      identifier: "TestThisDude.testFailureJosh2()",
                                      name: "testFailureJosh2()",
                                      duration: 0.001544952392578125,
                                      status: "Failure",
                                      test_group: "TestThisDude",
                                      guid: "",
                                      failures: [
                                        {
                                          file_name: "",
                                          line_number: 0,
                                          message: "",
                                          performance_failure: {},
                                          failure_message: "XCTAssertTrue failed (/Users/josh/Projects/fastlane/test-ios/TestThisDude/TestThisDude.swift#CharacterRangeLen=0&EndingLineNumber=35&StartingLineNumber=35)"
                                        }
                                      ]
                                    },
                                    {
                                      identifier: "TestThisDude.testPerformanceExample()",
                                      name: "testPerformanceExample()",
                                      duration: 0.2531709671020508,
                                      status: "Success",
                                      test_group: "TestThisDude",
                                      guid: ""
                                    }
                                  ],
                                  number_of_tests: 6,
                                  number_of_failures: 2,
                                  number_of_skipped: 0,
                                  number_of_tests_excluding_retries: 6,
                                  number_of_failures_excluding_retries: 2,
                                  number_of_retries: 0
                                }
                              ])
      end

<<<<<<< HEAD
      it "works as expected with xcresult with spaces", requires_xcode: true do
        tp = Trainer::TestParser.new("./trainer/spec/fixtures/Test.with_spaces.xcresult")
        expect(tp.data).to eq([
                                {
                                  project_path: "SpaceTests.xcodeproj",
                                  target_name: "SpaceTestsTests",
                                  test_name: "SpaceTestsTests",
                                  configuration_name: "Test Scheme Action",
                                  duration: 0.21180307865142822,
                                  tests: [
                                    {
                                      identifier: "SpaceTestsSpec.a test with spaces, should always fail()",
                                      name: "a test with spaces, should always fail()",
                                      duration: 0.21180307865142822,
                                      status: "Failure",
                                      test_group: "SpaceTestsSpec",
                                      guid: "",
                                      failures: [
                                        {
                                          failure_message: "expected to equal <1>, got <2>\n (/Users/mahmood.tahir/Developer/SpaceTests/SpaceTestsTests/TestSpec.swift#CharacterRangeLen=0&EndingLineNumber=15&StartingLineNumber=15)",
                                          file_name: "",
                                          line_number: 0,
                                          message: "",
                                          performance_failure: {}
                                        }
                                      ]
                                    }
                                  ],
                                  number_of_tests: 1,
                                  number_of_failures: 1,
                                  number_of_skipped: 0,
                                  number_of_tests_excluding_retries: 1,
                                  number_of_failures_excluding_retries: 1,
                                  number_of_retries: 0
                                }
                              ])
=======
      it "still produces a test failure message when file url is missing", requires_xcode: true do
        allow_any_instance_of(Trainer::XCResult::TestFailureIssueSummary).to receive(:document_location_in_creating_workspace).and_return(nil)
        tp = Trainer::TestParser.new("./trainer/spec/fixtures/Test.test_result.xcresult")
        test_failures = tp.data.last[:tests].select { |t| t[:failures] }
        failure_messages = test_failures.map { |tf| tf[:failures].first[:failure_message] }
        expect(failure_messages).to eq(["XCTAssertTrue failed", "XCTAssertTrue failed"])
        RSpec::Mocks.space.proxy_for(Trainer::XCResult::TestFailureIssueSummary).reset
>>>>>>> e4296f13
      end
    end
  end
end<|MERGE_RESOLUTION|>--- conflicted
+++ resolved
@@ -199,44 +199,6 @@
                               ])
       end
 
-<<<<<<< HEAD
-      it "works as expected with xcresult with spaces", requires_xcode: true do
-        tp = Trainer::TestParser.new("./trainer/spec/fixtures/Test.with_spaces.xcresult")
-        expect(tp.data).to eq([
-                                {
-                                  project_path: "SpaceTests.xcodeproj",
-                                  target_name: "SpaceTestsTests",
-                                  test_name: "SpaceTestsTests",
-                                  configuration_name: "Test Scheme Action",
-                                  duration: 0.21180307865142822,
-                                  tests: [
-                                    {
-                                      identifier: "SpaceTestsSpec.a test with spaces, should always fail()",
-                                      name: "a test with spaces, should always fail()",
-                                      duration: 0.21180307865142822,
-                                      status: "Failure",
-                                      test_group: "SpaceTestsSpec",
-                                      guid: "",
-                                      failures: [
-                                        {
-                                          failure_message: "expected to equal <1>, got <2>\n (/Users/mahmood.tahir/Developer/SpaceTests/SpaceTestsTests/TestSpec.swift#CharacterRangeLen=0&EndingLineNumber=15&StartingLineNumber=15)",
-                                          file_name: "",
-                                          line_number: 0,
-                                          message: "",
-                                          performance_failure: {}
-                                        }
-                                      ]
-                                    }
-                                  ],
-                                  number_of_tests: 1,
-                                  number_of_failures: 1,
-                                  number_of_skipped: 0,
-                                  number_of_tests_excluding_retries: 1,
-                                  number_of_failures_excluding_retries: 1,
-                                  number_of_retries: 0
-                                }
-                              ])
-=======
       it "still produces a test failure message when file url is missing", requires_xcode: true do
         allow_any_instance_of(Trainer::XCResult::TestFailureIssueSummary).to receive(:document_location_in_creating_workspace).and_return(nil)
         tp = Trainer::TestParser.new("./trainer/spec/fixtures/Test.test_result.xcresult")
@@ -244,7 +206,44 @@
         failure_messages = test_failures.map { |tf| tf[:failures].first[:failure_message] }
         expect(failure_messages).to eq(["XCTAssertTrue failed", "XCTAssertTrue failed"])
         RSpec::Mocks.space.proxy_for(Trainer::XCResult::TestFailureIssueSummary).reset
->>>>>>> e4296f13
+      end
+
+      it "works as expected with xcresult with spaces", requires_xcode: true do
+        tp = Trainer::TestParser.new("./trainer/spec/fixtures/Test.with_spaces.xcresult")
+        expect(tp.data).to eq([
+                                {
+                                  project_path: "SpaceTests.xcodeproj",
+                                  target_name: "SpaceTestsTests",
+                                  test_name: "SpaceTestsTests",
+                                  configuration_name: "Test Scheme Action",
+                                  duration: 0.21180307865142822,
+                                  tests: [
+                                    {
+                                      identifier: "SpaceTestsSpec.a test with spaces, should always fail()",
+                                      name: "a test with spaces, should always fail()",
+                                      duration: 0.21180307865142822,
+                                      status: "Failure",
+                                      test_group: "SpaceTestsSpec",
+                                      guid: "",
+                                      failures: [
+                                        {
+                                          failure_message: "expected to equal <1>, got <2>\n (/Users/mahmood.tahir/Developer/SpaceTests/SpaceTestsTests/TestSpec.swift#CharacterRangeLen=0&EndingLineNumber=15&StartingLineNumber=15)",
+                                          file_name: "",
+                                          line_number: 0,
+                                          message: "",
+                                          performance_failure: {}
+                                        }
+                                      ]
+                                    }
+                                  ],
+                                  number_of_tests: 1,
+                                  number_of_failures: 1,
+                                  number_of_skipped: 0,
+                                  number_of_tests_excluding_retries: 1,
+                                  number_of_failures_excluding_retries: 1,
+                                  number_of_retries: 0
+                                }
+                              ])
       end
     end
   end
