--- conflicted
+++ resolved
@@ -144,16 +144,8 @@
                                     env_name: "PILOT_NOTIFY_EXTERNAL_TESTERS",
                                     description: "Should notify external testers?",
                                     default_value: true),
-<<<<<<< HEAD
-        FastlaneCore::ConfigItem.new(key: :demo_account_required,
-                                     type: Boolean,
-                                     env_name: "DEMO_ACCOUNT_REQUIRED",
-                                     description: "Do you need a demo account when Apple does review?",
-                                     default_value: false),
-=======
 
         # testers
->>>>>>> 80a59306
         FastlaneCore::ConfigItem.new(key: :first_name,
                                      short_option: "-f",
                                      env_name: "PILOT_TESTER_FIRST_NAME",
