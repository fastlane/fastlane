--- conflicted
+++ resolved
@@ -9,13 +9,6 @@
       app = find_app(app_filter: config[:apple_id] || config[:app_identifier])
       UI.user_error!("You must provide either a Apple ID for the app (with the `:apple_id` option) or app identifier (with the `:app_identifier` option)") unless app
 
-<<<<<<< HEAD
-      app = find_app(app_filter: config[:apple_id] || config[:app_identifier])
-      UI.user_error!("You must provide either a Apple ID for the app (with the `:apple_id` option) or app identifier (with the `:app_identifier` option)") unless app
-
-      tester = find_or_create_tester(email: config[:email], first_name: config[:first_name], last_name: config[:last_name])
-
-=======
       tester = find_app_tester(email: config[:email], app: app)
       tester ||= create_tester(
         email: config[:email],
@@ -23,16 +16,11 @@
         last_name: config[:last_name],
         app: app
       )
->>>>>>> f0dd4d0f
       begin
         groups = Spaceship::TestFlight::Group.add_tester_to_groups!(tester: tester, app: app, groups: config[:groups])
         if tester.kind_of?(Spaceship::Tunes::Tester::Internal)
           UI.success("Successfully added tester to app #{app.name}")
         else
-<<<<<<< HEAD
-          group_names = groups.map(&:name).join(", ")
-          UI.success("Successfully added tester to app #{app.name} in group(s) #{group_names}")
-=======
           # tester was added to the group(s) in the above add_tester_to_groups() call, now we need to let the user know which group(s)
           if config[:groups]
             group_names = groups.map(&:name).join(", ")
@@ -40,7 +28,6 @@
           else
             UI.success("Successfully added tester to the default tester group in app: #{app.name}")
           end
->>>>>>> f0dd4d0f
         end
       rescue => ex
         UI.error("Could not add #{tester.email} to app: #{app.name}")
@@ -70,12 +57,8 @@
       app = find_app(app_filter: config[:apple_id] || config[:app_identifier])
       unless app
         tester.delete!
-<<<<<<< HEAD
-        UI.success("Successfully removed tester #{tester.email}")
-=======
         UI.success("Successfully removed tester #{tester.email} from Users and Roles")
         return
->>>>>>> f0dd4d0f
       end
 
       begin
@@ -118,23 +101,6 @@
       nil
     end
 
-<<<<<<< HEAD
-    def find_or_create_tester(email: nil, first_name: nil, last_name: nil)
-      tester = Spaceship::Tunes::Tester::Internal.find(config[:email])
-      tester ||= Spaceship::Tunes::Tester::External.find(config[:email])
-
-      if tester
-        UI.success("Existing tester #{tester.email}")
-      else
-        tester = Spaceship::Tunes::Tester::External.create!(email: config[:email],
-                                                            first_name: config[:first_name],
-                                                            last_name: config[:last_name])
-        UI.success("Successfully added tester: #{tester.email} to your account")
-      end
-      return tester
-    rescue => ex
-      UI.error("Could not create tester #{config[:email]}")
-=======
     def find_app_tester(email: nil, app: nil)
       current_user = Spaceship::Members.find(Spaceship::Tunes.client.user)
       if current_user.admin?
@@ -180,7 +146,6 @@
       return tester
     rescue => ex
       UI.error("Could not create tester #{email}")
->>>>>>> f0dd4d0f
       raise ex
     end
 
