require 'tmpdir'

module Pilot
  class BuildManager < Manager
    def upload(options)
      start(options)

      options[:changelog] = self.class.truncate_changelog(options[:changelog]) if options[:changelog]

      UI.user_error!("No ipa file given") unless config[:ipa]

      UI.success("Ready to upload new build to TestFlight (App: #{app.apple_id})...")

      dir = Dir.mktmpdir

      platform = fetch_app_platform
      package_path = FastlaneCore::IpaUploadPackageBuilder.new.generate(app_id: app.apple_id,
                                                                      ipa_path: config[:ipa],
                                                                  package_path: dir,
                                                                      platform: platform)

      transporter = FastlaneCore::ItunesTransporter.new(options[:username], nil, false, options[:itc_provider])
      result = transporter.upload(app.apple_id, package_path)

      unless result
        UI.user_error!("Error uploading ipa file, for more information see above")
      end

      UI.success("Successfully uploaded the new binary to iTunes Connect")

      if config[:skip_waiting_for_build_processing]
        UI.important("Skip waiting for build processing")
        UI.important("This means that no changelog will be set and no build will be distributed to testers")
        return
      end

      UI.message("If you want to skip waiting for the processing to be finished, use the `skip_waiting_for_build_processing` option")
      uploaded_build = wait_for_processing_build(options, platform) # this might take a while

      distribute(options, uploaded_build)
    end

    def distribute(options, build = nil)
      start(options)
      if config[:apple_id].to_s.length == 0 and config[:app_identifier].to_s.length == 0
        config[:app_identifier] = UI.input("App Identifier: ")
      end

      if build.nil?
        platform = fetch_app_platform(required: false)
        builds = app.all_processing_builds(platform: platform) + app.builds(platform: platform)
        # sort by upload_date
        builds.sort! { |a, b| a.upload_date <=> b.upload_date }
        build = builds.last
        beta_state = build.external_beta_state
        if build.nil?
          UI.user_error!("No builds found.")
          return
        end
        if build.processing
          UI.user_error!("Build #{build.train_version}(#{build.build_version}) is still processing.")
          return
        end
        if build.testing_status == "External"
          UI.user_error!("Build #{build.train_version}(#{build.build_version}) has already been distributed.")
          return
        end

        type = options[:distribute_external] ? 'External' : 'Internal'
        UI.message("Distributing build #{build.train_version}(#{build.build_version}) from #{build.testing_status} -> #{type}")
      end

      unless config[:update_build_info_on_upload]
        if should_update_build_information(options)
          build.update_build_information!(whats_new: options[:changelog], description: options[:beta_app_description], feedback_email: options[:beta_app_feedback_email])
          UI.success "Successfully set the changelog and/or description for build"
        end
      end
      if beta_state == "waiting" || beta_state == "submitForReview"
        external_available = false
      end

      return if config[:skip_submission]

      distribute_result = distribute_build(build, options, external_available)
      type = options[:distribute_external] ? 'External' : 'Internal'
      # distribute_result returns true if the build was approved for external testing and was turned on.
      # distribute_result returns false if the build was not turned on and only submitted for external review
      if distribute_result
        UI.success("Successfully distributed build to #{type} testers 🚀")
      else
        UI.success("Build submitted to beta review")
      end
    end

    def list(options)
      start(options)
      if config[:apple_id].to_s.length == 0 and config[:app_identifier].to_s.length == 0
        config[:app_identifier] = UI.input("App Identifier: ")
      end

      platform = fetch_app_platform(required: false)
      builds = app.all_processing_builds(platform: platform) + app.builds(platform: platform)
      # sort by upload_date
      builds.sort! { |a, b| a.upload_date <=> b.upload_date }
      rows = builds.collect { |build| describe_build(build) }

      puts Terminal::Table.new(
        title: "#{app.name} Builds".green,
<<<<<<< HEAD
        headings: ["Version #", "Build #", "Testing", "Installs", "Sessions", "Beta State"],
        rows: rows
=======
        headings: ["Version #", "Build #", "Testing", "Installs", "Sessions"],
        rows: FastlaneCore::PrintTable.transform_output(rows)
>>>>>>> 9bda1bb4
      )
    end

    def self.truncate_changelog(changelog)
      max_changelog_length = 4000
      if changelog && changelog.length > max_changelog_length
        original_length = changelog.length
        bottom_message = "..."
        changelog = "#{changelog[0...max_changelog_length - bottom_message.length]}#{bottom_message}"
        UI.important "Changelog has been truncated since it exceeds Apple's #{max_changelog_length} character limit. It currently contains #{original_length} characters."
      end
      return changelog
    end

    private

    def describe_build(build)
      row = [build.train_version,
             build.build_version,
             build.testing_status,
             build.install_count,
             build.session_count,
             build.external_beta_state]

      return row
    end

    def should_update_build_information(options)
      options[:changelog].to_s.length > 0 or options[:beta_app_description].to_s.length > 0 or options[:beta_app_feedback_email].to_s.length > 0
    end

    # This method will takes care of checking for the processing builds every few seconds
    # @return [Build] The build that we just uploaded
    def wait_for_processing_build(options, platform)
      # the upload date of the new buid
      # we use it to identify the build
      start = Time.now
      wait_processing_interval = config[:wait_processing_interval].to_i
      latest_build = nil
      UI.message("Waiting for iTunes Connect to process the new build")
      must_update_build_info = config[:update_build_info_on_upload]
      loop do
        sleep(wait_processing_interval)

        # before we look for processing builds, we need to ensure that there
        #  is a build train for this application; new applications don't
        #  build trains right away, and if we don't do this check, we will
        #  get break out of this loop and then generate an error later when we
        #  have a nil build
        if app.build_trains(platform: platform).count == 0
          UI.message("New application; waiting for build train to appear on iTunes Connect")
        else
          builds = app.all_processing_builds(platform: platform)
          latest_build = builds.last unless latest_build
          break unless builds.include?(latest_build)

          if latest_build.valid and must_update_build_info
            # Set the changelog and/or description if necessary
            if should_update_build_information(options)
              latest_build.update_build_information!(whats_new: options[:changelog], description: options[:beta_app_description], feedback_email: options[:beta_app_feedback_email])
              UI.success "Successfully set the changelog and/or description for build"
            end
            must_update_build_info = false
          end

          UI.message("Waiting for iTunes Connect to finish processing the new build (#{latest_build.train_version} - #{latest_build.build_version})")
        end
      end

      UI.user_error!("Error receiving the newly uploaded binary, please check iTunes Connect") if latest_build.nil?
      full_build = nil

      while full_build.nil? || full_build.processing
        # The build's processing state should go from true to false, and be done. But sometimes it goes true -> false ->
        # true -> false, where the second true is transient. This causes a spurious failure. Find build by build_version
        # and ensure it's not processing before proceeding - it had to have already been false before, to get out of the
        # previous loop.
        full_build = app.build_trains(platform: platform)[latest_build.train_version].builds.find do |b|
          b.build_version == latest_build.build_version
        end

        UI.message("Waiting for iTunes Connect to finish processing the new build (#{latest_build.train_version} - #{latest_build.build_version})")
        sleep(wait_processing_interval)
      end

      if full_build && !full_build.processing && full_build.valid
        minutes = ((Time.now - start) / 60).round
        UI.success("Successfully finished processing the build")
        UI.message("You can now tweet: ")
        UI.important("iTunes Connect #iosprocessingtime #{minutes} minutes")
        return full_build
      else
        UI.user_error!("Error: Seems like iTunes Connect didn't properly pre-process the binary")
      end
    end

    def distribute_build(uploaded_build, options, external_available)
      UI.message("Distributing new build to testers")

      # Submit for review before external testflight is available
      if options[:distribute_external]
        uploaded_build.client.submit_testflight_build_for_review!(
          app_id: uploaded_build.build_train.application.apple_id,
          train: uploaded_build.build_train.version_string,
          build_number: uploaded_build.build_version,
          platform: uploaded_build.platform
        )
      end

      # Submit for beta testing
      # We need to check if the user is attempting to turn on external builds and the status for external builds
      # If we attempt to make an unapproved external build available iTC will return an error
      if external_available || !options[:distribute_external]
        type = options[:distribute_external] ? 'external' : 'internal'
        uploaded_build.build_train.update_testing_status!(true, type, uploaded_build)
        work_status = true
      else
        UI.important('Unable to turn on external testing before beta review approval')
        work_status = false
      end
      return work_status
    end
  end
end<|MERGE_RESOLUTION|>--- conflicted
+++ resolved
@@ -52,7 +52,6 @@
         # sort by upload_date
         builds.sort! { |a, b| a.upload_date <=> b.upload_date }
         build = builds.last
-        beta_state = build.external_beta_state
         if build.nil?
           UI.user_error!("No builds found.")
           return
@@ -76,21 +75,11 @@
           UI.success "Successfully set the changelog and/or description for build"
         end
       end
-      if beta_state == "waiting" || beta_state == "submitForReview"
-        external_available = false
-      end
 
       return if config[:skip_submission]
-
-      distribute_result = distribute_build(build, options, external_available)
+      distribute_build(build, options)
       type = options[:distribute_external] ? 'External' : 'Internal'
-      # distribute_result returns true if the build was approved for external testing and was turned on.
-      # distribute_result returns false if the build was not turned on and only submitted for external review
-      if distribute_result
-        UI.success("Successfully distributed build to #{type} testers 🚀")
-      else
-        UI.success("Build submitted to beta review")
-      end
+      UI.success("Successfully distributed build to #{type} testers 🚀")
     end
 
     def list(options)
@@ -107,13 +96,8 @@
 
       puts Terminal::Table.new(
         title: "#{app.name} Builds".green,
-<<<<<<< HEAD
-        headings: ["Version #", "Build #", "Testing", "Installs", "Sessions", "Beta State"],
-        rows: rows
-=======
         headings: ["Version #", "Build #", "Testing", "Installs", "Sessions"],
         rows: FastlaneCore::PrintTable.transform_output(rows)
->>>>>>> 9bda1bb4
       )
     end
 
@@ -135,8 +119,7 @@
              build.build_version,
              build.testing_status,
              build.install_count,
-             build.session_count,
-             build.external_beta_state]
+             build.session_count]
 
       return row
     end
@@ -210,7 +193,7 @@
       end
     end
 
-    def distribute_build(uploaded_build, options, external_available)
+    def distribute_build(uploaded_build, options)
       UI.message("Distributing new build to testers")
 
       # Submit for review before external testflight is available
@@ -224,17 +207,9 @@
       end
 
       # Submit for beta testing
-      # We need to check if the user is attempting to turn on external builds and the status for external builds
-      # If we attempt to make an unapproved external build available iTC will return an error
-      if external_available || !options[:distribute_external]
-        type = options[:distribute_external] ? 'external' : 'internal'
-        uploaded_build.build_train.update_testing_status!(true, type, uploaded_build)
-        work_status = true
-      else
-        UI.important('Unable to turn on external testing before beta review approval')
-        work_status = false
-      end
-      return work_status
+      type = options[:distribute_external] ? 'external' : 'internal'
+      uploaded_build.build_train.update_testing_status!(true, type, uploaded_build)
+      return true
     end
   end
 end