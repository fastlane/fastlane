--- conflicted
+++ resolved
@@ -138,11 +138,7 @@
       uploaded_build.submit_for_review!
 
       if options[:distribute_external]
-<<<<<<< HEAD
-        external_group = TestFlight::Group.default_external_group(uploaded_build.app_id)
-=======
         external_group = Spaceship::TestFlight::Group.default_external_group(uploaded_build.app_id)
->>>>>>> bcca5a26
 
         if external_group.nil? && options[:groups].nil?
           UI.user_error!("You must specify at least one group using the `:groups` option to distribute externally")
