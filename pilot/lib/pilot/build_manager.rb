require 'tmpdir'

module Pilot
  class BuildManager < Manager
    def upload(options)
      start(options)

      options[:changelog] = self.class.truncate_changelog(options[:changelog]) if options[:changelog]

      UI.user_error!("No ipa file given") unless config[:ipa]

      UI.success("Ready to upload new build to TestFlight (App: #{app.apple_id})...")

      dir = Dir.mktmpdir

      platform = fetch_app_platform
      package_path = FastlaneCore::IpaUploadPackageBuilder.new.generate(app_id: app.apple_id,
                                                                      ipa_path: config[:ipa],
                                                                  package_path: dir,
                                                                      platform: platform)

      transporter = FastlaneCore::ItunesTransporter.new(options[:username], nil, false, options[:itc_provider])
      result = transporter.upload(app.apple_id, package_path)

      unless result
        UI.user_error!("Error uploading ipa file, for more information see above")
      end

      UI.success("Successfully uploaded the new binary to iTunes Connect")

      if config[:skip_waiting_for_build_processing]
        UI.important("Skip waiting for build processing")
        UI.important("This means that no changelog will be set and no build will be distributed to testers")
        return
      end

      UI.message("If you want to skip waiting for the processing to be finished, use the `skip_waiting_for_build_processing` option")
      latest_build = FastlaneCore::BuildWatcher.wait_for_build_processing_to_be_complete(app.apple_id, platform: platform)
      distribute(options, latest_build)
    end

    def distribute(options, build)
      start(options)
      if config[:apple_id].to_s.length == 0 and config[:app_identifier].to_s.length == 0
        config[:app_identifier] = UI.input("App Identifier: ")
      end

      unless config[:update_build_info_on_upload]
        if should_update_build_information(options)
          build.update_build_information!(whats_new: options[:changelog], description: options[:beta_app_description], feedback_email: options[:beta_app_feedback_email])
          UI.success "Successfully set the changelog and/or description for build"
        end
      end

      return if config[:skip_submission]
      distribute_build(build, options)
      type = options[:distribute_external] ? 'External' : 'Internal'
      UI.success("Successfully distributed build to #{type} testers 🚀")
    end

    def list(options)
      start(options)
      if config[:apple_id].to_s.length == 0 and config[:app_identifier].to_s.length == 0
        config[:app_identifier] = UI.input("App Identifier: ")
      end

      platform = fetch_app_platform(required: false)
      builds = app.all_processing_builds(platform: platform) + app.builds(platform: platform)
      # sort by upload_date
      builds.sort! { |a, b| a.upload_date <=> b.upload_date }
      rows = builds.collect { |build| describe_build(build) }

      puts Terminal::Table.new(
        title: "#{app.name} Builds".green,
        headings: ["Version #", "Build #", "Testing", "Installs", "Sessions"],
        rows: FastlaneCore::PrintTable.transform_output(rows)
      )
    end

    def self.truncate_changelog(changelog)
      max_changelog_length = 4000
      if changelog && changelog.length > max_changelog_length
        original_length = changelog.length
        bottom_message = "..."
        changelog = "#{changelog[0...max_changelog_length - bottom_message.length]}#{bottom_message}"
        UI.important "Changelog has been truncated since it exceeds Apple's #{max_changelog_length} character limit. It currently contains #{original_length} characters."
      end
      return changelog
    end

    private

    def describe_build(build)
      row = [build.train_version,
             build.build_version,
             build.testing_status,
             build.install_count,
             build.session_count]

      return row
    end

    def should_update_build_information(options)
      options[:changelog].to_s.length > 0 or options[:beta_app_description].to_s.length > 0 or options[:beta_app_feedback_email].to_s.length > 0
    end

    def distribute_build(uploaded_build, options)
      UI.message("Distributing new build to testers: #{uploaded_build.train_version} - #{uploaded_build.build_version}")

      # Set Build Submission Information
      # Default Values
      # sample:
      #  -> properties from ExportCompliance and BetaReviewInfo Object
      # {
      #   export_compliance: {
      #       encryption_updated: true,
      #       uses_encryption: true
      #   },
      #   beta_review_info: {
      #     demo_account_required: false
      #     contact_phone: "+43000000000",
      #     contact_first_name: "helmut",
      #     contact_last_name: "J",
      #     ....
      #   }
      # }
      uploaded_build.export_compliance.encryption_updated = false
      uploaded_build.beta_review_info.demo_account_required = false
      if options[:submission_information]
        options[:submission_information].each do |key, bucket|
          bucket.each do |bucket_key, bucket_value|
            UI.message("Setting '#{key}.#{bucket_key}' to '#{bucket_value}'...")
            uploaded_build.send("#{key}.#{bucket_key}=", bucket_value)
          end
        end
      end

      uploaded_build.submit_for_review!

      if options[:distribute_external]
<<<<<<< HEAD
        external_group = TestFlight::Group.default_external_group(uploaded_build.app_id)
=======
        external_group = TestFlight::Group.default_external_group(uploaded_build.provider_id, uploaded_build.app_id)

        if external_group.nil? && options[:groups].nil?
          UI.user_error!("You must specify at least one group using the `:groups` option to distribute externally")
        end

>>>>>>> a6a3885b
        uploaded_build.add_group!(external_group)
      end

      if options[:groups]
        groups = Group.filter_groups(uploaded_build.app_id) do |group|
          options[:groups].include?(group.name)
        end
        groups.each do |group|
          uploaded_build.add_group!(group)
        end
      end

      true
    end
  end
end<|MERGE_RESOLUTION|>--- conflicted
+++ resolved
@@ -138,16 +138,12 @@
       uploaded_build.submit_for_review!
 
       if options[:distribute_external]
-<<<<<<< HEAD
         external_group = TestFlight::Group.default_external_group(uploaded_build.app_id)
-=======
-        external_group = TestFlight::Group.default_external_group(uploaded_build.provider_id, uploaded_build.app_id)
 
         if external_group.nil? && options[:groups].nil?
           UI.user_error!("You must specify at least one group using the `:groups` option to distribute externally")
         end
 
->>>>>>> a6a3885b
         uploaded_build.add_group!(external_group)
       end
 
