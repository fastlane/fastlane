require 'tmpdir'
require 'terminal-table'
require 'emoji_regex'

require 'fastlane_core/itunes_transporter'
require 'fastlane_core/build_watcher'
require 'fastlane_core/ipa_upload_package_builder'
require_relative 'manager'

module Pilot
  class BuildManager < Manager
    def upload(options)
      start(options)

      options[:changelog] = self.class.sanitize_changelog(options[:changelog]) if options[:changelog]

      UI.user_error!("No ipa file given") unless config[:ipa]

      if options[:changelog].nil? && options[:distribute_external] == true
        if UI.interactive?
          options[:changelog] = UI.input("No changelog provided for new build. You can provide a changelog using the `changelog` option. For now, please provide a changelog here:")
        else
          UI.user_error!("No changelog provided for new build. Please either disable `distribute_external` or provide a changelog using the `changelog` option")
        end
      end

      UI.success("Ready to upload new build to TestFlight (App: #{app.apple_id})...")

      dir = Dir.mktmpdir

      platform = fetch_app_platform
      package_path = FastlaneCore::IpaUploadPackageBuilder.new.generate(app_id: app.apple_id,
                                                                      ipa_path: config[:ipa],
                                                                  package_path: dir,
                                                                      platform: platform)

      transporter = transporter_for_selected_team(options)
      result = transporter.upload(app.apple_id, package_path)

      unless result
        UI.user_error!("Error uploading ipa file, for more information see above")
      end

      UI.success("Successfully uploaded the new binary to App Store Connect")

      if config[:skip_waiting_for_build_processing]
        UI.important("Skip waiting for build processing")
        UI.important("This means that no changelog will be set and no build will be distributed to testers")
        return
      end

      UI.message("If you want to skip waiting for the processing to be finished, use the `skip_waiting_for_build_processing` option")
      app_version = FastlaneCore::IpaFileAnalyser.fetch_app_version(config[:ipa])
      app_build = FastlaneCore::IpaFileAnalyser.fetch_app_build(config[:ipa])
      latest_build = FastlaneCore::BuildWatcher.wait_for_build_processing_to_be_complete(app_id: app.apple_id, platform: platform, train_version: app_version, build_version: app_build, poll_interval: config[:wait_processing_interval], strict_build_watch: config[:wait_for_uploaded_build])

      unless latest_build.train_version == app_version && latest_build.build_version == app_build
        UI.important("Uploaded app #{app_version} - #{app_build}, but received build #{latest_build.train_version} - #{latest_build.build_version}. If you want to wait for uploaded build to be finished processing, use the `wait_for_uploaded_build` option")
      end

      distribute(options, build: latest_build)
    end

    def distribute(options, build: nil)
      start(options)
      if config[:apple_id].to_s.length == 0 && config[:app_identifier].to_s.length == 0
        config[:app_identifier] = UI.input("App Identifier: ")
      end

      build ||= Spaceship::TestFlight::Build.latest(app_id: app.apple_id, platform: fetch_app_platform)
      if build.nil?
        UI.user_error!("No build to distribute!")
      end

      # Update beta app meta info
      # 1. Demo account required
      # 2. App info
      # 3. Localized app  info
      # 4. Localized build info
      # 5. Auto notify enabled with config[:notify_external_testers]
      update_beta_app_meta(options, build)

      return if config[:skip_submission]
      if options[:reject_build_waiting_for_review]
        waiting_for_review_build = Spaceship::TestFlight::Build.all_waiting_for_review(app_id: build.app_id, platform: fetch_app_platform).first
        unless waiting_for_review_build.nil?
          UI.important("Another build is already in review. Going to expire that build and submit the new one.")
          UI.important("Expiring build: #{waiting_for_review_build.train_version} - #{waiting_for_review_build.build_version}")
          waiting_for_review_build.expire!
          UI.success("Expired previous build: #{waiting_for_review_build.train_version} - #{waiting_for_review_build.build_version}")
        end
      end
      distribute_build(build, options)
      type = options[:distribute_external] ? 'External' : 'Internal'
      UI.success("Successfully distributed build to #{type} testers 🚀")
    end

    def list(options)
      start(options)
      if config[:apple_id].to_s.length == 0 && config[:app_identifier].to_s.length == 0
        config[:app_identifier] = UI.input("App Identifier: ")
      end

      platform = fetch_app_platform(required: false)
      builds = app.all_processing_builds(platform: platform) + app.builds(platform: platform)
      # sort by upload_date
      builds.sort! { |a, b| a.upload_date <=> b.upload_date }
      rows = builds.collect { |build| describe_build(build) }

      puts(Terminal::Table.new(
             title: "#{app.name} Builds".green,
             headings: ["Version #", "Build #", "Installs"],
             rows: FastlaneCore::PrintTable.transform_output(rows)
      ))
    end

    def update_beta_app_meta(options, build)
      # Setting account required wth AppStore Connect API
      update_review_detail(build.app_id, { demo_account_required: options[:demo_account_required] })

      if should_update_beta_app_review_info(options)
        update_review_detail(build.app_id, options[:beta_app_review_info])
      end

      if should_update_localized_app_information?(options)
        update_localized_app_review(build.app_id, options[:localized_app_info])
      elsif should_update_app_test_information?(options)
        default_info = {}
        default_info[:feedback_email] = options[:beta_app_feedback_email] if options[:beta_app_feedback_email]
        default_info[:description] = options[:beta_app_description] if options[:beta_app_description]
        begin
          update_localized_app_review(build.app_id, {}, default_info: default_info)
          UI.success("Successfully set the beta_app_feedback_email and/or beta_app_description")
        rescue => ex
          UI.user_error!("Could not set beta_app_feedback_email and/or beta_app_description: #{ex}")
        end
      end

      if should_update_localized_build_information?(options)
        update_localized_build_review(build, options[:localized_build_info])
      elsif should_update_build_information?(options)
        begin
          update_localized_build_review(build, {}, default_info: { whats_new: options[:changelog] })
          UI.success("Successfully set the changelog for build")
        rescue => ex
          UI.user_error!("Could not set changelog: #{ex}")
        end
      end

      update_build_beta_details(build, {
        auto_notify_enabled: options[:notify_external_testers]
      })
    end

    def self.truncate_changelog(changelog)
      max_changelog_length = 4000
      if changelog && changelog.length > max_changelog_length
        original_length = changelog.length
        bottom_message = "..."
        changelog = "#{changelog[0...max_changelog_length - bottom_message.length]}#{bottom_message}"
        UI.important("Changelog has been truncated since it exceeds Apple's #{max_changelog_length} character limit. It currently contains #{original_length} characters.")
      end
      changelog
    end

    def self.strip_emoji(changelog)
      if changelog && changelog =~ EmojiRegex::Regex
        changelog.gsub!(EmojiRegex::Regex, "")
        UI.important("Emoji symbols have been removed from the changelog, since they're not allowed by Apple.")
      end
      changelog
    end

    def self.sanitize_changelog(changelog)
      changelog = strip_emoji(changelog)
      truncate_changelog(changelog)
    end

    private

    def describe_build(build)
      row = [build.train_version,
             build.build_version,
             build.install_count]

      return row
    end

    def should_update_beta_app_review_info(options)
      !options[:beta_app_review_info].nil?
    end

    def should_update_build_information?(options)
      options[:changelog].to_s.length > 0
    end

    def should_update_app_test_information?(options)
      options[:beta_app_description].to_s.length > 0 || options[:beta_app_feedback_email].to_s.length > 0
    end

<<<<<<< HEAD
    # If itc_provider was explicitly specified, use it.
    # If there are multiple teams, infer the provider from the selected team name.
    # If there are fewer than two teams, don't infer the provider.
    def transporter_for_selected_team(options)
      generic_transporter = FastlaneCore::ItunesTransporter.new(options[:username], nil, false, options[:itc_provider])
      return generic_transporter unless options[:itc_provider].nil? && Spaceship::Tunes.client.teams.count > 1

      begin
        team = Spaceship::Tunes.client.teams.find { |t| t['contentProvider']['contentProviderId'].to_s == Spaceship::Tunes.client.team_id }
        name = team['contentProvider']['name']
        provider_id = generic_transporter.provider_ids[name]
        UI.verbose("Inferred provider id #{provider_id} for team #{name}.")
        return FastlaneCore::ItunesTransporter.new(options[:username], nil, false, provider_id)
      rescue => ex
        UI.verbose("Couldn't infer a provider short name for team with id #{Spaceship::Tunes.client.team_id} automatically: #{ex}. Proceeding without provider short name.")
        return generic_transporter
      end
=======
    def should_update_localized_app_information?(options)
      !options[:localized_app_info].nil?
    end

    def should_update_localized_build_information?(options)
      !options[:localized_build_info].nil?
>>>>>>> 80a59306
    end

    def distribute_build(uploaded_build, options)
      UI.message("Distributing new build to testers: #{uploaded_build.train_version} - #{uploaded_build.build_version}")

      # This is where we could add a check to see if encryption is required and has been updated
      uploaded_build.export_compliance.encryption_updated = false

      if options[:groups] || options[:distribute_external]
        begin
          uploaded_build.submit_for_testflight_review!
        rescue => ex
          # App Store Connect currently may 504 on this request even though it manages to get the build in
          # the approved state, this is a temporary workaround.
          raise ex unless ex.to_s.include?("504")
          UI.message("Submitting the build for review timed out, trying to recover.")
          updated_build = Spaceship::TestFlight::Build.find(app_id: uploaded_build.app_id, build_id: uploaded_build.id)
          raise ex unless updated_build.approved?
        end
      end

      if options[:groups]
        groups = Spaceship::TestFlight::Group.filter_groups(app_id: uploaded_build.app_id) do |group|
          options[:groups].include?(group.name)
        end
        groups.each do |group|
          uploaded_build.add_group!(group)
        end
      end

      if options[:distribute_external]
        external_group = Spaceship::TestFlight::Group.default_external_group(app_id: uploaded_build.app_id)
        uploaded_build.add_group!(external_group) unless external_group.nil?

        if external_group.nil? && options[:groups].nil?
          UI.user_error!("You must specify at least one group using the `:groups` option to distribute externally")
        end
      else # distribute internally
        # in case any changes to export_compliance are required
        if uploaded_build.export_compliance_missing?
          uploaded_build.save!
        end
      end

      true
    end

    def update_review_detail(app_id, info)
      info = info.collect { |k, v| [k.to_sym, v] }.to_h

      attributes = {}
      attributes[:contactEmail] = info[:contact_email] if info.key?(:contact_email)
      attributes[:contactFirstName] = info[:contact_first_name] if info.key?(:contact_first_name)
      attributes[:contactLastName] = info[:contact_last_name] if info.key?(:contact_last_name)
      attributes[:contactPhone] = info[:contact_phone] if info.key?(:contact_phone)
      attributes[:demoAccountName] = info[:demo_account_name] if info.key?(:demo_account_name)
      attributes[:demoAccountPassword] = info[:demo_account_password] if info.key?(:demo_account_password)
      attributes[:demoAccountRequired] = info[:demo_account_required] if info.key?(:demo_account_required)
      attributes[:notes] = info[:notes] if info.key?(:notes)

      client = Spaceship::ConnectAPI::Base.client
      client.patch_beta_app_review_detail(app_id: app_id, attributes: attributes)
    end

    def update_localized_app_review(app_id, info_by_lang, default_info: nil)
      info_by_lang = info_by_lang.collect { |k, v| [k.to_sym, v] }.to_h

      if default_info
        info_by_lang.delete(:default)
      else
        default_info = info_by_lang.delete(:default)
      end

      # Initialize hash of lang codes
      langs_localization_ids = {}

      # Validate locales exist
      client = Spaceship::ConnectAPI::Base.client
      localizations = client.get_beta_app_localizations(filter: { app: app_id })
      localizations.each do |localization|
        localization_id = localization["id"]
        attributes = localization["attributes"]
        locale = attributes["locale"]

        langs_localization_ids[locale.to_sym] = localization_id
      end

      # Create or update localized app review info
      langs_localization_ids.each do |lang_code, localization_id|
        info = info_by_lang[lang_code]

        info = default_info unless info
        update_localized_app_review_for_lang(app_id, localization_id, lang_code, info) if info
      end
    end

    def update_localized_app_review_for_lang(app_id, localization_id, locale, info)
      attributes = {}
      attributes[:feedbackEmail] = info[:feedback_email] if info.key?(:feedback_email)
      attributes[:marketingUrl] = info[:marketing_url] if info.key?(:marketing_url)
      attributes[:privacyPolicyUrl] = info[:privacy_policy_url] if info.key?(:privacy_policy_url)
      attributes[:tvOsPrivacyPolicy] = info[:tv_os_privacy_policy_url] if info.key?(:tv_os_privacy_policy_url)
      attributes[:description] = info[:description] if info.key?(:description)

      client = Spaceship::ConnectAPI::Base.client
      if localization_id
        client.patch_beta_app_localizations(localization_id: localization_id, attributes: attributes)
      else
        attributes[:locale] = locale if locale
        client.post_beta_app_localizations(app_id: app_id, attributes: attributes)
      end
    end

    def update_localized_build_review(build, info_by_lang, default_info: nil)
      resp = Spaceship::ConnectAPI::Base.client.get_builds(filter: { expired: false, processingState: "PROCESSING,VALID", version: build.build_version })
      build_id = resp.first["id"]

      info_by_lang = info_by_lang.collect { |k, v| [k.to_sym, v] }.to_h

      if default_info
        info_by_lang.delete(:default)
      else
        default_info = info_by_lang.delete(:default)
      end

      # Initialize hash of lang codes
      langs_localization_ids = {}

      # Validate locales exist
      client = Spaceship::ConnectAPI::Base.client
      localizations = client.get_beta_build_localizations(filter: { build: build_id })
      localizations.each do |localization|
        localization_id = localization["id"]
        attributes = localization["attributes"]
        locale = attributes["locale"]

        langs_localization_ids[locale.to_sym] = localization_id
      end

      # Create or update localized app review info
      langs_localization_ids.each do |lang_code, localization_id|
        info = info_by_lang[lang_code]

        info = default_info unless info
        update_localized_build_review_for_lang(build_id, localization_id, lang_code, info) if info
      end
    end

    def update_localized_build_review_for_lang(build_id, localization_id, locale, info)
      attributes = {}
      attributes[:whatsNew] = info[:whats_new] if info.key?(:whats_new)

      client = Spaceship::ConnectAPI::Base.client
      if localization_id
        client.patch_beta_build_localizations(localization_id: localization_id, attributes: attributes)
      else
        attributes[:locale] = locale if locale
        client.post_beta_build_localizations(build_id: build_id, attributes: attributes)
      end
    end

    def update_build_beta_details(build, info)
      client = Spaceship::ConnectAPI::Base.client

      resp = client.get_builds(filter: { expired: false, processingState: "PROCESSING,VALID", version: build.build_version })
      build_id = resp.first["id"]

      resp = client.get_build_beta_details(filter: { build: build_id })
      build_beta_details_id = resp.first["id"]

      attributes = {}
      attributes[:autoNotifyEnabled] = info[:auto_notify_enabled] if info.key?(:auto_notify_enabled)

      client.patch_build_beta_details(build_beta_details_id: build_beta_details_id, attributes: attributes)
    end
  end
end<|MERGE_RESOLUTION|>--- conflicted
+++ resolved
@@ -198,7 +198,14 @@
       options[:beta_app_description].to_s.length > 0 || options[:beta_app_feedback_email].to_s.length > 0
     end
 
-<<<<<<< HEAD
+    def should_update_localized_app_information?(options)
+      !options[:localized_app_info].nil?
+    end
+
+    def should_update_localized_build_information?(options)
+      !options[:localized_build_info].nil?
+    end
+
     # If itc_provider was explicitly specified, use it.
     # If there are multiple teams, infer the provider from the selected team name.
     # If there are fewer than two teams, don't infer the provider.
@@ -216,14 +223,6 @@
         UI.verbose("Couldn't infer a provider short name for team with id #{Spaceship::Tunes.client.team_id} automatically: #{ex}. Proceeding without provider short name.")
         return generic_transporter
       end
-=======
-    def should_update_localized_app_information?(options)
-      !options[:localized_app_info].nil?
-    end
-
-    def should_update_localized_build_information?(options)
-      !options[:localized_build_info].nil?
->>>>>>> 80a59306
     end
 
     def distribute_build(uploaded_build, options)
