--- conflicted
+++ resolved
@@ -35,20 +35,8 @@
       end
 
       UI.message("If you want to skip waiting for the processing to be finished, use the `skip_waiting_for_build_processing` option")
-<<<<<<< HEAD
-      uploaded_build = FastlaneCore::BuildWatcher.wait_for_build_processing_to_be_complete(app.apple_id, platform: platform)
-      # TODO: set build metadata here
-      # used to be
-      #   uploaded_build.update_build_information!(whats_new: options[:changelog], description: options[:beta_app_description], feedback_email: options[:beta_app_feedback_email])
-      # uploaded_build contains the finished build
-
-      # TODO: uploaded_build should be here distribute needs some love
-      distribute(options, uploaded_build)
-=======
-      latest_build = FastlaneCore::BuildWatcher.wait_for_build_processing_to_be_complete(Spaceship::Application.client.team_id, app.apple_id, platform: platform) # TODO: Remove the call to Spaceship::Application.client.team_id
-
+      latest_build = FastlaneCore::BuildWatcher.wait_for_build_processing_to_be_complete(app.apple_id, platform: platform) # TODO: Remove the call to Spaceship::Application.client.team_id
       distribute(options, latest_build)
->>>>>>> a67e98fd
     end
 
     def distribute(options, build)
@@ -125,12 +113,12 @@
       uploaded_build.submit_for_review!
 
       if options[:distribute_external]
-        external_group = TestFlight::Group.default_external_group(uploaded_build.provider_id, uploaded_build.app_id)
+        external_group = TestFlight::Group.default_external_group(uploaded_build.app_id)
         uploaded_build.add_group!(external_group)
       end
 
       if options[:groups]
-        groups = Group.filter_groups(uploaded_build.provider_id, uploaded_build.app_id) do |group|
+        groups = Group.filter_groups(uploaded_build.app_id) do |group|
           options[:groups].include?(group.name)
         end
         groups.each do |group|
