--- conflicted
+++ resolved
@@ -127,7 +127,7 @@
       # }
       uploaded_build.export_compliance.encryption_updated = false
       uploaded_build.beta_review_info.demo_account_required = false
-<<<<<<< HEAD
+
       if options[:submission_information]
         options[:submission_information].each do |key, bucket|
           bucket.each do |bucket_key, bucket_value|
@@ -137,10 +137,7 @@
         end
       end
 
-      uploaded_build.submit_for_review!
-=======
       uploaded_build.submit_for_testflight_review!
->>>>>>> d9a85b0b
 
       if options[:distribute_external]
         external_group = Spaceship::TestFlight::Group.default_external_group(app_id: uploaded_build.app_id)
