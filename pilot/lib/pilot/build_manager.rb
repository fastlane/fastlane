--- conflicted
+++ resolved
@@ -43,7 +43,7 @@
       end
 
       if build.nil?
-        builds = app.all_processing_builds(platform: options[:platform]) + app.builds(platform: options[:platform])
+        builds = app.all_processing_builds(platform: platform) + app.builds(platform: platform)
         # sort by upload_date
         builds.sort! { |a, b| a.upload_date <=> b.upload_date }
         build = builds.last
@@ -81,16 +81,8 @@
         config[:app_identifier] = UI.input("App Identifier: ")
       end
 
-<<<<<<< HEAD
-      builds = app.all_processing_builds(platform: options[:platform]) + app.builds(platform: options[:platform])
-=======
-      if config[:app_platform].to_s.length == 0
-        config[:app_platform] = ask("App Platform (ios, appletvos, osx): ")
-      end
-
-      UI.user_error!("App Platform must be ios, appletvos, or osx") unless ['ios', 'appletvos', 'osx'].include? config[:app_platform]
-      builds = app.all_processing_builds(platform: config[:app_platform]) + app.builds(platform: config[:app_platform])
->>>>>>> d15a3ce6
+      platform = fetch_app_platform
+      builds = app.all_processing_builds(platform: platform) + app.builds(platform: platform)
       # sort by upload_date
       builds.sort! { |a, b| a.upload_date <=> b.upload_date }
       rows = builds.collect { |build| describe_build(build) }
@@ -131,12 +123,7 @@
 
     # This method will takes care of checking for the processing builds every few seconds
     # @return [Build] The build that we just uploaded
-<<<<<<< HEAD
     def wait_for_processing_build(options, platform)
-=======
-
-    def wait_for_processing_build(platform: nil)
->>>>>>> d15a3ce6
       # the upload date of the new buid
       # we use it to identify the build
       start = Time.now
@@ -180,13 +167,7 @@
         # true -> false, where the second true is transient. This causes a spurious failure. Find build by build_version
         # and ensure it's not processing before proceeding - it had to have already been false before, to get out of the
         # previous loop.
-<<<<<<< HEAD
-        build_train = app.build_trains(platform: platform)[latest_build.train_version]
-        builds = build_train ? build_train.builds : []
-        full_build = builds.find do |b|
-=======
         full_build = app.build_trains(platform: platform)[latest_build.train_version].builds.find do |b|
->>>>>>> d15a3ce6
           b.build_version == latest_build.build_version
         end
 
