describe "Build Manager" do
  describe ".truncate_changelog" do
    it "Truncates Changelog" do
      changelog = File.read("./pilot/spec/fixtures/build_manager/changelog_long")
      changelog = Pilot::BuildManager.truncate_changelog(changelog)
      expect(changelog).to eq(File.read("./pilot/spec/fixtures/build_manager/changelog_long_truncated"))
    end
    it "Keeps changelog if short enough" do
      changelog = "1234"
      changelog = Pilot::BuildManager.truncate_changelog(changelog)
      expect(changelog).to eq("1234")
    end
  end

  describe ".sanitize_changelog" do
    it "removes emoji" do
      changelog = "I'm 🦇B🏧an!"
      changelog = Pilot::BuildManager.sanitize_changelog(changelog)
      expect(changelog).to eq("I'm Ban!")
    end
    it "removes emoji before truncating" do
      changelog = File.read("./pilot/spec/fixtures/build_manager/changelog_long")
      changelog = "🎉🎉🎉#{changelog}"
      changelog = Pilot::BuildManager.sanitize_changelog(changelog)
      expect(changelog).to eq(File.read("./pilot/spec/fixtures/build_manager/changelog_long_truncated"))
    end
  end
<<<<<<< HEAD
  describe "distribute submits the build for review" do
    let(:mock_base_client) { "fake api base client" }
=======

  describe "#distribute submits the build for review" do
    let(:mock_base_client) { "fake testflight base client" }
    let(:mock_base_api_client) { "fake api base client" }
>>>>>>> 9f994a80
    let(:fake_build_manager) { Pilot::BuildManager.new }

    let(:app) do
      Spaceship::ConnectAPI::App.new("123-123-123-123", {
        name: "Mock App"
      })
    end
    let(:pre_release_version) do
      Spaceship::ConnectAPI::PreReleaseVersion.new("123-123-123-123", {
        version: "1.0"
      })
    end
    let(:app_localizations) do
      [
        Spaceship::ConnectAPI::BetaAppLocalization.new("234", {
          feedbackEmail: 'email@email.com',
          marketingUrl: 'https://url.com',
          privacyPolicyUrl: 'https://url.com',
          description: 'desc desc desc',
          locale: 'en-us'
        }),
        Spaceship::ConnectAPI::BetaAppLocalization.new("432", {
          feedbackEmail: 'email@email.com',
          marketingUrl: 'https://url.com',
          privacyPolicyUrl: 'https://url.com',
          description: 'desc desc desc',
          locale: 'en-gb'
        })
      ]
    end
    let(:build_localizations) do
      [
        Spaceship::ConnectAPI::BetaBuildLocalization.new("234", {
          whatsNew: 'some more words',
          locale: 'en-us'
        }),
        Spaceship::ConnectAPI::BetaBuildLocalization.new("432", {
          whatsNew: 'some words',
          locale: 'en-gb'
        })
      ]
    end
    let(:build_beta_detail) do
      Spaceship::ConnectAPI::BuildBetaDetail.new("321", {
        external_build_state: Spaceship::ConnectAPI::BuildBetaDetail::ExternalState::READY_FOR_BETA_SUBMISSION
      })
    end
    let(:beta_groups) do
      [
        Spaceship::ConnectAPI::BetaGroup.new("987", {
          name: "Blue Man Group"
        }),
        Spaceship::ConnectAPI::BetaGroup.new("654", {
          name: "Green Eggs and Ham"
        })
      ]
    end
    let(:ready_to_submit_mock_build) do
      Spaceship::ConnectAPI::Build.new("123", {
        version: '',
        uploadedDate: '',
        processingState: Spaceship::ConnectAPI::Build::ProcessingState::VALID,
        usesNonExemptEncryption: nil
      })
    end

    let(:distribute_options) do
      {
        apple_id: 'mock_apple_id',
        app_identifier: 'mock_app_id',
        distribute_external: true,
        groups: ["Blue Man Group"],
        skip_submission: false
      }
    end
    let(:mock_api_client_beta_app_localizations) do
      [
        { "id" => "234", "attributes" => { "locale" => "en-us" } },
        { "id" => "432", "attributes" => { "locale" => "en-gb" } }
      ]
    end
    let(:mock_api_client_beta_build_localizations) do
      [
        { "id" => "234", "attributes" => { "locale" => "en-us" } },
        { "id" => "432", "attributes" => { "locale" => "en-gb" } }
      ]
    end
    let(:mock_api_client_beta_groups) do
      [
        { "id" => "987", "attributes" => { "name" => "Blue Man Group" } },
        { "id" => "654", "attributes" => { "name" => "Green Eggs and Ham" } }
      ]
    end

    describe "distribute success" do
      let(:distribute_options_non_localized) do
        {
          apple_id: 'mock_apple_id',
          app_identifier: 'mock_app_id',
          distribute_external: true,
          groups: ["Blue Man Group"],
          skip_submission: false,
          demo_account_required: true,
          notify_external_testers: true,
          beta_app_feedback_email: "josh+oldfeedback@rokkincat.com",
          beta_app_description: "old description for all the things",
          uses_non_exempt_encryption: false,
          changelog: "log of changing"
        }
      end

      before(:each) do
        allow(fake_build_manager).to receive(:login)
        allow(mock_base_client).to receive(:team_id).and_return('')

        allow(mock_base_client).to receive(:post_beta_app_review_submissions) # pretend it worked.
        allow(Spaceship::ConnectAPI::Base).to receive(:client).and_return(mock_base_client)

        # Allow build to return app, buidl_beta_detail, and pre_release_version
        # These are models that are expected to usually be included in the build passed into distribute
        allow(ready_to_submit_mock_build).to receive(:app).and_return(app)
        allow(ready_to_submit_mock_build).to receive(:build_beta_detail).and_return(build_beta_detail)
        allow(ready_to_submit_mock_build).to receive(:pre_release_version).and_return(pre_release_version)
      end

      it "updates non-localized  demo_account_required, notify_external_testers, beta_app_feedback_email, and beta_app_description" do
        options = distribute_options_non_localized

        # Expect App.find to be called from within Pilot::Manager
        expect(Spaceship::ConnectAPI::App).to receive(:find).and_return(app)

        # Expect a beta app review detail to be patched
        expect(mock_base_client).to receive(:patch_beta_app_review_detail).with({
          app_id: ready_to_submit_mock_build.app_id,
          attributes: { demoAccountRequired: options[:demo_account_required] }
        })

        # Expect beta app localizations to be fetched
        expect(mock_base_client).to receive(:get_beta_app_localizations).with({
          filter: { app: ready_to_submit_mock_build.app.id },
          includes: nil,
          limit: nil,
          sort: nil
        }).and_return(Spaceship::ConnectAPI::Response.new)
        expect(app).to receive(:get_beta_app_localizations).and_wrap_original do |m, *args|
          m.call(*args)
          app_localizations
        end

        # Expect beta app localizations to be patched with a UI.success after
        mock_api_client_beta_app_localizations.each do |localization|
          expect(mock_base_client).to receive(:patch_beta_app_localizations).with({
            localization_id: localization['id'],
            attributes: {
              feedbackEmail: options[:beta_app_feedback_email],
              description: options[:beta_app_description]
            }
          })
        end
        expect(FastlaneCore::UI).to receive(:success).with("Successfully set the beta_app_feedback_email and/or beta_app_description")

        # Expect beta build localizations to be fetched
        expect(mock_base_client).to receive(:get_beta_build_localizations).with({
          filter: { build: ready_to_submit_mock_build.id },
          includes: nil,
          limit: nil,
          sort: nil
        }).and_return(Spaceship::ConnectAPI::Response.new)
        expect(ready_to_submit_mock_build).to receive(:get_beta_build_localizations).and_wrap_original do |m, *args|
          m.call(*args)
          build_localizations
        end

        # Expect beta build localizations to be patched with a UI.success after
        mock_api_client_beta_build_localizations.each do |localization|
          expect(mock_base_client).to receive(:patch_beta_build_localizations).with({
            localization_id: localization['id'],
            attributes: {
              whatsNew: options[:changelog]
            }
          })
        end
        expect(FastlaneCore::UI).to receive(:success).with("Successfully set the changelog for build")

        # Expect build beta details to be patched
        expect(mock_base_client).to receive(:patch_build_beta_details).with({
          build_beta_details_id: build_beta_detail.id,
          attributes: { autoNotifyEnabled: options[:notify_external_testers] }
        })

        # A build will go back into a processing state after a patch
        # Expect wait_for_build_processing_to_be_complete to be called after patching
        expect(mock_base_client).to receive(:patch_builds).with({
          build_id: ready_to_submit_mock_build.id, attributes: { usesNonExemptEncryption: false }
        })
        expect(fake_build_manager).to receive(:wait_for_build_processing_to_be_complete)

        # Expect beta groups fetched from app. This tests:
        # 1. app.get_beta_groups is called
        # 2. client.get_beta_groups is called inside of app.beta_groups
        expect(mock_base_client).to receive(:get_beta_groups).with({
          filter: { app: ready_to_submit_mock_build.app.id },
          includes: nil,
          limit: nil,
          sort: nil
        }).and_return(Spaceship::ConnectAPI::Response.new)
        expect(app).to receive(:get_beta_groups).and_wrap_original do |m, *args|
          m.call(*args)
          beta_groups
        end

        # Expect beta groups to be added to a builds. This tests:
        # 1. build.add_beta_groups is called
        # 2. client.add_beta_groups_to_build is called inside of build.add_beta_groups
        expect(mock_base_client).to receive(:add_beta_groups_to_build).with({
          build_id: ready_to_submit_mock_build.id,
          beta_group_ids: [beta_groups[0].id]
        }).and_return(Spaceship::ConnectAPI::Response.new)
        expect(ready_to_submit_mock_build).to receive(:add_beta_groups).with(beta_groups: [beta_groups[0]]).and_wrap_original do |m, *args|
          m.call(*args)
        end

        # Except success messages
        expect(FastlaneCore::UI).to receive(:message).with(/Distributing new build to testers/)
        expect(FastlaneCore::UI).to receive(:success).with(/Successfully distributed build to/)

        fake_build_manager.distribute(options, build: ready_to_submit_mock_build)
      end
    end
  end

  describe "#upload" do
    describe "uses Manager.login (which does spaceship login)" do
      let(:fake_build_manager) { Pilot::BuildManager.new }
      let(:upload_options) do
        {
          apple_id: 'mock_apple_id',
          skip_waiting_for_build_processing: true,
          ipa: 'foo'
        }
      end

      before(:each) do
        allow(fake_build_manager).to receive(:fetch_app_platform).and_return('ios')

        fake_ipauploadpackagebuilder = double
        allow(fake_ipauploadpackagebuilder).to receive(:generate).and_return(true)
        allow(FastlaneCore::IpaUploadPackageBuilder).to receive(:new).and_return(fake_ipauploadpackagebuilder)

        fake_itunestransporter = double
        allow(fake_itunestransporter).to receive(:upload).and_return(true)
        allow(FastlaneCore::ItunesTransporter).to receive(:new).and_return(fake_itunestransporter)
      end

      it "NOT when skip_waiting_for_build_processing and apple_id are set" do
        # should not execute Manager.login (which does spaceship login)
        expect(fake_build_manager).not_to(receive(:login))

        fake_build_manager.upload(upload_options)
      end

      it "when skip_waiting_for_build_processing and apple_id are not set" do
        # remove options that make login unnecessary
        upload_options.delete(:apple_id)
        upload_options.delete(:skip_waiting_for_build_processing)

        # allow Manager.login method this time
        expect(fake_build_manager).to receive(:login).at_least(:once)

        # other stuff required to let `upload` work:

        allow(FastlaneCore::IpaFileAnalyser).to receive(:fetch_app_identifier).and_return("com.fastlane")
        allow(fake_build_manager).to receive(:fetch_apple_id).and_return(123)
        allow(FastlaneCore::IpaFileAnalyser).to receive(:fetch_app_version)
        allow(FastlaneCore::IpaFileAnalyser).to receive(:fetch_app_build)

        fake_app = double
        allow(fake_app).to receive(:apple_id).and_return(123)
        allow(fake_build_manager).to receive(:app).and_return(fake_app)

        fake_build = double
        allow(fake_build).to receive(:train_version)
        allow(fake_build).to receive(:build_version)
        allow(FastlaneCore::BuildWatcher).to receive(:wait_for_build_processing_to_be_complete).and_return(fake_build)

        allow(fake_build_manager).to receive(:distribute)

        fake_build_manager.upload(upload_options)
      end
    end
  end
end<|MERGE_RESOLUTION|>--- conflicted
+++ resolved
@@ -25,15 +25,9 @@
       expect(changelog).to eq(File.read("./pilot/spec/fixtures/build_manager/changelog_long_truncated"))
     end
   end
-<<<<<<< HEAD
+
   describe "distribute submits the build for review" do
     let(:mock_base_client) { "fake api base client" }
-=======
-
-  describe "#distribute submits the build for review" do
-    let(:mock_base_client) { "fake testflight base client" }
-    let(:mock_base_api_client) { "fake api base client" }
->>>>>>> 9f994a80
     let(:fake_build_manager) { Pilot::BuildManager.new }
 
     let(:app) do
