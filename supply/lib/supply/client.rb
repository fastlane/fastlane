require 'googleauth'
require 'google/apis/androidpublisher_v2'
Androidpublisher = Google::Apis::AndroidpublisherV2
CredentialsLoader = Google::Auth::CredentialsLoader

require 'net/http'

module Supply
  class Client
    # Connecting with Google
    attr_accessor :android_publisher

    # Editing something
    # Reference to the entry we're currently editing. Might be nil if don't have one open
    attr_accessor :current_edit
    # Package name of the currently edited element
    attr_accessor :current_package_name

    #####################################################
    # @!group Login
    #####################################################

    # instantiate a client given the supplied configuration
    def self.make_from_config
      unless Supply.config[:json_key] || Supply.config[:json_key_data] || (Supply.config[:key] && Supply.config[:issuer])
        UI.important("To not be asked about this value, you can specify it using 'json_key'")
        Supply.config[:json_key] = UI.input("The service account json file used to authenticate with Google: ")
      end

      if Supply.config[:json_key]
        service_account_json = File.open(File.expand_path(Supply.config[:json_key]))
      elsif Supply.config[:json_key_data]
        service_account_json = StringIO.new(Supply.config[:json_key_data])
      end

      return Client.new(path_to_key: Supply.config[:key],
                        issuer: Supply.config[:issuer], service_account_json: service_account_json)
    end

    # Initializes the android_publisher and its auth_client using the specified information
    # @param service_account_json: The raw service account Json data
    # @param path_to_key: The path to your p12 file (@deprecated)
    # @param issuer: Email address for oauth (@deprecated)
    def initialize(path_to_key: nil, issuer: nil, service_account_json: nil)
      scope = Androidpublisher::AUTH_ANDROIDPUBLISHER

      if service_account_json
        key_io = service_account_json
      else
        require 'google/api_client/auth/key_utils'
        key = Google::APIClient::KeyUtils.load_from_pkcs12(File.expand_path(path_to_key), 'notasecret')
        cred_json = {
          private_key: key.to_s,
          client_email: issuer
        }
        key_io = StringIO.new(MultiJson.dump(cred_json))
      end

      auth_client = Google::Auth::ServiceAccountCredentials.make_creds(json_key_io: key_io, scope: scope)

      UI.verbose("Fetching a new access token from Google...")

      auth_client.fetch_access_token!

      if FastlaneCore::Env.truthy?("DEBUG")
        Google::Apis.logger.level = Logger::DEBUG
      end

      Google::Apis::ClientOptions.default.application_name = "fastlane - supply"
      Google::Apis::ClientOptions.default.application_version = Fastlane::VERSION
      Google::Apis::RequestOptions.default.timeout_sec = 300
      Google::Apis::RequestOptions.default.open_timeout_sec = 300
      Google::Apis::RequestOptions.default.retries = 5

      self.android_publisher = Androidpublisher::AndroidPublisherService.new
      self.android_publisher.authorization = auth_client
      if Supply.config[:root_url]
        # Google's client expects the root_url string to end with "/".
        Supply.config[:root_url] << '/' unless Supply.config[:root_url].end_with?('/')
        self.android_publisher.root_url = Supply.config[:root_url]
      end
    end

    #####################################################
    # @!group Handling the edit lifecycle
    #####################################################

    # Begin modifying a certain package
    def begin_edit(package_name: nil)
      UI.user_error!("You currently have an active edit") if @current_edit

      self.current_edit = call_google_api { android_publisher.insert_edit(package_name) }

      self.current_package_name = package_name
    end

    # Aborts the current edit deleting all pending changes
    def abort_current_edit
      ensure_active_edit!

      call_google_api { android_publisher.delete_edit(current_package_name, current_edit.id) }

      self.current_edit = nil
      self.current_package_name = nil
    end

    # Validates the current edit - does not change data on Google Play
    def validate_current_edit!
      ensure_active_edit!

      call_google_api { android_publisher.validate_edit(current_package_name, current_edit.id) }
    end

    # Commits the current edit saving all pending changes on Google Play
    def commit_current_edit!
      ensure_active_edit!

      call_google_api { android_publisher.commit_edit(current_package_name, current_edit.id) }

      self.current_edit = nil
      self.current_package_name = nil
    end

    #####################################################
    # @!group Getting data
    #####################################################

    # Get a list of all languages - returns the list
    # make sure to have an active edit
    def listings
      ensure_active_edit!

      result = call_google_api { android_publisher.list_edit_listings(current_package_name, current_edit.id) }

      return result.listings.map do |row|
        Listing.new(self, row.language, row)
      end
    end

    # Returns the listing for the given language filled with the current values if it already exists
    def listing_for_language(language)
      ensure_active_edit!

      begin
        result = android_publisher.get_edit_listing(
          current_package_name,
          current_edit.id,
          language
        )

        return Listing.new(self, language, result)
      rescue Google::Apis::ClientError => e
        return Listing.new(self, language) if e.status_code == 404 # create a new empty listing
        raise
      end
    end

    # Get a list of all apks verion codes - returns the list of version codes
    def apks_version_codes
      ensure_active_edit!

      result = call_google_api { android_publisher.list_edit_apks(current_package_name, current_edit.id) }

      return result.apks.map(&:version_code)
    end

    # Get a list of all apk listings (changelogs) - returns the list
    def apk_listings(apk_version_code)
      ensure_active_edit!

      result = call_google_api do
        android_publisher.list_edit_apklistings(
          current_package_name,
          current_edit.id,
          apk_version_code
        )
      end

      return (result.listings || []).map do |row|
        ApkListing.new(row.recent_changes, row.language, apk_version_code)
      end
    end

    #####################################################
    # @!group Modifying data
    #####################################################

    # Updates or creates the listing for the specified language
    def update_listing_for_language(language: nil, title: nil, short_description: nil, full_description: nil, video: nil)
      ensure_active_edit!

      listing = Androidpublisher::Listing.new({
        language: language,
        title: title,
        full_description: full_description,
        short_description: short_description,
        video: video
      })

      call_google_api do
        android_publisher.update_edit_listing(
          current_package_name,
          current_edit.id,
          language,
          listing
        )
      end
    end

    def upload_apk(path_to_apk)
      ensure_active_edit!

      result_upload = call_google_api do
        android_publisher.upload_edit_apk(
          current_package_name,
          current_edit.id,
          upload_source: path_to_apk
        )
      end

      return result_upload.version_code
    end

    def upload_mapping(path_to_mapping, apk_version_code)
      ensure_active_edit!

      call_google_api do
        android_publisher.upload_edit_deobfuscationfile(
          current_package_name,
          current_edit.id,
          apk_version_code,
          "proguard",
          upload_source: path_to_mapping,
          content_type: "application/octet-stream"
        )
      end
    end

    # Updates the track for the provided version code(s)
    def update_track(track, rollout, apk_version_code)
      ensure_active_edit!

      track_version_codes = apk_version_code.kind_of?(Array) ? apk_version_code : [apk_version_code]

      track_body = Androidpublisher::Track.new({
        track: track,
        user_fraction: rollout,
        version_codes: track_version_codes
      })

      call_google_api do
        android_publisher.update_edit_track(
          current_package_name,
          current_edit.id,
          track,
          track_body
        )
      end
    end

    # Get list of version codes for track
    def track_version_codes(track)
      ensure_active_edit!

<<<<<<< HEAD
      begin
        result = android_publisher.get_edit_track(
=======
      result = call_google_api do
        android_publisher.get_track(
>>>>>>> d99b63b0
          current_package_name,
          current_edit.id,
          track
        )
      end

      return result.version_codes
    end

    def update_apk_listing_for_language(apk_listing)
      ensure_active_edit!

      apk_listing_object = Androidpublisher::ApkListing.new({
        language: apk_listing.language,
        recent_changes: apk_listing.recent_changes
      })

      call_google_api do
        android_publisher.update_edit_apklisting(
          current_package_name,
          current_edit.id,
          apk_listing.apk_version_code,
          apk_listing.language,
          apk_listing_object
        )
      end
    end

    #####################################################
    # @!group Screenshots
    #####################################################

    def fetch_images(image_type: nil, language: nil)
      ensure_active_edit!

      result = call_google_api do
        android_publisher.list_edit_images(
          current_package_name,
          current_edit.id,
          language,
          image_type
        )
      end

      (result.images || []).map(&:url)
    end

    # @param image_type (e.g. phoneScreenshots, sevenInchScreenshots, ...)
    def upload_image(image_path: nil, image_type: nil, language: nil)
      ensure_active_edit!

      call_google_api do
        android_publisher.upload_edit_image(
          current_package_name,
          current_edit.id,
          language,
          image_type,
          upload_source: image_path,
          content_type: 'image/*'
        )
      end
    end

    def clear_screenshots(image_type: nil, language: nil)
      ensure_active_edit!

      call_google_api do
        android_publisher.deleteall_edit_image(
          current_package_name,
          current_edit.id,
          language,
          image_type
        )
      end
    end

    def upload_obb(obb_file_path: nil, apk_version_code: nil, expansion_file_type: nil)
      ensure_active_edit!

      call_google_api do
        android_publisher.upload_edit_expansionfile(
          current_package_name,
          current_edit.id,
          apk_version_code,
          expansion_file_type,
          upload_source: obb_file_path,
          content_type: 'application/octet-stream'
        )
      end
    end

    private

    def ensure_active_edit!
      UI.user_error!("You need to have an active edit, make sure to call `begin_edit`") unless @current_edit
    end

    def call_google_api
      yield if block_given?
    rescue Google::Apis::ClientError => e
      UI.user_error! "Google Api Error: #{e.message}"
    end
  end
end<|MERGE_RESOLUTION|>--- conflicted
+++ resolved
@@ -262,13 +262,8 @@
     def track_version_codes(track)
       ensure_active_edit!
 
-<<<<<<< HEAD
       begin
         result = android_publisher.get_edit_track(
-=======
-      result = call_google_api do
-        android_publisher.get_track(
->>>>>>> d99b63b0
           current_package_name,
           current_edit.id,
           track
