--- conflicted
+++ resolved
@@ -161,16 +161,7 @@
 
       result = call_google_api { android_publisher.list_apks(current_package_name, current_edit.id) }
 
-<<<<<<< HEAD
-      # If developers delete all APKs in the Google Play Developer Console, result.apks will be nil.
-      if result.apks.nil?
-        return {}
-      else
-        return result.apks.map(&:version_code)
-      end
-=======
       return Array(result.apks).map(&:version_code)
->>>>>>> 6aa27ae3
     end
 
     # Get a list of all apk listings (changelogs) - returns the list
