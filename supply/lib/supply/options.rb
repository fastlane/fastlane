require 'fastlane_core'
require 'credentials_manager'

module Supply
  class Options
    # rubocop:disable Metrics/PerceivedComplexity
    def self.available_options
      valid_tracks = %w(production beta alpha rollout)
      @options ||= [
        FastlaneCore::ConfigItem.new(key: :package_name,
                                     env_name: "SUPPLY_PACKAGE_NAME",
                                     short_option: "-p",
                                     description: "The package name of the Application to modify",
                                     default_value: CredentialsManager::AppfileConfig.try_fetch_value(:package_name)),
        FastlaneCore::ConfigItem.new(key: :track,
                                     short_option: "-a",
                                     env_name: "SUPPLY_TRACK",
                                     description: "The Track to upload the Application to: #{valid_tracks.join(', ')}",
                                     default_value: 'production',
                                     verify_block: proc do |value|
                                       available = valid_tracks
                                       UI.user_error! "Invalid value '#{value}', must be #{available.join(', ')}" unless available.include? value
                                     end),
        FastlaneCore::ConfigItem.new(key: :rollout,
                                     short_option: "-r",
                                     description: "The percentage of the user fraction when uploading to the rollout track",
                                     default_value: '0.1',
                                     verify_block: proc do |value|
                                       min = 0.01
                                       max = 0.5
                                       UI.user_error! "Invalid value '#{value}', must be between #{min} and #{max}" unless value.to_f.between?(min, max)
                                     end),
        FastlaneCore::ConfigItem.new(key: :metadata_path,
                                     env_name: "SUPPLY_METADATA_PATH",
                                     short_option: "-m",
                                     optional: true,
                                     description: "Path to the directory containing the metadata files",
                                     default_value: (Dir["./fastlane/metadata/android"] + Dir["./metadata"]).first),
        FastlaneCore::ConfigItem.new(key: :key,
                                     env_name: "SUPPLY_KEY",
                                     short_option: "-k",
                                     conflicting_options: [:json_key],
                                     deprecated: 'Use --json_key instead',
                                     description: "The p12 File used to authenticate with Google",
                                     default_value: Dir["*.p12"].first || CredentialsManager::AppfileConfig.try_fetch_value(:keyfile),
                                     verify_block: proc do |value|
                                       UI.user_error! "Could not find p12 file at path '#{File.expand_path(value)}'" unless File.exist?(File.expand_path(value))
                                     end),
        FastlaneCore::ConfigItem.new(key: :issuer,
                                     env_name: "SUPPLY_ISSUER",
                                     short_option: "-i",
                                     conflicting_options: [:json_key],
                                     deprecated: 'Use --json_key instead',
                                     description: "The issuer of the p12 file (email address of the service account)",
                                     default_value: CredentialsManager::AppfileConfig.try_fetch_value(:issuer),
                                     verify_block: proc do |value|
                                       UI.important("DEPRECATED --issuer OPTION. Use --json_key instead")
                                     end),
        FastlaneCore::ConfigItem.new(key: :json_key,
                                     env_name: "SUPPLY_JSON_KEY",
                                     short_option: "-j",
                                     conflicting_options: [:issuer, :key, :json_key_data],
                                     optional: true, # this is shouldn't be optional but is until --key and --issuer are completely removed
                                     description: "The service account json file used to authenticate with Google",
                                     default_value: CredentialsManager::AppfileConfig.try_fetch_value(:json_key_file),
                                     verify_block: proc do |value|
                                       UI.user_error! "'#{value}' doesn't seem to be a JSON file" unless FastlaneCore::Helper.json_file?(File.expand_path(value))
                                       UI.user_error! "Could not find service account json file at path '#{File.expand_path(value)}'" unless File.exist?(File.expand_path(value))
                                     end),
        FastlaneCore::ConfigItem.new(key: :json_key_data,
                                     env_name: "SUPPLY_JSON_KEY_DATA",
                                     short_option: "-c",
                                     conflicting_options: [:issuer, :key, :json_key],
                                     optional: true,
                                     description: "The service account json used to authenticate with Google",
                                     default_value: CredentialsManager::AppfileConfig.try_fetch_value(:json_key_data_raw),
                                     verify_block: proc do |value|
                                       begin
                                         JSON.parse(value)
                                       rescue JSON::ParserError
                                         UI.user_error! "Could not parse service account json  JSON::ParseError"
                                       end
                                     end),
        FastlaneCore::ConfigItem.new(key: :apk,
                                     env_name: "SUPPLY_APK",
                                     description: "Path to the APK file to upload",
                                     short_option: "-b",
                                     conflicting_options: [:apk_paths],
                                     default_value: Dir["*.apk"].last || Dir[File.join("app", "build", "outputs", "apk", "app-Release.apk")].last,
                                     optional: true,
                                     verify_block: proc do |value|
                                       UI.user_error! "Could not find apk file at path '#{value}'" unless File.exist?(value)
                                       UI.user_error! "apk file is not an apk" unless value.end_with?('.apk')
                                     end),
        FastlaneCore::ConfigItem.new(key: :apk_paths,
                                     env_name: "SUPPLY_APK_PATHS",
                                     conflicting_options: [:apk],
                                     optional: true,
                                     type: Array,
                                     description: "An array of paths to APK files to upload",
                                     short_option: "-u",
                                     verify_block: proc do |value|
                                       UI.user_error!("Could not evaluate array from '#{value}'") unless value.kind_of?(Array)
                                       value.each do |path|
                                         UI.user_error! "Could not find apk file at path '#{path}'" unless File.exist?(path)
                                         UI.user_error! "file at path '#{path}' is not an apk" unless path.end_with?('.apk')
                                       end
                                     end),
        FastlaneCore::ConfigItem.new(key: :skip_upload_apk,
                                     env_name: "SUPPLY_SKIP_UPLOAD_APK",
                                     optional: true,
                                     description: "Whether to skip uploading APK",
                                     is_string: false,
                                     default_value: false),
        FastlaneCore::ConfigItem.new(key: :skip_upload_metadata,
                                     env_name: "SUPPLY_SKIP_UPLOAD_METADATA",
                                     optional: true,
                                     description: "Whether to skip uploading metadata",
                                     is_string: false,
                                     default_value: false),
        FastlaneCore::ConfigItem.new(key: :skip_upload_images,
                                     env_name: "SUPPLY_SKIP_UPLOAD_IMAGES",
                                     optional: true,
                                     description: "Whether to skip uploading images, screenshots not included",
                                     is_string: false,
                                     default_value: false),
        FastlaneCore::ConfigItem.new(key: :skip_upload_screenshots,
                                     env_name: "SUPPLY_SKIP_UPLOAD_SCREENSHOTS",
                                     optional: true,
                                     description: "Whether to skip uploading SCREENSHOTS",
                                     is_string: false,
                                     default_value: false),
        FastlaneCore::ConfigItem.new(key: :track_promote_to,
                                     env_name: "SUPPLY_TRACK_PROMOTE_TO",
                                     optional: true,
                                     description: "The Track to promote to: #{valid_tracks.join(', ')}",
                                     verify_block: proc do |value|
                                       available = valid_tracks
                                       UI.user_error! "Invalid value '#{value}', must be #{available.join(', ')}" unless available.include? value
                                     end),
        FastlaneCore::ConfigItem.new(key: :validate_only,
                                     env_name: "SUPPLY_VALIDATE_ONLY",
                                     optional: true,
                                     description: "Indicate that changes will only be validated with Google Play rather than actually published",
                                     is_string: false,
                                     default_value: false),
        FastlaneCore::ConfigItem.new(key: :mapping,
                                     env_name: "SUPPLY_MAPPING",
                                     description: "Path to the mapping file to upload",
                                     short_option: "-d",
                                     conflicting_options: [:mapping_paths],
                                     optional: true,
                                     verify_block: proc do |value|
                                       UI.user_error! "Could not find mapping file at path '#{value}'" unless File.exist?(value)
                                     end),
        FastlaneCore::ConfigItem.new(key: :mapping_paths,
                                     env_name: "SUPPLY_MAPPING_PATHS",
                                     conflicting_options: [:mapping],
                                     optional: true,
                                     type: Array,
                                     description: "An array of paths to mapping files to upload",
                                     short_option: "-s",
                                     verify_block: proc do |value|
                                       UI.user_error!("Could not evaluate array from '#{value}'") unless value.kind_of?(Array)
                                       value.each do |path|
                                         UI.user_error! "Could not find mapping file at path '#{path}'" unless File.exist?(path)
                                       end
                                     end),
        FastlaneCore::ConfigItem.new(key: :root_url,
                                     env_name: "SUPPLY_ROOT_URL",
                                     description: "Root URL for the Google Play API. The provided URL will be used for API calls in place of https://www.googleapis.com/",
                                     optional: true,
                                     verify_block: proc do |value|
                                       UI.user_error! "Could not parse URL '#{value}'" unless value =~ URI.regexp
                                     end),
<<<<<<< HEAD
        FastlaneCore::ConfigItem.new(key: :obb_main_references_version,
                                     env_name: "OBB_MAIN_REFERENCES_VERSION",
                                     description: "References version of 'main' expansion file",
                                     optional: true,
                                     type: Numeric),
        FastlaneCore::ConfigItem.new(key: :obb_main_file_size,
                                     env_name: "OBB_MAIN_FILE SIZE",
                                     description: "Size of 'main' expansion file in bytes",
                                     optional: true,
                                     type: Numeric),
        FastlaneCore::ConfigItem.new(key: :obb_patch_references_version,
                                     env_name: "OBB_PATCH_REFERENCES_VERSION",
                                     description: "References version of 'patch' expansion file",
                                     optional: true,
                                     type: Numeric),
        FastlaneCore::ConfigItem.new(key: :obb_patch_file_size,
                                     env_name: "OBB_PATCH_FILE SIZE",
                                     description: "Size of 'patch' expansion file in bytes",
                                     optional: true,
                                     type: Numeric)
=======
        FastlaneCore::ConfigItem.new(key: :check_superseded_tracks,
                                     env_name: "SUPPLY_CHECK_SUPERSEDED_TRACKS",
                                     optional: true,
                                     description: "Check the other tracks for superseded versions and disable them",
                                     is_string: false,
                                     default_value: false)

>>>>>>> 765bdf9e
      ]
    end
    # rubocop:enable Metrics/PerceivedComplexity
  end
end<|MERGE_RESOLUTION|>--- conflicted
+++ resolved
@@ -173,7 +173,6 @@
                                      verify_block: proc do |value|
                                        UI.user_error! "Could not parse URL '#{value}'" unless value =~ URI.regexp
                                      end),
-<<<<<<< HEAD
         FastlaneCore::ConfigItem.new(key: :obb_main_references_version,
                                      env_name: "OBB_MAIN_REFERENCES_VERSION",
                                      description: "References version of 'main' expansion file",
@@ -194,7 +193,6 @@
                                      description: "Size of 'patch' expansion file in bytes",
                                      optional: true,
                                      type: Numeric)
-=======
         FastlaneCore::ConfigItem.new(key: :check_superseded_tracks,
                                      env_name: "SUPPLY_CHECK_SUPERSEDED_TRACKS",
                                      optional: true,
@@ -202,7 +200,6 @@
                                      is_string: false,
                                      default_value: false)
 
->>>>>>> 765bdf9e
       ]
     end
     # rubocop:enable Metrics/PerceivedComplexity
