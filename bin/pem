--- conflicted
+++ resolved
@@ -55,15 +55,9 @@
 end
 
 def app_identifier(options)
-<<<<<<< HEAD
   value = options.identifier
   value ||= ENV["PEM_APP_IDENTIFIER"]
   value ||= CredentialsManager::AppfileConfig.try_fetch_value(:app_identifier)
-  value ||= ask("App Identifier (Bundle ID, e.g. at.felixkrause.app): ")
+  value ||= ask("App Identifier (Bundle ID, e.g. com.krausefx.app): ")
   return value
-=======
-  return options.identifier if options.identifier
-  return ENV["PEM_APP_IDENTIFIER"] if ENV["PEM_APP_IDENTIFIER"]
-  return ask("App Identifier (Bundle ID, e.g. com.krausefx.app): ")
->>>>>>> da002ded
 end