--- conflicted
+++ resolved
@@ -4,7 +4,6 @@
   abort("fastlane requires Ruby 2.0.0 or higher")
 end
 
-<<<<<<< HEAD
 begin
   require 'bootsnap'
   require 'fastlane/version'
@@ -19,10 +18,7 @@
 rescue LoadError
 end
 
-$LOAD_PATH.push File.expand_path("../../lib", __FILE__)
-=======
 $LOAD_PATH.push(File.expand_path("../../lib", __FILE__))
->>>>>>> c53f5e8e
 
 require "fastlane/cli_tools_distributor"
 
