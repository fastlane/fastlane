#!/usr/bin/env ruby
# rubocop:disable Metrics/AbcSize

$LOAD_PATH.push File.expand_path('../../lib', __FILE__)

require 'fastlane'
require 'commander'
require 'fastlane/new_action'

HighLine.track_eof = false

class FastlaneApplication
  include Commander::Methods

  def run
    program :version, Fastlane::VERSION
    program :description, [
      "CLI for 'fastlane' - Connect all iOS deployment tools into one streamlined workflow.\n",
      "\tRun using `fastlane [platform] [lane_name]`",
      "\tTo pass values to the lanes use `fastlane [platform] [lane_name] key:value key2:value2`"].join("\n")
    program :help, 'Author', 'Felix Krause <fastlane@krausefx.com>'
    program :help, 'Website', 'https://fastlane.tools'
    program :help, 'GitHub', 'https://github.com/krausefx/fastlane'
    program :help_formatter, :compact

    always_trace!

    command :trigger do |c|
      c.syntax = 'fastlane trigger [lane]'
      c.description = 'Drive the fastlane for a specific environment. Pass the lane name and optionally the platform first'
      c.option '--env STRING', String, 'Add environment to use with `dotenv`'

      c.action do |args, options|
<<<<<<< HEAD
        if Fastlane::FastlaneFolder.setup?
=======
        if Fastlane::FastlaneFolder.path
>>>>>>> 5a9950bd
          Fastlane::CommandLineHandler.handle(args, options)
        else
          create = agree('Could not find fastlane in current directory. Would you like to set it up? (y/n)'.yellow, true)
          Fastlane::Setup.new.run if create
        end
      end
    end

    command :init do |c|
      c.syntax = 'fastlane init'
      c.description = 'Helps you setting up fastlane based on your existing tools.'

      c.action do |args, options|
        Fastlane::Setup.new.run
      end
    end

    command :new_action do |c|
      c.syntax = 'fastlane new_action'
      c.description = 'Create a new custom action for fastlane.'

      c.action do |args, options|
        Fastlane::NewAction.run
      end
    end

    command :lanes do |c|
      c.syntax = 'fastlane lanes'
      c.description = 'Lists all available lanes and shows their description'

      c.action do |args, options|
        require 'fastlane/lane_list'
        path = File.join(Fastlane::FastlaneFolder.path || '.', 'Fastfile')
        Fastlane::LaneList.output(path)
      end
    end

    command :list do |c|
      c.syntax = 'fastlane list'
      c.description = 'Lists all available lanes without description'
      c.action do |args, options|
        ff = Fastlane::FastFile.new(File.join(Fastlane::FastlaneFolder.path || '.', 'Fastfile'))
        puts "\nAvailable lanes:".green
        ff.runner.available_lanes.each do |lane|
          puts "- #{lane}"
        end
        puts "\nExecute using `fastlane [lane_name]`".yellow
      end
    end

    command :docs do |c|
      c.syntax = 'fastlane docs'
      c.description = 'Generate a markdown based documentation based on the Fastfile'
      c.option '-f', '--force', 'Overwrite the existing README.md in the ./fastlane folder'

      c.action do |args, options|
        path = File.join(Fastlane::FastlaneFolder.path || '.', 'README.md')
        if File.exist? path and !options.force
          return nil unless agree('Found existing ./fastlane/README.md. Do you want to overwrite it? (y/n)', true)
        end

        ff = Fastlane::FastFile.new(File.join(Fastlane::FastlaneFolder.path || '.', 'Fastfile'))

        require 'fastlane/documentation/docs_generator'
        Fastlane::DocsGenerator.run(path, ff)
      end
    end

    command :run do |c|
      c.syntax = 'fastlane run [action] key1:value1 key2:value2'
      c.description = 'Run a fastlane one-off action without a full lane'

      c.action do |args, options|
        require 'fastlane/one_off'
        Fastlane::OneOff.execute(args: args)
      end
    end

    command :actions do |c|
      c.syntax = 'fastlane actions'
      c.description = 'Lists all available fastlane actions'

      c.option '--platform STRING', String, 'Only show actions available on the given platform'

      c.action do |args, options|
        require 'fastlane/documentation/actions_list'
        Fastlane::ActionsList.run(filter: args.first, platform: options.platform)
      end
    end

    command :action do |c|
      c.syntax = 'fastlane action [tool_name]'
      c.description = 'Shows more information for a specific command'
      c.action do |args, options|
        require 'fastlane/documentation/actions_list'
        Fastlane::ActionsList.run(filter: args.first)
      end
    end

    default_command :trigger

    run!
  end
end

begin
  FastlaneCore::UpdateChecker.start_looking_for_update('fastlane')
  FastlaneApplication.new.run
ensure
  FastlaneCore::UpdateChecker.show_update_status('fastlane', Fastlane::VERSION)
end
# rubocop:enable Metrics/AbcSize<|MERGE_RESOLUTION|>--- conflicted
+++ resolved
@@ -26,16 +26,12 @@
     always_trace!
 
     command :trigger do |c|
-      c.syntax = 'fastlane trigger [lane]'
+      c.syntax = 'fastlane [lane]'
       c.description = 'Drive the fastlane for a specific environment. Pass the lane name and optionally the platform first'
       c.option '--env STRING', String, 'Add environment to use with `dotenv`'
 
       c.action do |args, options|
-<<<<<<< HEAD
         if Fastlane::FastlaneFolder.setup?
-=======
-        if Fastlane::FastlaneFolder.path
->>>>>>> 5a9950bd
           Fastlane::CommandLineHandler.handle(args, options)
         else
           create = agree('Could not find fastlane in current directory. Would you like to set it up? (y/n)'.yellow, true)
