--- conflicted
+++ resolved
@@ -66,15 +66,8 @@
 
       copy_simulator_logs
 
-<<<<<<< HEAD
-      unless tests_exit_status == 0
-        UI.user_error!("Test execution failed. Exit status: #{tests_exit_status}")
-=======
-      report_collector.parse_raw_file(TestCommandGenerator.xcodebuild_log_path)
-
       if result[:failures] > 0
         UI.test_failure!("Tests have failed")
->>>>>>> 40e7b2dc
       end
 
       unless tests_exit_status == 0
