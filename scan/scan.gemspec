--- conflicted
+++ resolved
@@ -21,13 +21,8 @@
   spec.test_files    = spec.files.grep(%r{^(test|spec|features)/})
   spec.require_paths = ["lib"]
 
-<<<<<<< HEAD
-  spec.add_dependency "fastlane_core", ">= 0.52.0", "< 1.0.0" # all shared code and dependencies
-  spec.add_dependency 'xcpretty', '>= 0.2.1' # pretty xcodebuild output
-=======
   spec.add_dependency 'fastlane_core', '>= 0.52.0', '< 1.0.0' # all shared code and dependencies
   spec.add_dependency 'xcpretty', '>= 0.2.3' # pretty xcodebuild output
->>>>>>> 8a361660
   spec.add_dependency 'xcpretty-travis-formatter', '>= 0.0.3'
   spec.add_dependency 'slack-notifier', '~> 1.3'
   spec.add_dependency 'terminal-table' # print out build information
