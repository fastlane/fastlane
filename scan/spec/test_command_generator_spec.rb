describe Scan do
  before(:all) do
    options = { project: "./scan/examples/standard/app.xcodeproj" }
    config = FastlaneCore::Configuration.create(Scan::Options.available_options, options)
    @project = FastlaneCore::Project.new(config)
  end

  before(:each) do
    @valid_simulators = "== Devices ==
-- iOS 10.0 --
    iPhone 5 (5FF87891-D7CB-4C65-9F88-701A471223A9) (Shutdown)
    iPhone 5s (E697990C-3A83-4C01-83D1-C367011B31EE) (Shutdown)
    iPhone 6 (A35509F5-78A4-4B7D-B199-0F1244A5A7FC) (Shutdown)
    iPhone 6 Plus (F8E78DE1-F715-46BE-B9FD-4909CC45C05F) (Shutdown)
    iPhone 6s (021A465B-A294-4D9E-AD07-6BDC8E186343) (Shutdown)
    iPhone 6s Plus (1891208D-477A-4399-83BE-7D57B176A32B) (Shutdown)
    iPhone SE (B3D411C0-7FC4-4248-BEB8-7B09668023C8) (Shutdown)
    iPad Retina (07773A11-417D-4D4C-BC25-1C3444D50836) (Shutdown)
    iPad Air (2ABEAF08-E480-4617-894F-6BAB587E7963) (Shutdown)
    iPad Air 2 (DA6C7D10-564B-4563-884D-834EF4F10FB9) (Shutdown)
    iPad Pro (9.7-inch) (C051C63B-EDF7-4871-860A-BF975B517E94) (Shutdown)
    iPad Pro (12.9-inch) (EED6BFB4-5DD9-48AB-8573-5172EF6F2A93) (Shutdown)
-- iOS 9.3 --
    iPhone 4s (238767C4-AF29-4485-878C-7011B98DCB87) (Shutdown)
    iPhone 5 (B8E05CCB-B97A-41FC-A8A8-2771711690B5) (Shutdown)
    iPhone 5s (F48E1168-110C-4EC6-805C-6B03A03CAC2D) (Shutdown)
    iPhone 6 (BD0777BE-32DC-425F-8FC6-10008F7AB814) (Shutdown)
    iPhone 6 Plus (E9F12F3C-75B9-47D0-998A-02220E1E7E9D) (Shutdown)
    iPhone 6s (70E1E92F-A292-4980-BC3C-7770C5EEFCFD) (Shutdown)
    iPhone 6s Plus (A250CEDA-5CCD-4396-B215-19AF6D0B4ADA) (Shutdown)
    iPad 2 (57344451-50CF-40E1-96FA-DFEFC1107B79) (Shutdown)
    iPad Retina (AD4384AC-3D47-4B43-B0E2-2020C41D67F5) (Shutdown)
    iPad Air (DD134998-177F-47DA-99FA-D549D9305476) (Shutdown)
    iPad Air 2 (9B54C167-21A9-4AD7-97D4-21F2F1D7EAAF) (Shutdown)
    iPad Pro (61EEEF5C-EA64-47EF-9EED-3075E983FBCD) (Shutdown)
-- iOS 9.0 --
    iPhone 4s (88975B7F-DE3C-4680-8653-F4212E389E35) (Shutdown)
    iPhone 5 (9905A018-9DC9-4DD8-BA14-B0B000CC8622) (Shutdown)
    iPhone 5s (FD90588B-1020-45C5-8EE9-C5CF89A26A22) (Shutdown)
    iPhone 6 (9A224332-DF90-4A30-BB7B-D0ABFE2A658F) (Shutdown)
    iPhone 6 Plus (B12E4F8A-00DF-4DFA-AF0F-FCAD6C16CBDE) (Shutdown)
    iPad 2 (A9B8647B-1C6C-41D5-8B51-B2D0A7FD4549) (Shutdown)
    iPad Retina (39EAB2A5-FBF8-417C-9578-4C47125E6658) (Shutdown)
    iPad Air (1D37AF01-FA0A-485A-86CD-A5F26845C528) (Shutdown)
    iPad Air 2 (90FF95A9-CB0E-4670-B9C4-A9BC6500F4EA) (Shutdown)
-- iOS 8.4 --
    iPhone 4s (16764BF6-4E85-42CE-9C1E-E5B0185B49BD) (Shutdown)
    iPhone 5 (6636AA80-6030-468A-8650-479A1A11899A) (Shutdown)
    iPhone 5s (5E15A2AC-2787-4C8D-8FBA-DF09FD216326) (Shutdown)
    iPhone 6 (9842E17B-F831-4CEE-BF7A-90EC14A346B7) (Shutdown)
    iPhone 6 Plus (6B638BF3-773A-4604-BB4A-75C33138C371) (Shutdown)
    iPad 2 (D15D74A7-338D-4CCC-9FE4-158917220903) (Shutdown)
    iPad Retina (3482DB34-48FE-4166-9C85-C30042E82DFE) (Shutdown)
    iPad Air (CF1146F7-9C3C-490A-B41C-38D0674333E6) (Shutdown)
-- tvOS 9.2 --
    Apple TV 1080p (83C3BAF8-54AD-4403-A688-D0B6E58020AF) (Shutdown)
-- watchOS 2.2 --
    Apple Watch - 38mm (779DA803-15AF-4E18-86B1-F4BF94547891) (Shutdown)
    Apple Watch - 42mm (A6371161-FEEA-46E2-9382-0DB41C85FA70) (Shutdown)
"
    FastlaneCore::Simulator.clear_cache
    response = "response"
    allow(response).to receive(:read).and_return(@valid_simulators)
    allow(Open3).to receive(:popen3).with("xcrun simctl list devices").and_yield(nil, response, nil, nil)

    rt_response = ""
    allow(rt_response).to receive(:read).and_return("no\n")
    allow(Open3).to receive(:popen3).with("xcrun simctl list runtimes").and_yield(nil, rt_response, nil, nil)

    allow(FastlaneCore::Helper).to receive(:xcode_at_least?).and_return(false)
    allow(FastlaneCore::CommandExecutor).to receive(:execute).with(command: "sw_vers -productVersion", print_all: false, print_command: false).and_return('10.12.1')

    allow(Scan).to receive(:project).and_return(@project)
  end

  context "with xcpretty" do
    before(:each) do
      allow(Fastlane::Helper::XcodebuildFormatterHelper).to receive(:xcbeautify_installed?).and_return(false)
    end

    describe Scan::TestCommandGenerator do
      before(:each) do
        @test_command_generator = Scan::TestCommandGenerator.new
        @project.options.delete(:use_system_scm)
      end

      it "raises an exception when project path wasn't found" do
        tmp_path = Dir.mktmpdir
        path = "#{tmp_path}/notExistent"
        expect do
          options = { project: path }
          Scan.config = FastlaneCore::Configuration.create(Scan::Options.available_options, options)
        end.to raise_error("Project file not found at path '#{path}'")
      end

      describe "Supports toolchain" do
        it "should fail if :xctestrun and :toolchain is set" do
          allow(FastlaneCore::FastlaneFolder).to receive(:path).and_return(".")
          expect do
            Fastlane::FastFile.new.parse("lane :test do
              scan(
                project: './scan/examples/standard/app.xcodeproj',
                xctestrun: './path/1.xctestrun',
                toolchain: 'com.apple.dt.toolchain.Swift_2_3'
              )
            end").runner.execute(:test)
          end.to raise_error("Unresolved conflict between options: 'toolchain' and 'xctestrun'")
        end

        it "passes the toolchain option to xcodebuild", requires_xcodebuild: true do
          options = { project: "./scan/examples/standard/app.xcodeproj", sdk: "9.0", toolchain: "com.apple.dt.toolchain.Swift_2_3" }
          Scan.config = FastlaneCore::Configuration.create(Scan::Options.available_options, options)

          # Result bundle path is always used but put in tmp dir if not explicitly specified
          result_bundle_path = Dir.mktmpdir
          expect(Dir).to receive(:mktmpdir).and_return(result_bundle_path).once

          result = @test_command_generator.generate
          expect(result).to start_with([
                                         "set -o pipefail &&",
                                         "env NSUnbufferedIO=YES xcodebuild",
                                         "-scheme app",
                                         "-project ./scan/examples/standard/app.xcodeproj",
                                         "-sdk '9.0'",
                                         "-destination 'platform=iOS Simulator,id=E697990C-3A83-4C01-83D1-C367011B31EE'",
                                         "-toolchain 'com.apple.dt.toolchain.Swift_2_3'",
                                         "-derivedDataPath #{Scan.config[:derived_data_path].shellescape}",
                                         "-resultBundlePath '#{result_bundle_path}.xcresult'",
                                         :build,
                                         :test
                                       ])
        end
      end

      it "supports additional parameters", requires_xcodebuild: true do
        log_path = File.expand_path("~/Library/Logs/scan/app-app.log")

        xcargs = { DEBUG: "1", BUNDLE_NAME: "Example App" }
        options = { project: "./scan/examples/standard/app.xcodeproj", sdk: "9.0", xcargs: xcargs }
        Scan.config = FastlaneCore::Configuration.create(Scan::Options.available_options, options)

        # Result bundle path is always used but put in tmp dir if not explicitly specified
        result_bundle_path = Dir.mktmpdir
        expect(Dir).to receive(:mktmpdir).and_return(result_bundle_path).once

        result = @test_command_generator.generate

        expect(result).to start_with([
                                       "set -o pipefail &&",
                                       "env NSUnbufferedIO=YES xcodebuild",
                                       "-scheme app",
                                       "-project ./scan/examples/standard/app.xcodeproj",
                                       "-sdk '9.0'",
                                       "-destination 'platform=iOS Simulator,id=E697990C-3A83-4C01-83D1-C367011B31EE'",
                                       "-derivedDataPath #{Scan.config[:derived_data_path].shellescape}",
                                       "-resultBundlePath '#{result_bundle_path}.xcresult'",
<<<<<<< HEAD
=======
                                       "DEBUG=1 BUNDLE_NAME=Example\\ App",
>>>>>>> cc6abc4d
                                       :build,
                                       :test
                                     ])
      end

<<<<<<< HEAD
    it "supports additional parameters", requires_xcodebuild: true do
      log_path = File.expand_path("~/Library/Logs/scan/app-app.log")

      xcargs = { DEBUG: "1", BUNDLE_NAME: "Example App" }
      options = { project: "./scan/examples/standard/app.xcodeproj", sdk: "9.0", xcargs: xcargs }
      Scan.config = FastlaneCore::Configuration.create(Scan::Options.available_options, options)

      # Result bundle path is always used but put in tmp dir if not explicitly specified
      result_bundle_path = Dir.mktmpdir
      expect(Dir).to receive(:mktmpdir).and_return(result_bundle_path).once

      result = @test_command_generator.generate

      expect(result).to start_with([
                                     "set -o pipefail &&",
                                     "env NSUnbufferedIO=YES xcodebuild",
                                     "-scheme app",
                                     "-project ./scan/examples/standard/app.xcodeproj",
                                     "-sdk '9.0'",
                                     "-destination 'platform=iOS Simulator,id=E697990C-3A83-4C01-83D1-C367011B31EE'",
                                     "-derivedDataPath #{Scan.config[:derived_data_path].shellescape}",
                                     "-resultBundlePath '#{result_bundle_path}.xcresult'",
                                     "DEBUG=1 BUNDLE_NAME=Example\\ App",
                                     :build,
                                     :test
                                   ])
    end

    describe "supports number of retries" do
      before(:each) do
        allow(FastlaneCore::Helper).to receive(:xcode_at_least?).and_return(true)
      end

      it "with 1 or more retries", requires_xcodebuild: true do
        log_path = File.expand_path("~/Library/Logs/scan/app-app.log")

        options = { project: "./scan/examples/standard/app.xcodeproj", sdk: "9.0", number_of_retries: 1 }
        Scan.config = FastlaneCore::Configuration.create(Scan::Options.available_options, options)

        # Result bundle path is always used but put in tmp dir if not explicitly specified
        result_bundle_path = Dir.mktmpdir
        expect(Dir).to receive(:mktmpdir).and_return(result_bundle_path).once

        result = @test_command_generator.generate

        expect(result).to start_with([
                                       "set -o pipefail &&",
                                       "env NSUnbufferedIO=YES xcodebuild",
                                       "-scheme app",
                                       "-project ./scan/examples/standard/app.xcodeproj",
                                       "-sdk '9.0'",
                                       "-destination 'platform=iOS Simulator,id=E697990C-3A83-4C01-83D1-C367011B31EE'",
                                       "-derivedDataPath #{Scan.config[:derived_data_path].shellescape}",
                                       "-resultBundlePath '#{result_bundle_path}.xcresult'",
                                       "-retry-tests-on-failure",
                                       "-test-iterations 1",
                                       :build,
                                       :test
                                     ])
      end
    end

    it "supports custom xcpretty formatter as a gem name", requires_xcodebuild: true do
      options = { formatter: "custom-formatter", project: "./scan/examples/standard/app.xcodeproj", sdk: "9.0" }
      Scan.config = FastlaneCore::Configuration.create(Scan::Options.available_options, options)

      result = @test_command_generator.generate
      expect(result.last).to include("| xcpretty -f `custom-formatter`")
    end

    it "supports custom xcpretty formatter as a path to a ruby file", requires_xcodebuild: true do
      options = { formatter: "custom-formatter.rb", project: "./scan/examples/standard/app.xcodeproj", sdk: "9.0" }
      Scan.config = FastlaneCore::Configuration.create(Scan::Options.available_options, options)

      result = @test_command_generator.generate
      expect(result.last).to include("| xcpretty -f 'custom-formatter.rb'")
    end

    it "uses system scm", requires_xcodebuild: true do
      options = { project: "./scan/examples/standard/app.xcodeproj", use_system_scm: true }
      Scan.config = FastlaneCore::Configuration.create(Scan::Options.available_options, options)
      result = @test_command_generator.generate
      expect(result).to include("-scmProvider system").once
    end

    it "uses system scm via project options", requires_xcodebuild: true do
      options = { project: "./scan/examples/standard/app.xcodeproj" }
      @project.options[:use_system_scm] = true
      Scan.config = FastlaneCore::Configuration.create(Scan::Options.available_options, options)
      result = @test_command_generator.generate
      expect(result).to include("-scmProvider system").once
    end

    it "uses system scm options exactly once", requires_xcodebuild: true do
      options = { project: "./scan/examples/standard/app.xcodeproj", use_system_scm: true }
      @project.options[:use_system_scm] = true
      Scan.config = FastlaneCore::Configuration.create(Scan::Options.available_options, options)
      result = @test_command_generator.generate
      expect(result).to include("-scmProvider system").once
    end
=======
      describe "supports number of retries" do
        before(:each) do
          allow(FastlaneCore::Helper).to receive(:xcode_at_least?).and_return(true)
        end
>>>>>>> cc6abc4d

        it "with 1 or more retries", requires_xcodebuild: true do
          log_path = File.expand_path("~/Library/Logs/scan/app-app.log")

          options = { project: "./scan/examples/standard/app.xcodeproj", sdk: "9.0", number_of_retries: 1 }
          Scan.config = FastlaneCore::Configuration.create(Scan::Options.available_options, options)

          # Result bundle path is always used but put in tmp dir if not explicitly specified
          result_bundle_path = Dir.mktmpdir
          expect(Dir).to receive(:mktmpdir).and_return(result_bundle_path).once

          # Result bundle path is always used but put in tmp dir if not explicitly specified
          result_bundle_path = Dir.mktmpdir
          expect(Dir).to receive(:mktmpdir).and_return(result_bundle_path).once

          result = @test_command_generator.generate

          expect(result).to start_with([
                                         "set -o pipefail &&",
                                         "env NSUnbufferedIO=YES xcodebuild",
                                         "-scheme app",
                                         "-project ./scan/examples/standard/app.xcodeproj",
                                         "-sdk '9.0'",
                                         "-destination 'platform=iOS Simulator,id=E697990C-3A83-4C01-83D1-C367011B31EE'",
                                         "-derivedDataPath #{Scan.config[:derived_data_path].shellescape}",
                                         "-resultBundlePath '#{result_bundle_path}.xcresult'",
<<<<<<< HEAD
=======
                                         "-retry-tests-on-failure",
                                         "-test-iterations 1",
>>>>>>> cc6abc4d
                                         :build,
                                         :test
                                       ])
        end
      end

      it "supports custom xcpretty formatter as a gem name", requires_xcodebuild: true do
        options = { formatter: "custom-formatter", project: "./scan/examples/standard/app.xcodeproj", sdk: "9.0" }
        Scan.config = FastlaneCore::Configuration.create(Scan::Options.available_options, options)

        result = @test_command_generator.generate
        expect(result.last).to include("| xcpretty -f `custom-formatter`")
      end

      it "supports custom xcpretty formatter as a path to a ruby file", requires_xcodebuild: true do
        options = { formatter: "custom-formatter.rb", project: "./scan/examples/standard/app.xcodeproj", sdk: "9.0" }
        Scan.config = FastlaneCore::Configuration.create(Scan::Options.available_options, options)

        result = @test_command_generator.generate
        expect(result.last).to include("| xcpretty -f 'custom-formatter.rb'")
      end

      it "uses system scm", requires_xcodebuild: true do
        options = { project: "./scan/examples/standard/app.xcodeproj", use_system_scm: true }
        Scan.config = FastlaneCore::Configuration.create(Scan::Options.available_options, options)
        result = @test_command_generator.generate
        expect(result).to include("-scmProvider system").once
      end

      it "uses system scm via project options", requires_xcodebuild: true do
        options = { project: "./scan/examples/standard/app.xcodeproj" }
        @project.options[:use_system_scm] = true
        Scan.config = FastlaneCore::Configuration.create(Scan::Options.available_options, options)
        result = @test_command_generator.generate
        expect(result).to include("-scmProvider system").once
      end

      it "uses system scm options exactly once", requires_xcodebuild: true do
        options = { project: "./scan/examples/standard/app.xcodeproj", use_system_scm: true }
        @project.options[:use_system_scm] = true
        Scan.config = FastlaneCore::Configuration.create(Scan::Options.available_options, options)
        result = @test_command_generator.generate
        expect(result).to include("-scmProvider system").once
      end

      it "defaults to Xcode scm when option is not provided", requires_xcodebuild: true do
        options = { project: "./scan/examples/standard/app.xcodeproj" }
        Scan.config = FastlaneCore::Configuration.create(Scan::Options.available_options, options)
        result = @test_command_generator.generate
        expect(result).to_not(include("-scmProvider system"))
      end

      describe "Standard Example" do
        describe "Xcode project" do
          before do
            options = { project: "./scan/examples/standard/app.xcodeproj" }
            Scan.config = FastlaneCore::Configuration.create(Scan::Options.available_options, options)
          end

          it "uses the correct build command with the example project with no additional parameters", requires_xcodebuild: true do
            log_path = File.expand_path("~/Library/Logs/scan/app-app.log")

            # Result bundle path is always used but put in tmp dir if not explicitly specified
            result_bundle_path = Dir.mktmpdir
            expect(Dir).to receive(:mktmpdir).and_return(result_bundle_path).once

            result = @test_command_generator.generate
            expect(result).to start_with([
                                           "set -o pipefail &&",
                                           "env NSUnbufferedIO=YES xcodebuild",
                                           "-scheme app",
                                           "-project ./scan/examples/standard/app.xcodeproj",
                                           "-destination 'platform=iOS Simulator,id=E697990C-3A83-4C01-83D1-C367011B31EE'",
                                           "-derivedDataPath #{Scan.config[:derived_data_path].shellescape}",
<<<<<<< HEAD
                                           "-resultBundlePath '#{result_bundle_path}/package.xcresult'",
=======
                                           "-resultBundlePath '#{result_bundle_path}.xcresult'",
>>>>>>> cc6abc4d
                                           :build,
                                           :test
                                         ])
          end

          it "#project_path_array", requires_xcodebuild: true do
            result = @test_command_generator.project_path_array
            expect(result).to eq(["-scheme app", "-project ./scan/examples/standard/app.xcodeproj"])
          end

          it "#build_path", requires_xcodebuild: true do
            result = @test_command_generator.build_path
            regex = %r{Library/Developer/Xcode/Archives/\d\d\d\d\-\d\d\-\d\d}
            expect(result).to match(regex)
          end

          it "#buildlog_path is used when provided", requires_xcodebuild: true do
            options = { project: "./scan/examples/standard/app.xcodeproj", buildlog_path: "/tmp/my/path" }
            Scan.config = FastlaneCore::Configuration.create(Scan::Options.available_options, options)
            result = @test_command_generator.xcodebuild_log_path
            expect(result).to include("/tmp/my/path")
          end

          it "#buildlog_path is not used when not provided", requires_xcodebuild: true do
            result = @test_command_generator.xcodebuild_log_path
            expect(result.to_s).to include(File.expand_path("#{FastlaneCore::Helper.buildlog_path}/scan"))
          end
        end

<<<<<<< HEAD
            # Result bundle path is always used but put in tmp dir if not explicitly specified
            result_bundle_path = Dir.mktmpdir
            expect(Dir).to receive(:mktmpdir).and_return(result_bundle_path).once

            result = @test_command_generator.generate
            expect(result).to start_with([
                                           "set -o pipefail &&",
                                           "cd ./scan/examples/package/ &&",
                                           "env NSUnbufferedIO=YES xcodebuild",
                                           "-scheme package",
                                           "-workspace .",
                                           "-destination 'platform=iOS Simulator,id=E697990C-3A83-4C01-83D1-C367011B31EE'",
                                           "-derivedDataPath #{Scan.config[:derived_data_path].shellescape}",
                                           "-resultBundlePath '#{result_bundle_path}/package.xcresult'",
                                           :build,
                                           :test
                                         ])
=======
        describe "SPM package" do
          describe "No workspace" do
            before do
              options = { package_path: "./scan/examples/package/", scheme: "package" }
              Scan.config = FastlaneCore::Configuration.create(Scan::Options.available_options, options)
            end

            it "uses the correct build command with the example package and scheme", requires_xcodebuild: true do
              log_path = File.expand_path("~/Library/Logs/scan/app-app.log")

              # Result bundle path is always used but put in tmp dir if not explicitly specified
              result_bundle_path = Dir.mktmpdir
              expect(Dir).to receive(:mktmpdir).and_return(result_bundle_path).once

              result = @test_command_generator.generate
              expect(result).to start_with([
                                             "set -o pipefail &&",
                                             "cd ./scan/examples/package/ &&",
                                             "env NSUnbufferedIO=YES xcodebuild",
                                             "-scheme package",
                                             "-destination 'platform=iOS Simulator,id=E697990C-3A83-4C01-83D1-C367011B31EE'",
                                             "-derivedDataPath #{Scan.config[:derived_data_path].shellescape}",
                                             "-resultBundlePath '#{result_bundle_path}/package.xcresult'",
                                             :build,
                                             :test
                                           ])
            end

            it "#project_path_array", requires_xcodebuild: true do
              result = @test_command_generator.project_path_array
              expect(result).to eq(["-scheme package"])
            end
>>>>>>> cc6abc4d
          end

          describe "With workspace" do
            before do
              options = { package_path: "./scan/examples/package/", scheme: "package", workspace: "." }
              Scan.config = FastlaneCore::Configuration.create(Scan::Options.available_options, options)
            end

            it "uses the correct build command with the example package and scheme", requires_xcodebuild: true do
              log_path = File.expand_path("~/Library/Logs/scan/app-app.log")

              # Result bundle path is always used but put in tmp dir if not explicitly specified
              result_bundle_path = Dir.mktmpdir
              expect(Dir).to receive(:mktmpdir).and_return(result_bundle_path).once

              result = @test_command_generator.generate
              expect(result).to start_with([
                                             "set -o pipefail &&",
                                             "cd ./scan/examples/package/ &&",
                                             "env NSUnbufferedIO=YES xcodebuild",
                                             "-scheme package",
                                             "-workspace .",
                                             "-destination 'platform=iOS Simulator,id=E697990C-3A83-4C01-83D1-C367011B31EE'",
                                             "-derivedDataPath #{Scan.config[:derived_data_path].shellescape}",
                                             "-resultBundlePath '#{result_bundle_path}/package.xcresult'",
                                             :build,
                                             :test
                                           ])
            end

            it "#project_path_array", requires_xcodebuild: true do
              result = @test_command_generator.project_path_array
              expect(result).to eq(["-scheme package", "-workspace ."])
            end
          end
        end
      end

      describe "Derived Data Example" do
        before do
          options = { project: "./scan/examples/standard/app.xcodeproj", derived_data_path: "/tmp/my/derived_data" }
          Scan.config = FastlaneCore::Configuration.create(Scan::Options.available_options, options)
        end

        it "uses the correct build command with the example project", requires_xcodebuild: true do
          log_path = File.expand_path("~/Library/Logs/scan/app-app.log")

<<<<<<< HEAD
        # Result bundle path is always used but put in tmp dir if not explicitly specified
        result_bundle_path = Dir.mktmpdir
        expect(Dir).to receive(:mktmpdir).and_return(result_bundle_path).once

        result = @test_command_generator.generate
        expect(result).to start_with([
                                       "set -o pipefail &&",
                                       "env NSUnbufferedIO=YES xcodebuild",
                                       "-scheme app",
                                       "-project ./scan/examples/standard/app.xcodeproj",
                                       "-destination 'platform=iOS Simulator,id=E697990C-3A83-4C01-83D1-C367011B31EE'",
                                       "-derivedDataPath /tmp/my/derived_data",
                                       "-resultBundlePath '#{result_bundle_path}.xcresult'",
                                       :build,
                                       :test
                                     ])
      end
    end
=======
          # Result bundle path is always used but put in tmp dir if not explicitly specified
          result_bundle_path = Dir.mktmpdir
          expect(Dir).to receive(:mktmpdir).and_return(result_bundle_path).once
>>>>>>> cc6abc4d

          result = @test_command_generator.generate
          expect(result).to start_with([
                                         "set -o pipefail &&",
                                         "env NSUnbufferedIO=YES xcodebuild",
                                         "-scheme app",
                                         "-project ./scan/examples/standard/app.xcodeproj",
                                         "-destination 'platform=iOS Simulator,id=E697990C-3A83-4C01-83D1-C367011B31EE'",
                                         "-derivedDataPath /tmp/my/derived_data",
                                         "-resultBundlePath '#{result_bundle_path}.xcresult'",
                                         :build,
                                         :test
                                       ])
        end
      end

      describe "Test Concurrent Workers" do
        before do
          options = { project: "./scan/examples/standard/app.xcodeproj", concurrent_workers: 4 }
          Scan.config = FastlaneCore::Configuration.create(Scan::Options.available_options, options)
        end

        it "uses the correct number of concurrent workers", requires_xcodebuild: true do
          log_path = File.expand_path("~/Library/Logs/scan/app-app.log")

          result = @test_command_generator.generate
          expect(result).to include("-parallel-testing-worker-count 4") if FastlaneCore::Helper.xcode_at_least?(10)
        end
      end

      describe "Test Max Concurrent Simulators" do
        before do
          options = { project: "./scan/examples/standard/app.xcodeproj", max_concurrent_simulators: 3 }
          Scan.config = FastlaneCore::Configuration.create(Scan::Options.available_options, options)
        end

        it "uses the correct number of concurrent simulators", requires_xcodebuild: true do
          log_path = File.expand_path("~/Library/Logs/scan/app-app.log")

          result = @test_command_generator.generate
          expect(result).to include("-maximum-concurrent-test-simulator-destinations 3") if FastlaneCore::Helper.xcode_at_least?(10)
        end
      end

      describe "Test Disable Concurrent Simulators" do
        before do
          options = { project: "./scan/examples/standard/app.xcodeproj", disable_concurrent_testing: true }
          Scan.config = FastlaneCore::Configuration.create(Scan::Options.available_options, options)
        end

        it "disables concurrent simulators", requires_xcodebuild: true do
          log_path = File.expand_path("~/Library/Logs/scan/app-app.log")

          result = @test_command_generator.generate
          expect(result).to include("-disable-concurrent-testing") if FastlaneCore::Helper.xcode_at_least?(10)
        end
      end

      describe "with Scan option :include_simulator_logs" do
        context "extract system.logarchive" do
          it "copies all device logs to the output directory", requires_xcodebuild: true do
            Scan.config = FastlaneCore::Configuration.create(Scan::Options.available_options, {
              output_directory: '/tmp/scan_results',
              include_simulator_logs: true,
              devices: ["iPhone 6s", "iPad Air"],
              project: './scan/examples/standard/app.xcodeproj'
            })
            Scan.cache[:temp_junit_report] = './scan/spec/fixtures/boring.log'

            # This is a needed side effect from running TestCommandGenerator which is not done in this test
            Scan.cache[:result_bundle_path] = '/tmp/scan_results/test.xcresults'

            expect(FastlaneCore::CommandExecutor).
              to receive(:execute).
              with(command: %r{xcrun simctl spawn 021A465B-A294-4D9E-AD07-6BDC8E186343 log collect --start '\d\d\d\d-\d\d-\d\d \d\d:\d\d:\d\d' --output /tmp/scan_results/system_logs-iPhone\\ 6s_iOS_10.0.logarchive 2>/dev/null}, print_all: false, print_command: true)

            expect(FastlaneCore::CommandExecutor).
              to receive(:execute).
              with(command: %r{xcrun simctl spawn 2ABEAF08-E480-4617-894F-6BAB587E7963 log collect --start '\d\d\d\d-\d\d-\d\d \d\d:\d\d:\d\d' --output /tmp/scan_results/system_logs-iPad\\ Air_iOS_10.0.logarchive 2>/dev/null}, print_all: false, print_command: true)

            allow(Trainer::TestParser).to receive(:auto_convert).and_return({
              "some/path": {
                successful: true,
                number_of_tests: 100,
                number_of_failures: 0,
                number_of_tests_excluding_retries: 10,
                number_of_failures_excluding_retries: 0,
                number_of_retries: 0
              }
            })

            mock_test_result_parser = Object.new
            allow(Scan::TestResultParser).to receive(:new).and_return(mock_test_result_parser)
            allow(mock_test_result_parser).to receive(:parse_result).and_return({ tests: 100, failures: 0 })

            mock_slack_poster = Object.new
            allow(Scan::SlackPoster).to receive(:new).and_return(mock_slack_poster)
            allow(mock_slack_poster).to receive(:run)

            mock_test_command_generator = Object.new
            allow(Scan::TestCommandGenerator).to receive(:new).and_return(mock_test_command_generator)
            allow(mock_test_command_generator).to receive(:xcodebuild_log_path).and_return('./scan/spec/fixtures/boring.log')

            Scan::Runner.new.handle_results(0)
          end
        end
      end

<<<<<<< HEAD
          # This is a needed side effect from running TestCommandGenerator which is not done in this test
          Scan.cache[:result_bundle_path] = '/tmp/scan_results/test.xcresults'

          expect(FastlaneCore::CommandExecutor).
            to receive(:execute).
            with(command: %r{xcrun simctl spawn 021A465B-A294-4D9E-AD07-6BDC8E186343 log collect --start '\d\d\d\d-\d\d-\d\d \d\d:\d\d:\d\d' --output /tmp/scan_results/system_logs-iPhone\\ 6s_iOS_10.0.logarchive 2>/dev/null}, print_all: false, print_command: true)
=======
      describe "Result Bundle Example" do
        it "uses the correct build command with the example project when using Xcode 10 or earlier", requires_xcodebuild: true do
          allow(FastlaneCore::Helper).to receive(:xcode_version).and_return('10')
          log_path = File.expand_path("~/Library/Logs/scan/app-app.log")
>>>>>>> cc6abc4d

          options = { project: "./scan/examples/standard/app.xcodeproj", result_bundle: true, scheme: 'app' }
          Scan.config = FastlaneCore::Configuration.create(Scan::Options.available_options, options)

<<<<<<< HEAD
          allow(Trainer::TestParser).to receive(:auto_convert).and_return({
            "some/path": {
              successful: true,
              number_of_tests: 100,
              number_of_failures: 0,
              number_of_tests_excluding_retries: 10,
              number_of_failures_excluding_retries: 0,
              number_of_retries: 0
            }
          })

          mock_test_result_parser = Object.new
          allow(Scan::TestResultParser).to receive(:new).and_return(mock_test_result_parser)
          allow(mock_test_result_parser).to receive(:parse_result).and_return({ tests: 100, failures: 0 })
=======
          result = @test_command_generator.generate
          expect(result).to start_with([
                                         "set -o pipefail &&",
                                         "env NSUnbufferedIO=YES xcodebuild",
                                         "-scheme app",
                                         "-project ./scan/examples/standard/app.xcodeproj",
                                         "-destination 'platform=iOS Simulator,id=E697990C-3A83-4C01-83D1-C367011B31EE'",
                                         "-derivedDataPath #{Scan.config[:derived_data_path].shellescape}",
                                         "-resultBundlePath './fastlane/test_output/app.test_result'",
                                         :build,
                                         :test
                                       ])
        end
>>>>>>> cc6abc4d

        it "uses the correct build command with the example project when using Xcode 11 or later", requires_xcodebuild: true do
          allow(FastlaneCore::Helper).to receive(:xcode_version).and_return('11')
          log_path = File.expand_path("~/Library/Logs/scan/app-app.log")

          options = { project: "./scan/examples/standard/app.xcodeproj", result_bundle: true, scheme: 'app' }
          Scan.config = FastlaneCore::Configuration.create(Scan::Options.available_options, options)

          result = @test_command_generator.generate
          expect(result).to start_with([
                                         "set -o pipefail &&",
                                         "env NSUnbufferedIO=YES xcodebuild",
                                         "-scheme app",
                                         "-project ./scan/examples/standard/app.xcodeproj",
                                         "-destination 'platform=iOS Simulator,id=E697990C-3A83-4C01-83D1-C367011B31EE'",
                                         "-derivedDataPath #{Scan.config[:derived_data_path].shellescape}",
                                         "-resultBundlePath './fastlane/test_output/app.xcresult'",
                                         :build,
                                         :test
                                       ])
        end
      end

      describe "Test Exclusion Example" do
        it "only tests the test bundle/suite/cases specified in only_testing when the input is an array", requires_xcodebuild: true do
          log_path = File.expand_path("~/Library/Logs/scan/app-app.log")

          options = { project: "./scan/examples/standard/app.xcodeproj", scheme: 'app',
                      only_testing: %w(TestBundleA/TestSuiteB TestBundleC) }
          Scan.config = FastlaneCore::Configuration.create(Scan::Options.available_options, options)

          # Result bundle path is always used but put in tmp dir if not explicitly specified
          result_bundle_path = Dir.mktmpdir
          expect(Dir).to receive(:mktmpdir).and_return(result_bundle_path).once

          result = @test_command_generator.generate

          expect(result).to start_with([
                                         "set -o pipefail &&",
                                         "env NSUnbufferedIO=YES xcodebuild",
                                         "-scheme app",
                                         "-project ./scan/examples/standard/app.xcodeproj",
                                         "-destination 'platform=iOS Simulator,id=E697990C-3A83-4C01-83D1-C367011B31EE'",
                                         "-derivedDataPath #{Scan.config[:derived_data_path].shellescape}",
                                         "-resultBundlePath '#{result_bundle_path}/app.xcresult'",
                                         '-only-testing:TestBundleA/TestSuiteB',
                                         '-only-testing:TestBundleC',
                                         :build,
                                         :test
                                       ])
        end

        it "only tests the test bundle/suite/cases specified in only_testing when the input is a string", requires_xcodebuild: true do
          log_path = File.expand_path("~/Library/Logs/scan/app-app.log")

<<<<<<< HEAD
        # Result bundle path is always used but put in tmp dir if not explicitly specified
        result_bundle_path = Dir.mktmpdir
        expect(Dir).to receive(:mktmpdir).and_return(result_bundle_path).once

        result = @test_command_generator.generate

        expect(result).to start_with([
                                       "set -o pipefail &&",
                                       "env NSUnbufferedIO=YES xcodebuild",
                                       "-scheme app",
                                       "-project ./scan/examples/standard/app.xcodeproj",
                                       "-destination 'platform=iOS Simulator,id=E697990C-3A83-4C01-83D1-C367011B31EE'",
                                       "-derivedDataPath #{Scan.config[:derived_data_path].shellescape}",
                                       "-resultBundlePath '#{result_bundle_path}/app.xcresult'",
                                       '-only-testing:TestBundleA/TestSuiteB',
                                       '-only-testing:TestBundleC',
                                       :build,
                                       :test
                                     ])
      end
=======
          options = { project: "./scan/examples/standard/app.xcodeproj", scheme: 'app',
                      only_testing: 'TestBundleA/TestSuiteB' }
          Scan.config = FastlaneCore::Configuration.create(Scan::Options.available_options, options)

          # Result bundle path is always used but put in tmp dir if not explicitly specified
          result_bundle_path = Dir.mktmpdir
          expect(Dir).to receive(:mktmpdir).and_return(result_bundle_path).once
>>>>>>> cc6abc4d

          result = @test_command_generator.generate

<<<<<<< HEAD
        options = { project: "./scan/examples/standard/app.xcodeproj", scheme: 'app',
                    only_testing: 'TestBundleA/TestSuiteB' }
        Scan.config = FastlaneCore::Configuration.create(Scan::Options.available_options, options)

        # Result bundle path is always used but put in tmp dir if not explicitly specified
        result_bundle_path = Dir.mktmpdir
        expect(Dir).to receive(:mktmpdir).and_return(result_bundle_path).once

        result = @test_command_generator.generate

        expect(result).to start_with([
                                       "set -o pipefail &&",
                                       "env NSUnbufferedIO=YES xcodebuild",
                                       "-scheme app",
                                       "-project ./scan/examples/standard/app.xcodeproj",
                                       "-destination 'platform=iOS Simulator,id=E697990C-3A83-4C01-83D1-C367011B31EE'",
                                       "-derivedDataPath #{Scan.config[:derived_data_path].shellescape}",
                                       "-resultBundlePath '#{result_bundle_path}/app.xcresult'",
                                       '-only-testing:TestBundleA/TestSuiteB',
                                       :build,
                                       :test
                                     ])
      end

      it "does not the test bundle/suite/cases specified in skip_testing when the input is an array", requires_xcodebuild: true do
        log_path = File.expand_path("~/Library/Logs/scan/app-app.log")

        options = { project: "./scan/examples/standard/app.xcodeproj", scheme: 'app',
                    skip_testing: %w(TestBundleA/TestSuiteB TestBundleC) }
        Scan.config = FastlaneCore::Configuration.create(Scan::Options.available_options, options)

        # Result bundle path is always used but put in tmp dir if not explicitly specified
        result_bundle_path = Dir.mktmpdir
        expect(Dir).to receive(:mktmpdir).and_return(result_bundle_path).once

        result = @test_command_generator.generate

        expect(result).to start_with([
                                       "set -o pipefail &&",
                                       "env NSUnbufferedIO=YES xcodebuild",
                                       "-scheme app",
                                       "-project ./scan/examples/standard/app.xcodeproj",
                                       "-destination 'platform=iOS Simulator,id=E697990C-3A83-4C01-83D1-C367011B31EE'",
                                       "-derivedDataPath #{Scan.config[:derived_data_path].shellescape}",
                                       "-resultBundlePath '#{result_bundle_path}/app.xcresult'",
                                       '-skip-testing:TestBundleA/TestSuiteB',
                                       '-skip-testing:TestBundleC',
                                       :build,
                                       :test
                                     ])
      end
=======
          expect(result).to start_with([
                                         "set -o pipefail &&",
                                         "env NSUnbufferedIO=YES xcodebuild",
                                         "-scheme app",
                                         "-project ./scan/examples/standard/app.xcodeproj",
                                         "-destination 'platform=iOS Simulator,id=E697990C-3A83-4C01-83D1-C367011B31EE'",
                                         "-derivedDataPath #{Scan.config[:derived_data_path].shellescape}",
                                         "-resultBundlePath '#{result_bundle_path}/app.xcresult'",
                                         '-only-testing:TestBundleA/TestSuiteB',
                                         :build,
                                         :test
                                       ])
        end

        it "does not the test bundle/suite/cases specified in skip_testing when the input is an array", requires_xcodebuild: true do
          log_path = File.expand_path("~/Library/Logs/scan/app-app.log")
>>>>>>> cc6abc4d

          options = { project: "./scan/examples/standard/app.xcodeproj", scheme: 'app',
                      skip_testing: %w(TestBundleA/TestSuiteB TestBundleC) }
          Scan.config = FastlaneCore::Configuration.create(Scan::Options.available_options, options)

          # Result bundle path is always used but put in tmp dir if not explicitly specified
          result_bundle_path = Dir.mktmpdir
          expect(Dir).to receive(:mktmpdir).and_return(result_bundle_path).once

<<<<<<< HEAD
        # Result bundle path is always used but put in tmp dir if not explicitly specified
        result_bundle_path = Dir.mktmpdir
        expect(Dir).to receive(:mktmpdir).and_return(result_bundle_path).once

        result = @test_command_generator.generate

        expect(result).to start_with([
                                       "set -o pipefail &&",
                                       "env NSUnbufferedIO=YES xcodebuild",
                                       "-scheme app",
                                       "-project ./scan/examples/standard/app.xcodeproj",
                                       "-destination 'platform=iOS Simulator,id=E697990C-3A83-4C01-83D1-C367011B31EE'",
                                       "-derivedDataPath #{Scan.config[:derived_data_path].shellescape}",
                                       "-resultBundlePath '#{result_bundle_path}/app.xcresult'",
                                       '-skip-testing:TestBundleA/TestSuiteB',
                                       :build,
                                       :test
                                     ])
      end
    end

    it "uses a device without version specifier", requires_xcodebuild: true do
      options = { project: "./scan/examples/standard/app.xcodeproj", device: "iPhone 6s" }
      Scan.config = FastlaneCore::Configuration.create(Scan::Options.available_options, options)

      # Result bundle path is always used but put in tmp dir if not explicitly specified
      result_bundle_path = Dir.mktmpdir
      expect(Dir).to receive(:mktmpdir).and_return(result_bundle_path).once

      result = @test_command_generator.generate
      expect(result).to start_with([
                                     "set -o pipefail &&",
                                     "env NSUnbufferedIO=YES xcodebuild",
                                     "-scheme app",
                                     "-project ./scan/examples/standard/app.xcodeproj",
                                     # expect the single highest versioned iOS simulator device available with matching name
                                     "-destination 'platform=iOS Simulator,id=021A465B-A294-4D9E-AD07-6BDC8E186343'",
                                     "-derivedDataPath #{Scan.config[:derived_data_path].shellescape}",
                                     "-resultBundlePath '#{result_bundle_path}.xcresult'",
                                     :build,
                                     :test
                                   ])
    end
=======
          result = @test_command_generator.generate

          expect(result).to start_with([
                                         "set -o pipefail &&",
                                         "env NSUnbufferedIO=YES xcodebuild",
                                         "-scheme app",
                                         "-project ./scan/examples/standard/app.xcodeproj",
                                         "-destination 'platform=iOS Simulator,id=E697990C-3A83-4C01-83D1-C367011B31EE'",
                                         "-derivedDataPath #{Scan.config[:derived_data_path].shellescape}",
                                         "-resultBundlePath '#{result_bundle_path}/app.xcresult'",
                                         '-skip-testing:TestBundleA/TestSuiteB',
                                         '-skip-testing:TestBundleC',
                                         :build,
                                         :test
                                       ])
        end

        it "does not the test bundle/suite/cases specified in skip_testing when the input is a string", requires_xcodebuild: true do
          log_path = File.expand_path("~/Library/Logs/scan/app-app.log")
>>>>>>> cc6abc4d

          options = { project: "./scan/examples/standard/app.xcodeproj", scheme: 'app',
                      skip_testing: 'TestBundleA/TestSuiteB' }
          Scan.config = FastlaneCore::Configuration.create(Scan::Options.available_options, options)

          # Result bundle path is always used but put in tmp dir if not explicitly specified
          result_bundle_path = Dir.mktmpdir
          expect(Dir).to receive(:mktmpdir).and_return(result_bundle_path).once

          result = @test_command_generator.generate

<<<<<<< HEAD
      it "should build-for-testing", requires_xcodebuild: true do
        Scan.config[:build_for_testing] = true

        # Result bundle path is always used but put in tmp dir if not explicitly specified
        result_bundle_path = Dir.mktmpdir
        expect(Dir).to receive(:mktmpdir).and_return(result_bundle_path).once

        result = @test_command_generator.generate
        expect(result).to start_with([
                                       "set -o pipefail &&",
                                       "env NSUnbufferedIO=YES xcodebuild",
                                       "-scheme app",
                                       "-project ./scan/examples/standard/app.xcodeproj",
                                       "-destination 'platform=iOS Simulator,name=iPhone 6s,OS=9.3' " \
                                       "-destination 'platform=iOS Simulator,name=iPad Air 2,OS=9.2'",
                                       "-derivedDataPath #{Scan.config[:derived_data_path].shellescape}",
                                       "-resultBundlePath '#{result_bundle_path}.xcresult'",
                                       "build-for-testing"
                                     ])
      end
      it "should test-without-building", requires_xcodebuild: true do
        Scan.config[:test_without_building] = true

        # Result bundle path is always used but put in tmp dir if not explicitly specified
        result_bundle_path = Dir.mktmpdir
        expect(Dir).to receive(:mktmpdir).and_return(result_bundle_path).once

        result = @test_command_generator.generate
        expect(result).to start_with([
                                       "set -o pipefail &&",
                                       "env NSUnbufferedIO=YES xcodebuild",
                                       "-scheme app",
                                       "-project ./scan/examples/standard/app.xcodeproj",
                                       "-destination 'platform=iOS Simulator,name=iPhone 6s,OS=9.3' " \
                                       "-destination 'platform=iOS Simulator,name=iPad Air 2,OS=9.2'",
                                       "-derivedDataPath #{Scan.config[:derived_data_path].shellescape}",
                                       "-resultBundlePath '#{result_bundle_path}.xcresult'",
                                       "test-without-building"
                                     ])
      end
      it "should raise an exception if two build_modes are set", requires_xcodebuild: true do
        allow(FastlaneCore::FastlaneFolder).to receive(:path).and_return(".")
        expect do
          Fastlane::FastFile.new.parse("lane :test do
            scan(
              project: './scan/examples/standard/app.xcodeproj',
              test_without_building: true,
              build_for_testing: true
            )
          end").runner.execute(:test)
        end.to raise_error("Unresolved conflict between options: 'test_without_building' and 'build_for_testing'")
      end

      it "should run tests from xctestrun file", requires_xcodebuild: true do
        Scan.config[:xctestrun] = "/folder/mytests.xctestrun"

        # Result bundle path is always used but put in tmp dir if not explicitly specified
        result_bundle_path = Dir.mktmpdir
        expect(Dir).to receive(:mktmpdir).and_return(result_bundle_path).once

        result = @test_command_generator.generate
        expect(result).to start_with([
                                       "set -o pipefail &&",
                                       "env NSUnbufferedIO=YES xcodebuild",
                                       "-destination 'platform=iOS Simulator,name=iPhone 6s,OS=9.3' " \
                                       "-destination 'platform=iOS Simulator,name=iPad Air 2,OS=9.2'",
                                       "-derivedDataPath #{Scan.config[:derived_data_path].shellescape}",
                                       "-resultBundlePath '#{result_bundle_path}.xcresult'",
                                       "-xctestrun '/folder/mytests.xctestrun'",
                                       "test-without-building"
                                     ])
=======
          expect(result).to start_with([
                                         "set -o pipefail &&",
                                         "env NSUnbufferedIO=YES xcodebuild",
                                         "-scheme app",
                                         "-project ./scan/examples/standard/app.xcodeproj",
                                         "-destination 'platform=iOS Simulator,id=E697990C-3A83-4C01-83D1-C367011B31EE'",
                                         "-derivedDataPath #{Scan.config[:derived_data_path].shellescape}",
                                         "-resultBundlePath '#{result_bundle_path}/app.xcresult'",
                                         '-skip-testing:TestBundleA/TestSuiteB',
                                         :build,
                                         :test
                                       ])
        end
>>>>>>> cc6abc4d
      end

      it "uses a device without version specifier", requires_xcodebuild: true do
        options = { project: "./scan/examples/standard/app.xcodeproj", device: "iPhone 6s" }
        Scan.config = FastlaneCore::Configuration.create(Scan::Options.available_options, options)

        # Result bundle path is always used but put in tmp dir if not explicitly specified
        result_bundle_path = Dir.mktmpdir
        expect(Dir).to receive(:mktmpdir).and_return(result_bundle_path).once
<<<<<<< HEAD

        result = @test_command_generator.generate
        expect(result).to start_with([
                                       "set -o pipefail &&",
                                       "env NSUnbufferedIO=YES xcodebuild",
                                       "-scheme app",
                                       "-project ./scan/examples/standard/app.xcodeproj",
                                       "-destination 'platform=iOS Simulator,name=iPhone 6s,OS=9.3' " \
                                       "-destination 'platform=iOS Simulator,name=iPad Air 2,OS=9.2'",
                                       "-derivedDataPath #{Scan.config[:derived_data_path].shellescape}",
                                       "-resultBundlePath '#{result_bundle_path}.xcresult'",
                                       :build,
                                       :test
                                     ])
      end

      it "uses multiple devices", requires_xcodebuild: true do
        options = { project: "./scan/examples/standard/app.xcodeproj", devices: [
          "iPhone 6s (9.3)",
          "iPad Air (9.3)"
        ] }
        Scan.config = FastlaneCore::Configuration.create(Scan::Options.available_options, options)
=======
>>>>>>> cc6abc4d

        # Result bundle path is always used but put in tmp dir if not explicitly specified
        result_bundle_path = Dir.mktmpdir
        expect(Dir).to receive(:mktmpdir).and_return(result_bundle_path).once

        result = @test_command_generator.generate
        expect(result).to start_with([
                                       "set -o pipefail &&",
                                       "env NSUnbufferedIO=YES xcodebuild",
                                       "-scheme app",
                                       "-project ./scan/examples/standard/app.xcodeproj",
                                       # expect the single highest versioned iOS simulator device available with matching name
                                       "-destination 'platform=iOS Simulator,id=021A465B-A294-4D9E-AD07-6BDC8E186343'",
                                       "-derivedDataPath #{Scan.config[:derived_data_path].shellescape}",
                                       "-resultBundlePath '#{result_bundle_path}.xcresult'",
                                       :build,
                                       :test
                                     ])
      end

      it "rejects devices with versions below deployment target", requires_xcodebuild: true do
        options = { project: "./scan/examples/standard/app.xcodeproj", device: "iPhone 5 (8.4)" }
        Scan.config = FastlaneCore::Configuration.create(Scan::Options.available_options, options)

        # Result bundle path is always used but put in tmp dir if not explicitly specified
        result_bundle_path = Dir.mktmpdir
        expect(Dir).to receive(:mktmpdir).and_return(result_bundle_path).once

        result = @test_command_generator.generate
<<<<<<< HEAD
        expect(result).to start_with([
                                       "set -o pipefail &&",
                                       "env NSUnbufferedIO=YES xcodebuild",
                                       "-scheme app",
                                       "-project ./scan/examples/standard/app.xcodeproj",
                                       "-destination 'platform=iOS Simulator,id=9905A018-9DC9-4DD8-BA14-B0B000CC8622'",
                                       "-derivedDataPath #{Scan.config[:derived_data_path].shellescape}",
                                       "-resultBundlePath '#{result_bundle_path}.xcresult'",
                                       :build,
                                       :test
                                     ])
=======
        # FIXME: expect UI error starting "No simulators found that are equal to the version of specifier"
>>>>>>> cc6abc4d
      end

      describe "test-without-building and build-for-testing" do
        before do
          options = { project: "./scan/examples/standard/app.xcodeproj", destination: [
            "platform=iOS Simulator,name=iPhone 6s,OS=9.3",
            "platform=iOS Simulator,name=iPad Air 2,OS=9.2"
          ] }
          Scan.config = FastlaneCore::Configuration.create(Scan::Options.available_options, options)
        end

        it "should build-for-testing", requires_xcodebuild: true do
          Scan.config[:build_for_testing] = true

          # Result bundle path is always used but put in tmp dir if not explicitly specified
          result_bundle_path = Dir.mktmpdir
          expect(Dir).to receive(:mktmpdir).and_return(result_bundle_path).once

          result = @test_command_generator.generate
          expect(result).to start_with([
                                         "set -o pipefail &&",
                                         "env NSUnbufferedIO=YES xcodebuild",
                                         "-scheme app",
                                         "-project ./scan/examples/standard/app.xcodeproj",
                                         "-destination 'platform=iOS Simulator,name=iPhone 6s,OS=9.3' " \
                                         "-destination 'platform=iOS Simulator,name=iPad Air 2,OS=9.2'",
                                         "-derivedDataPath #{Scan.config[:derived_data_path].shellescape}",
                                         "-resultBundlePath '#{result_bundle_path}.xcresult'",
                                         "build-for-testing"
                                       ])
        end
        it "should test-without-building", requires_xcodebuild: true do
          Scan.config[:test_without_building] = true

          # Result bundle path is always used but put in tmp dir if not explicitly specified
          result_bundle_path = Dir.mktmpdir
          expect(Dir).to receive(:mktmpdir).and_return(result_bundle_path).once

          result = @test_command_generator.generate
          expect(result).to start_with([
                                         "set -o pipefail &&",
                                         "env NSUnbufferedIO=YES xcodebuild",
                                         "-scheme app",
                                         "-project ./scan/examples/standard/app.xcodeproj",
                                         "-destination 'platform=iOS Simulator,name=iPhone 6s,OS=9.3' " \
                                         "-destination 'platform=iOS Simulator,name=iPad Air 2,OS=9.2'",
                                         "-derivedDataPath #{Scan.config[:derived_data_path].shellescape}",
                                         "-resultBundlePath '#{result_bundle_path}.xcresult'",
                                         "test-without-building"
                                       ])
        end
        it "should raise an exception if two build_modes are set", requires_xcodebuild: true do
          allow(FastlaneCore::FastlaneFolder).to receive(:path).and_return(".")
          expect do
            Fastlane::FastFile.new.parse("lane :test do
              scan(
                project: './scan/examples/standard/app.xcodeproj',
                test_without_building: true,
                build_for_testing: true
              )
            end").runner.execute(:test)
          end.to raise_error("Unresolved conflict between options: 'test_without_building' and 'build_for_testing'")
        end

        it "should run tests from xctestrun file", requires_xcodebuild: true do
          Scan.config[:xctestrun] = "/folder/mytests.xctestrun"

          # Result bundle path is always used but put in tmp dir if not explicitly specified
          result_bundle_path = Dir.mktmpdir
          expect(Dir).to receive(:mktmpdir).and_return(result_bundle_path).once

          result = @test_command_generator.generate
          expect(result).to start_with([
                                         "set -o pipefail &&",
                                         "env NSUnbufferedIO=YES xcodebuild",
                                         "-destination 'platform=iOS Simulator,name=iPhone 6s,OS=9.3' " \
                                         "-destination 'platform=iOS Simulator,name=iPad Air 2,OS=9.2'",
                                         "-derivedDataPath #{Scan.config[:derived_data_path].shellescape}",
                                         "-resultBundlePath '#{result_bundle_path}.xcresult'",
                                         "-xctestrun '/folder/mytests.xctestrun'",
                                         "test-without-building"
                                       ])
        end
      end

      describe "Multiple devices example" do
        it "uses multiple destinations", requires_xcodebuild: true do
          options = { project: "./scan/examples/standard/app.xcodeproj", destination: [
            "platform=iOS Simulator,name=iPhone 6s,OS=9.3",
            "platform=iOS Simulator,name=iPad Air 2,OS=9.2"
          ] }
          Scan.config = FastlaneCore::Configuration.create(Scan::Options.available_options, options)

          # Result bundle path is always used but put in tmp dir if not explicitly specified
          result_bundle_path = Dir.mktmpdir
          expect(Dir).to receive(:mktmpdir).and_return(result_bundle_path).once

          result = @test_command_generator.generate
          expect(result).to start_with([
                                         "set -o pipefail &&",
                                         "env NSUnbufferedIO=YES xcodebuild",
                                         "-scheme app",
                                         "-project ./scan/examples/standard/app.xcodeproj",
                                         "-destination 'platform=iOS Simulator,name=iPhone 6s,OS=9.3' " \
                                         "-destination 'platform=iOS Simulator,name=iPad Air 2,OS=9.2'",
                                         "-derivedDataPath #{Scan.config[:derived_data_path].shellescape}",
                                         "-resultBundlePath '#{result_bundle_path}.xcresult'",
                                         :build,
                                         :test
                                       ])
        end

        it "uses multiple devices", requires_xcodebuild: true do
          options = { project: "./scan/examples/standard/app.xcodeproj", devices: [
            "iPhone 6s (9.3)",
            "iPad Air (9.3)"
          ] }
          Scan.config = FastlaneCore::Configuration.create(Scan::Options.available_options, options)

          # Result bundle path is always used but put in tmp dir if not explicitly specified
          result_bundle_path = Dir.mktmpdir
          expect(Dir).to receive(:mktmpdir).and_return(result_bundle_path).once

          result = @test_command_generator.generate
          expect(result).to start_with([
                                         "set -o pipefail &&",
                                         "env NSUnbufferedIO=YES xcodebuild",
                                         "-scheme app",
                                         "-project ./scan/examples/standard/app.xcodeproj",
                                         "-destination 'platform=iOS Simulator,id=70E1E92F-A292-4980-BC3C-7770C5EEFCFD' " \
                                         "-destination 'platform=iOS Simulator,id=DD134998-177F-47DA-99FA-D549D9305476'",
                                         "-derivedDataPath #{Scan.config[:derived_data_path].shellescape}",
                                         "-resultBundlePath '#{result_bundle_path}.xcresult'",
                                         :build,
                                         :test
                                       ])
        end

        it "de-duplicates devices matching same simulator", requires_xcodebuild: true do
          options = { project: "./scan/examples/standard/app.xcodeproj", devices: [
            "iPhone 5 (9.0)",
            "iPhone 5 (9.0.0)"
          ] }
          Scan.config = FastlaneCore::Configuration.create(Scan::Options.available_options, options)

          # Result bundle path is always used but put in tmp dir if not explicitly specified
          result_bundle_path = Dir.mktmpdir
          expect(Dir).to receive(:mktmpdir).and_return(result_bundle_path).once

          result = @test_command_generator.generate
          expect(result).to start_with([
                                         "set -o pipefail &&",
                                         "env NSUnbufferedIO=YES xcodebuild",
                                         "-scheme app",
                                         "-project ./scan/examples/standard/app.xcodeproj",
                                         "-destination 'platform=iOS Simulator,id=9905A018-9DC9-4DD8-BA14-B0B000CC8622'",
                                         "-derivedDataPath #{Scan.config[:derived_data_path].shellescape}",
                                         "-resultBundlePath '#{result_bundle_path}.xcresult'",
                                         :build,
                                         :test
                                       ])
        end

        it "raises an error if multiple devices are specified for `device`" do
          expect do
            options = { project: "./scan/examples/standard/app.xcodeproj", device: [
              "iPhone 6s (9.3)",
              "iPad Air (9.3)"
            ] }
            Scan.config = FastlaneCore::Configuration.create(Scan::Options.available_options, options)
          end.to raise_error("'device' value must be a String! Found Array instead.")
        end

        it "raises an error if both `device` and `devices` were given" do
          expect do
            options = {
              project: "./scan/examples/standard/app.xcodeproj",
              device: ["iPhone 6s (9.3)"],
              devices: ["iPhone 6"]
            }
            Scan.config = FastlaneCore::Configuration.create(Scan::Options.available_options, options)
          end.to raise_error("'device' value must be a String! Found Array instead.")
        end
      end

      describe "Custom xcodebuild_command example" do
        it "uses xcodebuild_command", requires_xcodebuild: true do
          options = {
            project: "./scan/examples/standard/app.xcodeproj",
            xcodebuild_command: "env NSUnbufferedIO=YES /usr/local/bin/build-wrapper-macosx-x86 --out-dir ./build/bw_output xcodebuild"
          }
          Scan.config = FastlaneCore::Configuration.create(Scan::Options.available_options, options)

          result = @test_command_generator.generate
          expect(result).to start_with([
                                         "set -o pipefail &&",
                                         "env NSUnbufferedIO=YES /usr/local/bin/build-wrapper-macosx-x86 --out-dir ./build/bw_output xcodebuild",
                                         "-scheme app",
                                         "-project ./scan/examples/standard/app.xcodeproj"
                                       ])
        end
      end

      describe "Specifying a test plan" do
        before do
          options = { project: "./scan/examples/standard/app.xcodeproj", testplan: "simple" }
          Scan.config = FastlaneCore::Configuration.create(Scan::Options.available_options, options)
        end

        it "adds the testplan to the xcodebuild command", requires_xcodebuild: true do
          log_path = File.expand_path("~/Library/Logs/scan/app-app.log")

          result = @test_command_generator.generate
          expect(result).to include("-testPlan simple") if FastlaneCore::Helper.xcode_at_least?(11)
        end
      end

      describe "Test plan configuration example" do
        it "only tests the test configuration specified in only_test_configurations when the input is an array", requires_xcodebuild: true do
          options = {
            project: "./scan/examples/standard/app.xcodeproj",
            testplan: "simple",
            only_test_configurations: %w(TestConfigurationA TestConfigurationB)
          }
          Scan.config = FastlaneCore::Configuration.create(Scan::Options.available_options, options)

          result = @test_command_generator.generate

          if FastlaneCore::Helper.xcode_at_least?(11)
            expect(result).to start_with([
                                           "set -o pipefail &&",
                                           "env NSUnbufferedIO=YES xcodebuild",
                                           "-scheme app",
                                           "-project ./scan/examples/standard/app.xcodeproj",
                                           "-destination 'platform=iOS Simulator,id=E697990C-3A83-4C01-83D1-C367011B31EE'",
                                           "-derivedDataPath #{Scan.config[:derived_data_path].shellescape}",
                                           "-testPlan 'simple'",
                                           "-only-test-configuration 'TestConfigurationA'",
                                           "-only-test-configuration 'TestConfigurationB'",
                                           :build,
                                           :test
                                         ])
          end
        end

        it "only tests the test configuration specified in only_test_configurations when the input is a string", requires_xcodebuild: true do
          options = {
            project: "./scan/examples/standard/app.xcodeproj",
            testplan: "simple",
            only_test_configurations: 'TestConfigurationA'
          }
          Scan.config = FastlaneCore::Configuration.create(Scan::Options.available_options, options)

          result = @test_command_generator.generate

          if FastlaneCore::Helper.xcode_at_least?(11)
            expect(result).to start_with([
                                           "set -o pipefail &&",
                                           "env NSUnbufferedIO=YES xcodebuild",
                                           "-scheme app",
                                           "-project ./scan/examples/standard/app.xcodeproj",
                                           "-destination 'platform=iOS Simulator,id=E697990C-3A83-4C01-83D1-C367011B31EE'",
                                           "-derivedDataPath #{Scan.config[:derived_data_path].shellescape}",
                                           "-testPlan 'simple'",
                                           "-only-test-configuration 'TestConfigurationA'",
                                           :build,
                                           :test
                                         ])
          end
        end

        it "does not test the test configuration specified in skip_test_configurations when the input is an array", requires_xcodebuild: true do
          options = {
            project: "./scan/examples/standard/app.xcodeproj",
            testplan: "simple",
            skip_test_configurations: %w(TestConfigurationA TestConfigurationB)
          }
          Scan.config = FastlaneCore::Configuration.create(Scan::Options.available_options, options)

          result = @test_command_generator.generate

          if FastlaneCore::Helper.xcode_at_least?(11)
            expect(result).to start_with([
                                           "set -o pipefail &&",
                                           "env NSUnbufferedIO=YES xcodebuild",
                                           "-scheme app",
                                           "-project ./scan/examples/standard/app.xcodeproj",
                                           "-destination 'platform=iOS Simulator,id=E697990C-3A83-4C01-83D1-C367011B31EE'",
                                           "-derivedDataPath #{Scan.config[:derived_data_path].shellescape}",
                                           "-testPlan 'simple'",
                                           "-skip-test-configuration 'TestConfigurationA'",
                                           "-skip-test-configuration 'TestConfigurationB'",
                                           :build,
                                           :test
                                         ])
          end
        end

        it "does not test the test configuration specified in skip_test_configurations when the input is a string", requires_xcodebuild: true do
          options = {
            project: "./scan/examples/standard/app.xcodeproj",
            testplan: "simple",
            skip_test_configurations: "TestConfigurationA"
          }
          Scan.config = FastlaneCore::Configuration.create(Scan::Options.available_options, options)

          result = @test_command_generator.generate

          if FastlaneCore::Helper.xcode_at_least?(11)
            expect(result).to start_with([
                                           "set -o pipefail &&",
                                           "env NSUnbufferedIO=YES xcodebuild",
                                           "-scheme app",
                                           "-project ./scan/examples/standard/app.xcodeproj",
                                           "-destination 'platform=iOS Simulator,id=E697990C-3A83-4C01-83D1-C367011B31EE'",
                                           "-derivedDataPath #{Scan.config[:derived_data_path].shellescape}",
                                           "-testPlan 'simple'",
                                           "-skip-test-configuration 'TestConfigurationA'",
                                           :build,
                                           :test
                                         ])
          end
        end
      end

      context "disable_xcpretty" do
        it "does not include xcpretty in the pipe command when true", requires_xcode: true do
          options = { disable_xcpretty: true, project: "./scan/examples/standard/app.xcodeproj", sdk: "9.0" }
          Scan.config = FastlaneCore::Configuration.create(Scan::Options.available_options, options)

          result = @test_command_generator.generate
          expect(result.last).to_not(include("| xcpretty "))
        end

        it "includes xcpretty in the pipe command when false", requires_xcode: true do
          options = { disable_xcpretty: false, project: "./scan/examples/standard/app.xcodeproj", sdk: "9.0" }
          Scan.config = FastlaneCore::Configuration.create(Scan::Options.available_options, options)

          result = @test_command_generator.generate
          expect(result.last).to include("| xcpretty ")
        end
      end
    end
  end

  context "with any formatter" do
    let(:log_path) { "log_path" }

    before(:each) do
      @test_command_generator = Scan::TestCommandGenerator.new
      @project.options.delete(:use_system_scm)

      allow(@test_command_generator).to receive(:xcodebuild_log_path).and_return(log_path)
    end

    describe "#pipe" do
      it "uses no pipe with disable_xcpretty", requires_xcodebuild: true do
        options = { project: "./scan/examples/standard/app.xcodeproj", disable_xcpretty: true }
        Scan.config = FastlaneCore::Configuration.create(Scan::Options.available_options, options)

        pipe = @test_command_generator.pipe

        expect(pipe).to eq(["| tee '#{log_path}'"])
      end

      it "uses no pipe with output_type of raw", requires_xcodebuild: true do
        options = { project: "./scan/examples/standard/app.xcodeproj", disable_xcpretty: true }
        Scan.config = FastlaneCore::Configuration.create(Scan::Options.available_options, options)

        pipe = @test_command_generator.pipe

        expect(pipe).to eq(["| tee '#{log_path}'"])
      end

      describe "with xcodebuild_formatter" do
        describe "with no xcpretty options" do
          it "default when xcbeautify not installed", requires_xcodebuild: true do
            allow(Fastlane::Helper::XcodebuildFormatterHelper).to receive(:xcbeautify_installed?).and_return(false)

            options = { project: "./scan/examples/standard/app.xcodeproj" }
            Scan.config = FastlaneCore::Configuration.create(Scan::Options.available_options, options)

            pipe = @test_command_generator.pipe

            expect(pipe.join(" ")).to include("| xcpretty ")
          end

          it "default when xcbeautify installed", requires_xcodebuild: true do
            allow(Fastlane::Helper::XcodebuildFormatterHelper).to receive(:xcbeautify_installed?).and_return(true)

            options = { project: "./scan/examples/standard/app.xcodeproj" }
            Scan.config = FastlaneCore::Configuration.create(Scan::Options.available_options, options)

            pipe = @test_command_generator.pipe

            expect(pipe).to eq(["| tee '#{log_path}'", "| xcbeautify"])
          end

          it "xcpretty override when xcbeautify installed", requires_xcodebuild: true do
            allow(Fastlane::Helper::XcodebuildFormatterHelper).to receive(:xcbeautify_installed?).and_return(true)

            options = { project: "./scan/examples/standard/app.xcodeproj", xcodebuild_formatter: "xcpretty" }
            Scan.config = FastlaneCore::Configuration.create(Scan::Options.available_options, options)

            pipe = @test_command_generator.pipe

            expect(pipe.join(" ")).to include("| xcpretty ")
          end

          it "customer formatter", requires_xcodebuild: true do
            allow(Fastlane::Helper::XcodebuildFormatterHelper).to receive(:xcbeautify_installed?).and_return(true)

            options = { project: "./scan/examples/standard/app.xcodeproj", xcodebuild_formatter: "/path/to/another/xcbeautify" }
            Scan.config = FastlaneCore::Configuration.create(Scan::Options.available_options, options)

            pipe = @test_command_generator.pipe

            expect(pipe).to eq(["| tee '#{log_path}'", "| /path/to/another/xcbeautify"])
          end
        end

        it "with xcpretty options when xcbeautify installed", requires_xcodebuild: true do
          allow(Fastlane::Helper::XcodebuildFormatterHelper).to receive(:xcbeautify_installed?).and_return(true)

          options = { project: "./scan/examples/standard/app.xcodeproj", output_style: "rspec" }
          Scan.config = FastlaneCore::Configuration.create(Scan::Options.available_options, options)

          pipe = @test_command_generator.pipe

          expect(pipe.join(" ")).to include("| xcpretty ")
        end
      end
    end

    describe "#legacy_xcpretty_options" do
      it "with formatter", requires_xcodebuild: true do
        options = { project: "./scan/examples/standard/app.xcodeproj", formatter: "Something.rb" }
        Scan.config = FastlaneCore::Configuration.create(Scan::Options.available_options, options)

        options = @test_command_generator.legacy_xcpretty_options
        expect(options).to eq(['formatter'])
      end

      it "with xcpretty_formatter", requires_xcodebuild: true do
        options = { project: "./scan/examples/standard/app.xcodeproj", xcpretty_formatter: "Something.rb" }
        Scan.config = FastlaneCore::Configuration.create(Scan::Options.available_options, options)

        options = @test_command_generator.legacy_xcpretty_options
        expect(options).to eq(['xcpretty_formatter'])
      end

      it "with output_style", requires_xcodebuild: true do
        options = { project: "./scan/examples/standard/app.xcodeproj", output_style: "rspec" }
        Scan.config = FastlaneCore::Configuration.create(Scan::Options.available_options, options)

        options = @test_command_generator.legacy_xcpretty_options
        expect(options).to eq(['output_style'])
      end

      it "with output_files", requires_xcodebuild: true do
        options = { project: "./scan/examples/standard/app.xcodeproj", output_files: 'something.json' }
        Scan.config = FastlaneCore::Configuration.create(Scan::Options.available_options, options)

        options = @test_command_generator.legacy_xcpretty_options
        expect(options).to eq(['output_files'])
      end

      it "with output_types of 'json-compilation-database'", requires_xcodebuild: true do
        options = { project: "./scan/examples/standard/app.xcodeproj", output_types: 'json-compilation-database' }
        Scan.config = FastlaneCore::Configuration.create(Scan::Options.available_options, options)

        options = @test_command_generator.legacy_xcpretty_options
        expect(options).to eq(['output_types'])
      end

      it "with customer_report_file_name", requires_xcodebuild: true do
        options = { project: "./scan/examples/standard/app.xcodeproj", custom_report_file_name: 'some_file.html', output_types: 'html' }
        Scan.config = FastlaneCore::Configuration.create(Scan::Options.available_options, options)

        options = @test_command_generator.legacy_xcpretty_options
        expect(options).to eq(['custom_report_file_name'])
      end
    end
  end
end<|MERGE_RESOLUTION|>--- conflicted
+++ resolved
@@ -154,122 +154,16 @@
                                        "-destination 'platform=iOS Simulator,id=E697990C-3A83-4C01-83D1-C367011B31EE'",
                                        "-derivedDataPath #{Scan.config[:derived_data_path].shellescape}",
                                        "-resultBundlePath '#{result_bundle_path}.xcresult'",
-<<<<<<< HEAD
-=======
                                        "DEBUG=1 BUNDLE_NAME=Example\\ App",
->>>>>>> cc6abc4d
                                        :build,
                                        :test
                                      ])
       end
 
-<<<<<<< HEAD
-    it "supports additional parameters", requires_xcodebuild: true do
-      log_path = File.expand_path("~/Library/Logs/scan/app-app.log")
-
-      xcargs = { DEBUG: "1", BUNDLE_NAME: "Example App" }
-      options = { project: "./scan/examples/standard/app.xcodeproj", sdk: "9.0", xcargs: xcargs }
-      Scan.config = FastlaneCore::Configuration.create(Scan::Options.available_options, options)
-
-      # Result bundle path is always used but put in tmp dir if not explicitly specified
-      result_bundle_path = Dir.mktmpdir
-      expect(Dir).to receive(:mktmpdir).and_return(result_bundle_path).once
-
-      result = @test_command_generator.generate
-
-      expect(result).to start_with([
-                                     "set -o pipefail &&",
-                                     "env NSUnbufferedIO=YES xcodebuild",
-                                     "-scheme app",
-                                     "-project ./scan/examples/standard/app.xcodeproj",
-                                     "-sdk '9.0'",
-                                     "-destination 'platform=iOS Simulator,id=E697990C-3A83-4C01-83D1-C367011B31EE'",
-                                     "-derivedDataPath #{Scan.config[:derived_data_path].shellescape}",
-                                     "-resultBundlePath '#{result_bundle_path}.xcresult'",
-                                     "DEBUG=1 BUNDLE_NAME=Example\\ App",
-                                     :build,
-                                     :test
-                                   ])
-    end
-
-    describe "supports number of retries" do
-      before(:each) do
-        allow(FastlaneCore::Helper).to receive(:xcode_at_least?).and_return(true)
-      end
-
-      it "with 1 or more retries", requires_xcodebuild: true do
-        log_path = File.expand_path("~/Library/Logs/scan/app-app.log")
-
-        options = { project: "./scan/examples/standard/app.xcodeproj", sdk: "9.0", number_of_retries: 1 }
-        Scan.config = FastlaneCore::Configuration.create(Scan::Options.available_options, options)
-
-        # Result bundle path is always used but put in tmp dir if not explicitly specified
-        result_bundle_path = Dir.mktmpdir
-        expect(Dir).to receive(:mktmpdir).and_return(result_bundle_path).once
-
-        result = @test_command_generator.generate
-
-        expect(result).to start_with([
-                                       "set -o pipefail &&",
-                                       "env NSUnbufferedIO=YES xcodebuild",
-                                       "-scheme app",
-                                       "-project ./scan/examples/standard/app.xcodeproj",
-                                       "-sdk '9.0'",
-                                       "-destination 'platform=iOS Simulator,id=E697990C-3A83-4C01-83D1-C367011B31EE'",
-                                       "-derivedDataPath #{Scan.config[:derived_data_path].shellescape}",
-                                       "-resultBundlePath '#{result_bundle_path}.xcresult'",
-                                       "-retry-tests-on-failure",
-                                       "-test-iterations 1",
-                                       :build,
-                                       :test
-                                     ])
-      end
-    end
-
-    it "supports custom xcpretty formatter as a gem name", requires_xcodebuild: true do
-      options = { formatter: "custom-formatter", project: "./scan/examples/standard/app.xcodeproj", sdk: "9.0" }
-      Scan.config = FastlaneCore::Configuration.create(Scan::Options.available_options, options)
-
-      result = @test_command_generator.generate
-      expect(result.last).to include("| xcpretty -f `custom-formatter`")
-    end
-
-    it "supports custom xcpretty formatter as a path to a ruby file", requires_xcodebuild: true do
-      options = { formatter: "custom-formatter.rb", project: "./scan/examples/standard/app.xcodeproj", sdk: "9.0" }
-      Scan.config = FastlaneCore::Configuration.create(Scan::Options.available_options, options)
-
-      result = @test_command_generator.generate
-      expect(result.last).to include("| xcpretty -f 'custom-formatter.rb'")
-    end
-
-    it "uses system scm", requires_xcodebuild: true do
-      options = { project: "./scan/examples/standard/app.xcodeproj", use_system_scm: true }
-      Scan.config = FastlaneCore::Configuration.create(Scan::Options.available_options, options)
-      result = @test_command_generator.generate
-      expect(result).to include("-scmProvider system").once
-    end
-
-    it "uses system scm via project options", requires_xcodebuild: true do
-      options = { project: "./scan/examples/standard/app.xcodeproj" }
-      @project.options[:use_system_scm] = true
-      Scan.config = FastlaneCore::Configuration.create(Scan::Options.available_options, options)
-      result = @test_command_generator.generate
-      expect(result).to include("-scmProvider system").once
-    end
-
-    it "uses system scm options exactly once", requires_xcodebuild: true do
-      options = { project: "./scan/examples/standard/app.xcodeproj", use_system_scm: true }
-      @project.options[:use_system_scm] = true
-      Scan.config = FastlaneCore::Configuration.create(Scan::Options.available_options, options)
-      result = @test_command_generator.generate
-      expect(result).to include("-scmProvider system").once
-    end
-=======
       describe "supports number of retries" do
         before(:each) do
           allow(FastlaneCore::Helper).to receive(:xcode_at_least?).and_return(true)
         end
->>>>>>> cc6abc4d
 
         it "with 1 or more retries", requires_xcodebuild: true do
           log_path = File.expand_path("~/Library/Logs/scan/app-app.log")
@@ -296,11 +190,8 @@
                                          "-destination 'platform=iOS Simulator,id=E697990C-3A83-4C01-83D1-C367011B31EE'",
                                          "-derivedDataPath #{Scan.config[:derived_data_path].shellescape}",
                                          "-resultBundlePath '#{result_bundle_path}.xcresult'",
-<<<<<<< HEAD
-=======
                                          "-retry-tests-on-failure",
                                          "-test-iterations 1",
->>>>>>> cc6abc4d
                                          :build,
                                          :test
                                        ])
@@ -375,11 +266,7 @@
                                            "-project ./scan/examples/standard/app.xcodeproj",
                                            "-destination 'platform=iOS Simulator,id=E697990C-3A83-4C01-83D1-C367011B31EE'",
                                            "-derivedDataPath #{Scan.config[:derived_data_path].shellescape}",
-<<<<<<< HEAD
-                                           "-resultBundlePath '#{result_bundle_path}/package.xcresult'",
-=======
                                            "-resultBundlePath '#{result_bundle_path}.xcresult'",
->>>>>>> cc6abc4d
                                            :build,
                                            :test
                                          ])
@@ -409,25 +296,6 @@
           end
         end
 
-<<<<<<< HEAD
-            # Result bundle path is always used but put in tmp dir if not explicitly specified
-            result_bundle_path = Dir.mktmpdir
-            expect(Dir).to receive(:mktmpdir).and_return(result_bundle_path).once
-
-            result = @test_command_generator.generate
-            expect(result).to start_with([
-                                           "set -o pipefail &&",
-                                           "cd ./scan/examples/package/ &&",
-                                           "env NSUnbufferedIO=YES xcodebuild",
-                                           "-scheme package",
-                                           "-workspace .",
-                                           "-destination 'platform=iOS Simulator,id=E697990C-3A83-4C01-83D1-C367011B31EE'",
-                                           "-derivedDataPath #{Scan.config[:derived_data_path].shellescape}",
-                                           "-resultBundlePath '#{result_bundle_path}/package.xcresult'",
-                                           :build,
-                                           :test
-                                         ])
-=======
         describe "SPM package" do
           describe "No workspace" do
             before do
@@ -460,7 +328,6 @@
               result = @test_command_generator.project_path_array
               expect(result).to eq(["-scheme package"])
             end
->>>>>>> cc6abc4d
           end
 
           describe "With workspace" do
@@ -508,30 +375,9 @@
         it "uses the correct build command with the example project", requires_xcodebuild: true do
           log_path = File.expand_path("~/Library/Logs/scan/app-app.log")
 
-<<<<<<< HEAD
-        # Result bundle path is always used but put in tmp dir if not explicitly specified
-        result_bundle_path = Dir.mktmpdir
-        expect(Dir).to receive(:mktmpdir).and_return(result_bundle_path).once
-
-        result = @test_command_generator.generate
-        expect(result).to start_with([
-                                       "set -o pipefail &&",
-                                       "env NSUnbufferedIO=YES xcodebuild",
-                                       "-scheme app",
-                                       "-project ./scan/examples/standard/app.xcodeproj",
-                                       "-destination 'platform=iOS Simulator,id=E697990C-3A83-4C01-83D1-C367011B31EE'",
-                                       "-derivedDataPath /tmp/my/derived_data",
-                                       "-resultBundlePath '#{result_bundle_path}.xcresult'",
-                                       :build,
-                                       :test
-                                     ])
-      end
-    end
-=======
-          # Result bundle path is always used but put in tmp dir if not explicitly specified
-          result_bundle_path = Dir.mktmpdir
-          expect(Dir).to receive(:mktmpdir).and_return(result_bundle_path).once
->>>>>>> cc6abc4d
+          # Result bundle path is always used but put in tmp dir if not explicitly specified
+          result_bundle_path = Dir.mktmpdir
+          expect(Dir).to receive(:mktmpdir).and_return(result_bundle_path).once
 
           result = @test_command_generator.generate
           expect(result).to start_with([
@@ -640,39 +486,14 @@
         end
       end
 
-<<<<<<< HEAD
-          # This is a needed side effect from running TestCommandGenerator which is not done in this test
-          Scan.cache[:result_bundle_path] = '/tmp/scan_results/test.xcresults'
-
-          expect(FastlaneCore::CommandExecutor).
-            to receive(:execute).
-            with(command: %r{xcrun simctl spawn 021A465B-A294-4D9E-AD07-6BDC8E186343 log collect --start '\d\d\d\d-\d\d-\d\d \d\d:\d\d:\d\d' --output /tmp/scan_results/system_logs-iPhone\\ 6s_iOS_10.0.logarchive 2>/dev/null}, print_all: false, print_command: true)
-=======
       describe "Result Bundle Example" do
         it "uses the correct build command with the example project when using Xcode 10 or earlier", requires_xcodebuild: true do
           allow(FastlaneCore::Helper).to receive(:xcode_version).and_return('10')
           log_path = File.expand_path("~/Library/Logs/scan/app-app.log")
->>>>>>> cc6abc4d
 
           options = { project: "./scan/examples/standard/app.xcodeproj", result_bundle: true, scheme: 'app' }
           Scan.config = FastlaneCore::Configuration.create(Scan::Options.available_options, options)
 
-<<<<<<< HEAD
-          allow(Trainer::TestParser).to receive(:auto_convert).and_return({
-            "some/path": {
-              successful: true,
-              number_of_tests: 100,
-              number_of_failures: 0,
-              number_of_tests_excluding_retries: 10,
-              number_of_failures_excluding_retries: 0,
-              number_of_retries: 0
-            }
-          })
-
-          mock_test_result_parser = Object.new
-          allow(Scan::TestResultParser).to receive(:new).and_return(mock_test_result_parser)
-          allow(mock_test_result_parser).to receive(:parse_result).and_return({ tests: 100, failures: 0 })
-=======
           result = @test_command_generator.generate
           expect(result).to start_with([
                                          "set -o pipefail &&",
@@ -686,7 +507,6 @@
                                          :test
                                        ])
         end
->>>>>>> cc6abc4d
 
         it "uses the correct build command with the example project when using Xcode 11 or later", requires_xcodebuild: true do
           allow(FastlaneCore::Helper).to receive(:xcode_version).and_return('11')
@@ -742,28 +562,6 @@
         it "only tests the test bundle/suite/cases specified in only_testing when the input is a string", requires_xcodebuild: true do
           log_path = File.expand_path("~/Library/Logs/scan/app-app.log")
 
-<<<<<<< HEAD
-        # Result bundle path is always used but put in tmp dir if not explicitly specified
-        result_bundle_path = Dir.mktmpdir
-        expect(Dir).to receive(:mktmpdir).and_return(result_bundle_path).once
-
-        result = @test_command_generator.generate
-
-        expect(result).to start_with([
-                                       "set -o pipefail &&",
-                                       "env NSUnbufferedIO=YES xcodebuild",
-                                       "-scheme app",
-                                       "-project ./scan/examples/standard/app.xcodeproj",
-                                       "-destination 'platform=iOS Simulator,id=E697990C-3A83-4C01-83D1-C367011B31EE'",
-                                       "-derivedDataPath #{Scan.config[:derived_data_path].shellescape}",
-                                       "-resultBundlePath '#{result_bundle_path}/app.xcresult'",
-                                       '-only-testing:TestBundleA/TestSuiteB',
-                                       '-only-testing:TestBundleC',
-                                       :build,
-                                       :test
-                                     ])
-      end
-=======
           options = { project: "./scan/examples/standard/app.xcodeproj", scheme: 'app',
                       only_testing: 'TestBundleA/TestSuiteB' }
           Scan.config = FastlaneCore::Configuration.create(Scan::Options.available_options, options)
@@ -771,63 +569,9 @@
           # Result bundle path is always used but put in tmp dir if not explicitly specified
           result_bundle_path = Dir.mktmpdir
           expect(Dir).to receive(:mktmpdir).and_return(result_bundle_path).once
->>>>>>> cc6abc4d
-
-          result = @test_command_generator.generate
-
-<<<<<<< HEAD
-        options = { project: "./scan/examples/standard/app.xcodeproj", scheme: 'app',
-                    only_testing: 'TestBundleA/TestSuiteB' }
-        Scan.config = FastlaneCore::Configuration.create(Scan::Options.available_options, options)
-
-        # Result bundle path is always used but put in tmp dir if not explicitly specified
-        result_bundle_path = Dir.mktmpdir
-        expect(Dir).to receive(:mktmpdir).and_return(result_bundle_path).once
-
-        result = @test_command_generator.generate
-
-        expect(result).to start_with([
-                                       "set -o pipefail &&",
-                                       "env NSUnbufferedIO=YES xcodebuild",
-                                       "-scheme app",
-                                       "-project ./scan/examples/standard/app.xcodeproj",
-                                       "-destination 'platform=iOS Simulator,id=E697990C-3A83-4C01-83D1-C367011B31EE'",
-                                       "-derivedDataPath #{Scan.config[:derived_data_path].shellescape}",
-                                       "-resultBundlePath '#{result_bundle_path}/app.xcresult'",
-                                       '-only-testing:TestBundleA/TestSuiteB',
-                                       :build,
-                                       :test
-                                     ])
-      end
-
-      it "does not the test bundle/suite/cases specified in skip_testing when the input is an array", requires_xcodebuild: true do
-        log_path = File.expand_path("~/Library/Logs/scan/app-app.log")
-
-        options = { project: "./scan/examples/standard/app.xcodeproj", scheme: 'app',
-                    skip_testing: %w(TestBundleA/TestSuiteB TestBundleC) }
-        Scan.config = FastlaneCore::Configuration.create(Scan::Options.available_options, options)
-
-        # Result bundle path is always used but put in tmp dir if not explicitly specified
-        result_bundle_path = Dir.mktmpdir
-        expect(Dir).to receive(:mktmpdir).and_return(result_bundle_path).once
-
-        result = @test_command_generator.generate
-
-        expect(result).to start_with([
-                                       "set -o pipefail &&",
-                                       "env NSUnbufferedIO=YES xcodebuild",
-                                       "-scheme app",
-                                       "-project ./scan/examples/standard/app.xcodeproj",
-                                       "-destination 'platform=iOS Simulator,id=E697990C-3A83-4C01-83D1-C367011B31EE'",
-                                       "-derivedDataPath #{Scan.config[:derived_data_path].shellescape}",
-                                       "-resultBundlePath '#{result_bundle_path}/app.xcresult'",
-                                       '-skip-testing:TestBundleA/TestSuiteB',
-                                       '-skip-testing:TestBundleC',
-                                       :build,
-                                       :test
-                                     ])
-      end
-=======
+
+          result = @test_command_generator.generate
+
           expect(result).to start_with([
                                          "set -o pipefail &&",
                                          "env NSUnbufferedIO=YES xcodebuild",
@@ -844,7 +588,6 @@
 
         it "does not the test bundle/suite/cases specified in skip_testing when the input is an array", requires_xcodebuild: true do
           log_path = File.expand_path("~/Library/Logs/scan/app-app.log")
->>>>>>> cc6abc4d
 
           options = { project: "./scan/examples/standard/app.xcodeproj", scheme: 'app',
                       skip_testing: %w(TestBundleA/TestSuiteB TestBundleC) }
@@ -854,51 +597,6 @@
           result_bundle_path = Dir.mktmpdir
           expect(Dir).to receive(:mktmpdir).and_return(result_bundle_path).once
 
-<<<<<<< HEAD
-        # Result bundle path is always used but put in tmp dir if not explicitly specified
-        result_bundle_path = Dir.mktmpdir
-        expect(Dir).to receive(:mktmpdir).and_return(result_bundle_path).once
-
-        result = @test_command_generator.generate
-
-        expect(result).to start_with([
-                                       "set -o pipefail &&",
-                                       "env NSUnbufferedIO=YES xcodebuild",
-                                       "-scheme app",
-                                       "-project ./scan/examples/standard/app.xcodeproj",
-                                       "-destination 'platform=iOS Simulator,id=E697990C-3A83-4C01-83D1-C367011B31EE'",
-                                       "-derivedDataPath #{Scan.config[:derived_data_path].shellescape}",
-                                       "-resultBundlePath '#{result_bundle_path}/app.xcresult'",
-                                       '-skip-testing:TestBundleA/TestSuiteB',
-                                       :build,
-                                       :test
-                                     ])
-      end
-    end
-
-    it "uses a device without version specifier", requires_xcodebuild: true do
-      options = { project: "./scan/examples/standard/app.xcodeproj", device: "iPhone 6s" }
-      Scan.config = FastlaneCore::Configuration.create(Scan::Options.available_options, options)
-
-      # Result bundle path is always used but put in tmp dir if not explicitly specified
-      result_bundle_path = Dir.mktmpdir
-      expect(Dir).to receive(:mktmpdir).and_return(result_bundle_path).once
-
-      result = @test_command_generator.generate
-      expect(result).to start_with([
-                                     "set -o pipefail &&",
-                                     "env NSUnbufferedIO=YES xcodebuild",
-                                     "-scheme app",
-                                     "-project ./scan/examples/standard/app.xcodeproj",
-                                     # expect the single highest versioned iOS simulator device available with matching name
-                                     "-destination 'platform=iOS Simulator,id=021A465B-A294-4D9E-AD07-6BDC8E186343'",
-                                     "-derivedDataPath #{Scan.config[:derived_data_path].shellescape}",
-                                     "-resultBundlePath '#{result_bundle_path}.xcresult'",
-                                     :build,
-                                     :test
-                                   ])
-    end
-=======
           result = @test_command_generator.generate
 
           expect(result).to start_with([
@@ -918,7 +616,6 @@
 
         it "does not the test bundle/suite/cases specified in skip_testing when the input is a string", requires_xcodebuild: true do
           log_path = File.expand_path("~/Library/Logs/scan/app-app.log")
->>>>>>> cc6abc4d
 
           options = { project: "./scan/examples/standard/app.xcodeproj", scheme: 'app',
                       skip_testing: 'TestBundleA/TestSuiteB' }
@@ -930,79 +627,6 @@
 
           result = @test_command_generator.generate
 
-<<<<<<< HEAD
-      it "should build-for-testing", requires_xcodebuild: true do
-        Scan.config[:build_for_testing] = true
-
-        # Result bundle path is always used but put in tmp dir if not explicitly specified
-        result_bundle_path = Dir.mktmpdir
-        expect(Dir).to receive(:mktmpdir).and_return(result_bundle_path).once
-
-        result = @test_command_generator.generate
-        expect(result).to start_with([
-                                       "set -o pipefail &&",
-                                       "env NSUnbufferedIO=YES xcodebuild",
-                                       "-scheme app",
-                                       "-project ./scan/examples/standard/app.xcodeproj",
-                                       "-destination 'platform=iOS Simulator,name=iPhone 6s,OS=9.3' " \
-                                       "-destination 'platform=iOS Simulator,name=iPad Air 2,OS=9.2'",
-                                       "-derivedDataPath #{Scan.config[:derived_data_path].shellescape}",
-                                       "-resultBundlePath '#{result_bundle_path}.xcresult'",
-                                       "build-for-testing"
-                                     ])
-      end
-      it "should test-without-building", requires_xcodebuild: true do
-        Scan.config[:test_without_building] = true
-
-        # Result bundle path is always used but put in tmp dir if not explicitly specified
-        result_bundle_path = Dir.mktmpdir
-        expect(Dir).to receive(:mktmpdir).and_return(result_bundle_path).once
-
-        result = @test_command_generator.generate
-        expect(result).to start_with([
-                                       "set -o pipefail &&",
-                                       "env NSUnbufferedIO=YES xcodebuild",
-                                       "-scheme app",
-                                       "-project ./scan/examples/standard/app.xcodeproj",
-                                       "-destination 'platform=iOS Simulator,name=iPhone 6s,OS=9.3' " \
-                                       "-destination 'platform=iOS Simulator,name=iPad Air 2,OS=9.2'",
-                                       "-derivedDataPath #{Scan.config[:derived_data_path].shellescape}",
-                                       "-resultBundlePath '#{result_bundle_path}.xcresult'",
-                                       "test-without-building"
-                                     ])
-      end
-      it "should raise an exception if two build_modes are set", requires_xcodebuild: true do
-        allow(FastlaneCore::FastlaneFolder).to receive(:path).and_return(".")
-        expect do
-          Fastlane::FastFile.new.parse("lane :test do
-            scan(
-              project: './scan/examples/standard/app.xcodeproj',
-              test_without_building: true,
-              build_for_testing: true
-            )
-          end").runner.execute(:test)
-        end.to raise_error("Unresolved conflict between options: 'test_without_building' and 'build_for_testing'")
-      end
-
-      it "should run tests from xctestrun file", requires_xcodebuild: true do
-        Scan.config[:xctestrun] = "/folder/mytests.xctestrun"
-
-        # Result bundle path is always used but put in tmp dir if not explicitly specified
-        result_bundle_path = Dir.mktmpdir
-        expect(Dir).to receive(:mktmpdir).and_return(result_bundle_path).once
-
-        result = @test_command_generator.generate
-        expect(result).to start_with([
-                                       "set -o pipefail &&",
-                                       "env NSUnbufferedIO=YES xcodebuild",
-                                       "-destination 'platform=iOS Simulator,name=iPhone 6s,OS=9.3' " \
-                                       "-destination 'platform=iOS Simulator,name=iPad Air 2,OS=9.2'",
-                                       "-derivedDataPath #{Scan.config[:derived_data_path].shellescape}",
-                                       "-resultBundlePath '#{result_bundle_path}.xcresult'",
-                                       "-xctestrun '/folder/mytests.xctestrun'",
-                                       "test-without-building"
-                                     ])
-=======
           expect(result).to start_with([
                                          "set -o pipefail &&",
                                          "env NSUnbufferedIO=YES xcodebuild",
@@ -1016,41 +640,11 @@
                                          :test
                                        ])
         end
->>>>>>> cc6abc4d
       end
 
       it "uses a device without version specifier", requires_xcodebuild: true do
         options = { project: "./scan/examples/standard/app.xcodeproj", device: "iPhone 6s" }
         Scan.config = FastlaneCore::Configuration.create(Scan::Options.available_options, options)
-
-        # Result bundle path is always used but put in tmp dir if not explicitly specified
-        result_bundle_path = Dir.mktmpdir
-        expect(Dir).to receive(:mktmpdir).and_return(result_bundle_path).once
-<<<<<<< HEAD
-
-        result = @test_command_generator.generate
-        expect(result).to start_with([
-                                       "set -o pipefail &&",
-                                       "env NSUnbufferedIO=YES xcodebuild",
-                                       "-scheme app",
-                                       "-project ./scan/examples/standard/app.xcodeproj",
-                                       "-destination 'platform=iOS Simulator,name=iPhone 6s,OS=9.3' " \
-                                       "-destination 'platform=iOS Simulator,name=iPad Air 2,OS=9.2'",
-                                       "-derivedDataPath #{Scan.config[:derived_data_path].shellescape}",
-                                       "-resultBundlePath '#{result_bundle_path}.xcresult'",
-                                       :build,
-                                       :test
-                                     ])
-      end
-
-      it "uses multiple devices", requires_xcodebuild: true do
-        options = { project: "./scan/examples/standard/app.xcodeproj", devices: [
-          "iPhone 6s (9.3)",
-          "iPad Air (9.3)"
-        ] }
-        Scan.config = FastlaneCore::Configuration.create(Scan::Options.available_options, options)
-=======
->>>>>>> cc6abc4d
 
         # Result bundle path is always used but put in tmp dir if not explicitly specified
         result_bundle_path = Dir.mktmpdir
@@ -1071,8 +665,11 @@
                                      ])
       end
 
-      it "rejects devices with versions below deployment target", requires_xcodebuild: true do
-        options = { project: "./scan/examples/standard/app.xcodeproj", device: "iPhone 5 (8.4)" }
+      it "uses multiple devices", requires_xcodebuild: true do
+        options = { project: "./scan/examples/standard/app.xcodeproj", devices: [
+          "iPhone 6s (9.3)",
+          "iPad Air (9.3)"
+        ] }
         Scan.config = FastlaneCore::Configuration.create(Scan::Options.available_options, options)
 
         # Result bundle path is always used but put in tmp dir if not explicitly specified
@@ -1080,21 +677,30 @@
         expect(Dir).to receive(:mktmpdir).and_return(result_bundle_path).once
 
         result = @test_command_generator.generate
-<<<<<<< HEAD
         expect(result).to start_with([
                                        "set -o pipefail &&",
                                        "env NSUnbufferedIO=YES xcodebuild",
                                        "-scheme app",
                                        "-project ./scan/examples/standard/app.xcodeproj",
-                                       "-destination 'platform=iOS Simulator,id=9905A018-9DC9-4DD8-BA14-B0B000CC8622'",
+                                       "-destination 'platform=iOS Simulator,id=70E1E92F-A292-4980-BC3C-7770C5EEFCFD' " \
+                                       "-destination 'platform=iOS Simulator,id=DD134998-177F-47DA-99FA-D549D9305476'",
                                        "-derivedDataPath #{Scan.config[:derived_data_path].shellescape}",
                                        "-resultBundlePath '#{result_bundle_path}.xcresult'",
                                        :build,
                                        :test
                                      ])
-=======
+      end
+
+      it "rejects devices with versions below deployment target", requires_xcodebuild: true do
+        options = { project: "./scan/examples/standard/app.xcodeproj", device: "iPhone 5 (8.4)" }
+        Scan.config = FastlaneCore::Configuration.create(Scan::Options.available_options, options)
+
+        # Result bundle path is always used but put in tmp dir if not explicitly specified
+        result_bundle_path = Dir.mktmpdir
+        expect(Dir).to receive(:mktmpdir).and_return(result_bundle_path).once
+
+        result = @test_command_generator.generate
         # FIXME: expect UI error starting "No simulators found that are equal to the version of specifier"
->>>>>>> cc6abc4d
       end
 
       describe "test-without-building and build-for-testing" do
