--- conflicted
+++ resolved
@@ -56,78 +56,11 @@
       CFPropertyList.native_types(CFPropertyList::List.new(file: path).value)
     end
 
-    def self.test_target?(build_settings)
-      return (!build_settings["TEST_TARGET_NAME"].nil? || !build_settings["TEST_HOST"].nil?)
-    end
-
     # Since Xcode 9 you need to provide the explicit mapping of what provisioning profile to use for
     # each target of your app
     def self.detect_selected_provisioning_profiles
-<<<<<<< HEAD
-      if Gym.config[:export_options] && Gym.config[:export_options].kind_of?(Hash) && Gym.config[:export_options][:provisioningProfiles]
-        return
-      end
-
-      require 'xcodeproj'
-
-      provisioning_profile_mapping = {}
-
-      # Find the xcodeproj file, as the information isn't included in the workspace file
-      if Gym.project.workspace?
-        # We have a reference to the workspace, let's find the xcodeproj file
-        # For some reason the `plist` gem can't parse the content file
-        # so we'll use a regex to find all group references
-
-        workspace_data_path = File.join(Gym.project.path, "contents.xcworkspacedata")
-        workspace_data = File.read(workspace_data_path)
-        project_paths = workspace_data.scan(/\"group:(.*)\"/).collect do |current_match|
-          # It's a relative path from the workspace file
-          File.join(File.expand_path("..", Gym.project.path), current_match.first)
-        end.find_all do |current_match|
-          !current_match.end_with?("Pods/Pods.xcodeproj")
-        end
-      else
-        project_paths = [Gym.project.path]
-      end
-
-      # Because there might be multiple projects inside a workspace
-      # we iterate over all of them (except for CocoaPods)
-      project_paths.each do |project_path|
-        UI.verbose("Parsing project file '#{project_path}' to find selected provisioning profiles")
-        begin
-          project = Xcodeproj::Project.open(project_path)
-          project.targets.each do |target|
-            target.build_configuration_list.build_configurations.each do |build_configuration|
-              next unless build_configuration.to_s == Gym.config[:configuration]
-              next if test_target?(build_configuration.build_settings)
-              current = build_configuration.build_settings
-
-              bundle_identifier = current["PRODUCT_BUNDLE_IDENTIFIER"]
-              provisioning_profile_specifier = current["PROVISIONING_PROFILE_SPECIFIER"]
-              provisioning_profile_uuid = current["PROVISIONING_PROFILE"]
-              if provisioning_profile_specifier.to_s.length > 0
-                provisioning_profile_mapping[bundle_identifier] = provisioning_profile_specifier
-              elsif provisioning_profile_uuid.to_s.length > 0
-                provisioning_profile_mapping[bundle_identifier] = provisioning_profile_uuid
-              end
-            end
-          end
-        rescue => ex
-          # We catch errors here, as we might run into an exception on one included project
-          # But maybe the next project actually contains the information we need
-          if Helper.xcode_at_least?("9.0")
-            UI.error("Couldn't automatically detect the provisioning profile mapping")
-            UI.error("Since Xcode 9 you need to provide an explicit mapping of what")
-            UI.error("provisioning profile to use for each target of your app")
-            UI.error(ex)
-            UI.verbose(ex.backtrace.join("\n"))
-          end
-        end
-      end
-=======
       Gym.config[:export_options] ||= {}
       hash_to_use = (Gym.config[:export_options][:provisioningProfiles] || {}).dup || {} # dup so we can show the original values in `verbose` mode
->>>>>>> a5cbdf28
 
       mapping_object = CodeSigningMapping.new(project: Gym.project)
       hash_to_use = mapping_object.merge_profile_mapping(primary_mapping: hash_to_use,
