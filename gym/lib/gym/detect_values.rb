--- conflicted
+++ resolved
@@ -13,11 +13,8 @@
       # Detect the project
       FastlaneCore::Project.detect_projects(config)
       Gym.project = FastlaneCore::Project.new(config)
-<<<<<<< HEAD
-      detect_provisioning_profile
+
       detect_selected_provisioning_profiles
-=======
->>>>>>> 1deab422
 
       # Go into the project's folder, as there might be a Gymfile there
       Dir.chdir(File.expand_path("..", Gym.project.path)) do
@@ -59,7 +56,6 @@
       CFPropertyList.native_types(CFPropertyList::List.new(file: path).value)
     end
 
-<<<<<<< HEAD
     # Since Xcode 9 you need to provide the explicit mapping of what provisioning profile to use for
     # each target of your app
     # rubocop:disable Style/MultilineBlockChain
@@ -133,30 +129,6 @@
     end
     # rubocop:enable Style/MultilineBlockChain
 
-    def self.detect_provisioning_profile
-      if Gym.config[:provisioning_profile_path].nil?
-        return unless Gym.config[:use_legacy_build_api] # we only want to auto-detect the profile when using the legacy build API
-
-        Dir.chdir(File.expand_path("..", Gym.project.path)) do
-          profiles = Dir["*.mobileprovision"]
-          if profiles.count == 1
-            profile = File.expand_path(profiles.last)
-          elsif profiles.count > 1
-            UI.message "Found more than one provisioning profile in the project directory:"
-            profile = choose(*profiles)
-          end
-
-          Gym.config[:provisioning_profile_path] = profile
-        end
-      end
-
-      if Gym.config[:provisioning_profile_path]
-        FastlaneCore::ProvisioningProfile.install(Gym.config[:provisioning_profile_path])
-      end
-    end
-
-=======
->>>>>>> 1deab422
     def self.detect_scheme
       Gym.project.select_scheme
     end
