describe Match do
  describe Match::Nuke do
    before do
      allow(Spaceship::ConnectAPI).to receive(:login).and_return(nil)
      allow(Spaceship::ConnectAPI).to receive(:client).and_return("client")
      allow(Spaceship::ConnectAPI.client).to receive(:in_house?).and_return(false)
      allow(Spaceship::ConnectAPI.client).to receive(:portal_team_id).and_return(nil)

      stub_const('ENV', { "MATCH_PASSWORD" => '2"QAHg@v(Qp{=*n^' })
    end

    it "deletes decrypted files at the end", requires_security: true do
      git_url = "https://github.com/fastlane/fastlane/tree/master/certificates"
      values = {
        app_identifier: "tools.fastlane.app",
        type: "appstore",
        git_url: git_url,
        shallow_clone: true,
        username: "flapple@something.com"
      }

      config = FastlaneCore::Configuration.create(Match::Options.available_options, values)
      repo_dir = Dir.mktmpdir

      fake_storage = "fake_storage"
      expect(Match::Storage::GitStorage).to receive(:configure).with(
        git_url: git_url,
        shallow_clone: true,
        skip_docs: false,
        git_branch: "master",
        git_full_name: nil,
        git_user_email: nil,

        git_private_key: nil,
        git_basic_authorization: nil,
        git_bearer_authorization: nil,

        clone_branch_directly: false,
        google_cloud_bucket_name: "",
        google_cloud_keys_file: "",
        google_cloud_project_id: "",
        s3_region: "",
        s3_access_key: "",
        s3_secret_access_key: "",
        s3_bucket: "",
        s3_object_prefix: "",
        gitlab_project: nil,
<<<<<<< HEAD
        team_id: nil,
        aws_secrets_manager_region: nil,
        aws_secrets_manager_prefix: nil,
        aws_secrets_manager_force_delete_without_recovery: nil,
        aws_secrets_manager_recovery_window_days: nil,
        aws_secrets_manager_access_key: nil,
        aws_secrets_manager_secret_access_key: nil
=======
        gitlab_host: 'https://gitlab.com',
        team_id: nil
>>>>>>> 0495da35
      ).and_return(fake_storage)

      allow(fake_storage).to receive(:download)
      allow(fake_storage).to receive(:working_directory).and_return(repo_dir)

      nuke = Match::Nuke.new

      allow(nuke).to receive(:prepare_list)
      allow(nuke).to receive(:filter_by_cert)
      allow(nuke).to receive(:print_tables)

      allow(nuke).to receive(:certs).and_return([])
      allow(nuke).to receive(:profiles).and_return([])
      allow(nuke).to receive(:files).and_return([])

      expect(fake_storage).to receive(:clear_changes)

      nuke.run(config, type: config[:type])
    end
  end
end<|MERGE_RESOLUTION|>--- conflicted
+++ resolved
@@ -45,7 +45,7 @@
         s3_bucket: "",
         s3_object_prefix: "",
         gitlab_project: nil,
-<<<<<<< HEAD
+        gitlab_host: 'https://gitlab.com',
         team_id: nil,
         aws_secrets_manager_region: nil,
         aws_secrets_manager_prefix: nil,
@@ -53,10 +53,6 @@
         aws_secrets_manager_recovery_window_days: nil,
         aws_secrets_manager_access_key: nil,
         aws_secrets_manager_secret_access_key: nil
-=======
-        gitlab_host: 'https://gitlab.com',
-        team_id: nil
->>>>>>> 0495da35
       ).and_return(fake_storage)
 
       allow(fake_storage).to receive(:download)
