--- conflicted
+++ resolved
@@ -36,11 +36,10 @@
         git_bearer_authorization: nil,
 
         clone_branch_directly: false,
-<<<<<<< HEAD
 
         type: config[:type],
-        platform: config[:platform]
-=======
+        platform: config[:platform],
+
         google_cloud_bucket_name: "",
         google_cloud_keys_file: "",
         google_cloud_project_id: "",
@@ -52,7 +51,6 @@
         gitlab_project: nil,
         gitlab_host: 'https://gitlab.com',
         team_id: nil
->>>>>>> f694de4c
       ).and_return(fake_storage)
 
       allow(fake_storage).to receive(:download)
