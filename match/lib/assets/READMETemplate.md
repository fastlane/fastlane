--- conflicted
+++ resolved
@@ -16,32 +16,12 @@
 
 ### Choose your installation method:
 
-<<<<<<< HEAD
-<table width="100%" >
-<tr>
-<th width="33%"><a href="http://brew.sh">Homebrew</a></td>
-<th width="33%">Installer Script</td>
-<th width="33%">RubyGems</td>
-</tr>
-<tr>
-<td width="33%" align="center">macOS</td>
-<td width="33%" align="center">macOS</td>
-<td width="33%" align="center">macOS or Linux with Ruby 2.0.0 or above</td>
-</tr>
-<tr>
-<td width="33%"><code>brew cask install fastlane</code></td>
-<td width="33%"><a href="https://download.fastlane.tools">Download the zip file</a>. Then double click on the <code>install</code> script (or run it in a terminal window).</td>
-<td width="33%"><code>sudo gem install fastlane -NV</code></td>
-</tr>
-</table>
-=======
 | Method                     | OS support                              | Description                                                                                                                           |
 |----------------------------|-----------------------------------------|---------------------------------------------------------------------------------------------------------------------------------------|
 | [Homebrew](http://brew.sh) | macOS                                   | `brew cask install fastlane`                                                                                                          |
 | Installer Script           | macOS                                   | [Download the zip file](https://download.fastlane.tools). Then double click on the `install` script (or run it in a terminal window). |
 | RubyGems                   | macOS or Linux with Ruby 2.0.0 or above | `sudo gem install fastlane -NV`                                                                                                       | 
 
->>>>>>> 765eb2ac
 
 ### Usage
 
