--- conflicted
+++ resolved
@@ -1,10 +1,5 @@
 module Match
   class GitHelper
-<<<<<<< HEAD
-    # rubocop:disable Metrics/PerceivedComplexity
-    def self.clone(git_url, shallow_clone, manual_password: nil, skip_docs: false, branch: "master", git_full_name: nil, git_user_email: nil, disable_encryption: false)
-      # rubocop:enable Metrics/PerceivedComplexity
-=======
     def self.clone(git_url,
                    shallow_clone,
                    manual_password: nil,
@@ -12,14 +7,14 @@
                    branch: "master",
                    git_full_name: nil,
                    git_user_email: nil,
-                   clone_branch_directly: false)
+                   clone_branch_directly: false
+                   disable_encryption: false)
       # Note: if you modify the parameters above, don't forget to also update the method call in
       # - runner.rb
       # - nuke.rb
       # - change_password.rb
       # - commands_generator.rb
       #
->>>>>>> df51994a
       return @dir if @dir
 
       @dir = Dir.mktmpdir
