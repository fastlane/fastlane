require 'fastlane_core/configuration/config_item'
require 'fastlane/helper/lane_helper'
require 'credentials_manager/appfile_config'
require_relative 'module'

module Match
  # rubocop:disable Metrics/ClassLength
  class Options
    # This is match specific, as users can append storage specific options
    def self.append_option(option)
      self.available_options # to ensure we created the initial `@available_options` array
      @available_options << option
    end

    def self.default_platform
      case Fastlane::Helper::LaneHelper.current_platform.to_s
      when "mac"
        "macos"
      else
        "ios"
      end
    end

    def self.available_options
      user = CredentialsManager::AppfileConfig.try_fetch_value(:apple_dev_portal_id)
      user ||= CredentialsManager::AppfileConfig.try_fetch_value(:apple_id)

      [
        # main
        FastlaneCore::ConfigItem.new(key: :type,
                                     env_name: "MATCH_TYPE",
                                     description: "Define the profile type, can be #{Match.environments.join(', ')}",
                                     short_option: "-y",
                                     default_value: 'development',
                                     verify_block: proc do |value|
                                       unless Match.environments.include?(value)
                                         UI.user_error!("Unsupported environment #{value}, must be in #{Match.environments.join(', ')}")
                                       end
                                     end),
        FastlaneCore::ConfigItem.new(key: :additional_cert_types,
                                     env_name: "MATCH_ADDITIONAL_CERT_TYPES",
                                     description: "Create additional cert types needed for macOS installers (valid values: mac_installer_distribution, developer_id_installer)",
                                     optional: true,
                                     type: Array,
                                     verify_block: proc do |values|
                                       types = %w(mac_installer_distribution developer_id_installer)
                                       UI.user_error!("Unsupported types, must be: #{types}") unless (values - types).empty?
                                     end),
        FastlaneCore::ConfigItem.new(key: :readonly,
                                     env_name: "MATCH_READONLY",
                                     description: "Only fetch existing certificates and profiles, don't generate new ones",
                                     type: Boolean,
                                     default_value: false),
        FastlaneCore::ConfigItem.new(key: :generate_apple_certs,
                                     env_name: "MATCH_GENERATE_APPLE_CERTS",
                                     description: "Create a certificate type for Xcode 11 and later (Apple Development or Apple Distribution)",
                                     type: Boolean,
                                     default_value: FastlaneCore::Helper.mac? && FastlaneCore::Helper.xcode_at_least?('11'),
                                     default_value_dynamic: true),
        FastlaneCore::ConfigItem.new(key: :skip_provisioning_profiles,
                                     env_name: "MATCH_SKIP_PROVISIONING_PROFILES",
                                     description: "Skip syncing provisioning profiles",
                                     type: Boolean,
                                     default_value: false),

        FastlaneCore::ConfigItem.new(key: :app_identifier,
                                     short_option: "-a",
                                     env_name: "MATCH_APP_IDENTIFIER",
                                     description: "The bundle identifier(s) of your app (comma-separated string or array of strings)",
                                     type: Array, # we actually allow String and Array here
                                     skip_type_validation: true,
                                     code_gen_sensitive: true,
                                     default_value: CredentialsManager::AppfileConfig.try_fetch_value(:app_identifier),
                                     default_value_dynamic: true),

        # App Store Connect API
        FastlaneCore::ConfigItem.new(key: :api_key_path,
                                     env_names: ["SIGH_API_KEY_PATH", "APP_STORE_CONNECT_API_KEY_PATH"],
                                     description: "Path to your App Store Connect API Key JSON file (https://docs.fastlane.tools/app-store-connect-api/#using-fastlane-api-key-json-file)",
                                     optional: true,
                                     conflicting_options: [:api_key],
                                     verify_block: proc do |value|
                                       UI.user_error!("Couldn't find API key JSON file at path '#{value}'") unless File.exist?(value)
                                     end),
        FastlaneCore::ConfigItem.new(key: :api_key,
                                     env_names: ["SIGH_API_KEY", "APP_STORE_CONNECT_API_KEY"],
                                     description: "Your App Store Connect API Key information (https://docs.fastlane.tools/app-store-connect-api/#using-fastlane-api-key-hash-option)",
                                     type: Hash,
                                     optional: true,
                                     sensitive: true,
                                     conflicting_options: [:api_key_path]),

        # Apple ID
        FastlaneCore::ConfigItem.new(key: :username,
                                     short_option: "-u",
                                     env_name: "MATCH_USERNAME",
                                     description: "Your Apple ID Username",
                                     optional: true,
                                     default_value: user,
                                     default_value_dynamic: true),
        FastlaneCore::ConfigItem.new(key: :team_id,
                                     short_option: "-b",
                                     env_name: "FASTLANE_TEAM_ID",
                                     description: "The ID of your Developer Portal team if you're in multiple teams",
                                     optional: true,
                                     code_gen_sensitive: true,
                                     default_value: CredentialsManager::AppfileConfig.try_fetch_value(:team_id),
                                     default_value_dynamic: true),
        FastlaneCore::ConfigItem.new(key: :team_name,
                                     short_option: "-l",
                                     env_name: "FASTLANE_TEAM_NAME",
                                     description: "The name of your Developer Portal team if you're in multiple teams",
                                     optional: true,
                                     code_gen_sensitive: true,
                                     default_value: CredentialsManager::AppfileConfig.try_fetch_value(:team_name),
                                     default_value_dynamic: true),

        # Storage
        FastlaneCore::ConfigItem.new(key: :storage_mode,
                                     env_name: "MATCH_STORAGE_MODE",
                                     description: "Define where you want to store your certificates",
                                     short_option: "-q",
                                     default_value: 'git',
                                     verify_block: proc do |value|
                                       unless Match.storage_modes.include?(value)
                                         UI.user_error!("Unsupported storage_mode #{value}, must be in #{Match.storage_modes.join(', ')}")
                                       end
                                     end),

        # Storage: Git
        FastlaneCore::ConfigItem.new(key: :git_url,
                                     env_name: "MATCH_GIT_URL",
                                     description: "URL to the git repo containing all the certificates",
                                     optional: false,
                                     short_option: "-r"),
        FastlaneCore::ConfigItem.new(key: :git_branch,
                                     env_name: "MATCH_GIT_BRANCH",
                                     description: "Specific git branch to use",
                                     default_value: 'master'),
        FastlaneCore::ConfigItem.new(key: :git_full_name,
                                     env_name: "MATCH_GIT_FULL_NAME",
                                     description: "git user full name to commit",
                                     optional: true,
                                     default_value: nil),
        FastlaneCore::ConfigItem.new(key: :git_user_email,
                                     env_name: "MATCH_GIT_USER_EMAIL",
                                     description: "git user email to commit",
                                     optional: true,
                                     default_value: nil),
        FastlaneCore::ConfigItem.new(key: :shallow_clone,
                                     env_name: "MATCH_SHALLOW_CLONE",
                                     description: "Make a shallow clone of the repository (truncate the history to 1 revision)",
                                     type: Boolean,
                                     default_value: false),
        FastlaneCore::ConfigItem.new(key: :clone_branch_directly,
                                     env_name: "MATCH_CLONE_BRANCH_DIRECTLY",
                                     description: "Clone just the branch specified, instead of the whole repo. This requires that the branch already exists. Otherwise the command will fail",
                                     type: Boolean,
                                     default_value: false),
        FastlaneCore::ConfigItem.new(key: :git_basic_authorization,
                                     env_name: "MATCH_GIT_BASIC_AUTHORIZATION",
                                     sensitive: true,
                                     description: "Use a basic authorization header to access the git repo (e.g.: access via HTTPS, GitHub Actions, etc), usually a string in Base64",
                                     conflicting_options: [:git_bearer_authorization, :git_private_key],
                                     optional: true,
                                     default_value: nil),
        FastlaneCore::ConfigItem.new(key: :git_bearer_authorization,
                                     env_name: "MATCH_GIT_BEARER_AUTHORIZATION",
                                     sensitive: true,
                                     description: "Use a bearer authorization header to access the git repo (e.g.: access to an Azure DevOps repository), usually a string in Base64",
                                     conflicting_options: [:git_basic_authorization, :git_private_key],
                                     optional: true,
                                     default_value: nil),
        FastlaneCore::ConfigItem.new(key: :git_private_key,
                                     env_name: "MATCH_GIT_PRIVATE_KEY",
                                     sensitive: true,
                                     description: "Use a private key to access the git repo (e.g.: access to GitHub repository via Deploy keys), usually a id_rsa named file or the contents hereof",
                                     conflicting_options: [:git_basic_authorization, :git_bearer_authorization],
                                     optional: true,
                                     default_value: nil),

        # Storage: Google Cloud
        FastlaneCore::ConfigItem.new(key: :google_cloud_bucket_name,
                                     env_name: "MATCH_GOOGLE_CLOUD_BUCKET_NAME",
                                     description: "Name of the Google Cloud Storage bucket to use",
                                     optional: true),
        FastlaneCore::ConfigItem.new(key: :google_cloud_keys_file,
                                     env_name: "MATCH_GOOGLE_CLOUD_KEYS_FILE",
                                     description: "Path to the gc_keys.json file",
                                     optional: true,
                                     verify_block: proc do |value|
                                       UI.user_error!("Could not find keys file at path '#{File.expand_path(value)}'") unless File.exist?(value)
                                     end),
        FastlaneCore::ConfigItem.new(key: :google_cloud_project_id,
                                     env_name: "MATCH_GOOGLE_CLOUD_PROJECT_ID",
                                     description: "ID of the Google Cloud project to use for authentication",
                                     optional: true),
        FastlaneCore::ConfigItem.new(key: :skip_google_cloud_account_confirmation,
                                     env_name: "MATCH_SKIP_GOOGLE_CLOUD_ACCOUNT_CONFIRMATION",
                                     description: "Skips confirming to use the system google account",
                                     type: Boolean,
                                     default_value: false),

        # Storage: S3
        FastlaneCore::ConfigItem.new(key: :s3_region,
                                     env_name: "MATCH_S3_REGION",
                                     description: "Name of the S3 region",
                                     optional: true),
        FastlaneCore::ConfigItem.new(key: :s3_access_key,
                                     env_name: "MATCH_S3_ACCESS_KEY",
                                     description: "S3 access key",
                                     optional: true),
        FastlaneCore::ConfigItem.new(key: :s3_secret_access_key,
                                     env_name: "MATCH_S3_SECRET_ACCESS_KEY",
                                     description: "S3 secret access key",
                                     sensitive: true,
                                     optional: true),
        FastlaneCore::ConfigItem.new(key: :s3_bucket,
                                     env_name: "MATCH_S3_BUCKET",
                                     description: "Name of the S3 bucket",
                                     optional: true),
        FastlaneCore::ConfigItem.new(key: :s3_object_prefix,
                                     env_name: "MATCH_S3_OBJECT_PREFIX",
                                     description: "Prefix to be used on all objects uploaded to S3",
                                     optional: true),
<<<<<<< HEAD
        FastlaneCore::ConfigItem.new(key: :s3_endpoint,
                                     env_name: "MATCH_S3_ENDPOINT",
                                     description: "Custom endpoint to be used for S3",
                                     optional: true),
        FastlaneCore::ConfigItem.new(key: :s3_force_path_style,
                                     env_name: "MATCH_S3_FORCE_PATH_STYLE",
                                     description: "Force path style for S3",
                                     optional: true),
=======
        FastlaneCore::ConfigItem.new(key: :s3_skip_encryption,
                                     env_name: "MATCH_S3_SKIP_ENCRYPTION",
                                     description: "Skip encryption of all objects uploaded to S3. WARNING: only enable this on S3 buckets with sufficiently restricted permissions and server-side encryption enabled. See https://docs.aws.amazon.com/AmazonS3/latest/userguide/UsingEncryption.html",
                                     type: Boolean,
                                     default_value: false),
>>>>>>> dda4007c

        # Storage: GitLab Secure Files
        FastlaneCore::ConfigItem.new(key: :gitlab_project,
                                     env_name: "MATCH_GITLAB_PROJECT",
                                     description: "GitLab Project Path (i.e. 'gitlab-org/gitlab')",
                                     optional: true),
        FastlaneCore::ConfigItem.new(key: :gitlab_host,
                                      env_name: "MATCH_GITLAB_HOST",
                                      default_value: 'https://gitlab.com',
                                      description: "GitLab Host (i.e. 'https://gitlab.com')",
                                      optional: true),
        FastlaneCore::ConfigItem.new(key: :job_token,
                                      env_name: "CI_JOB_TOKEN",
                                      description: "GitLab CI_JOB_TOKEN",
                                      optional: true),
        FastlaneCore::ConfigItem.new(key: :private_token,
                                      env_name: "PRIVATE_TOKEN",
                                      description: "GitLab Access Token",
                                      optional: true),

        # Keychain
        FastlaneCore::ConfigItem.new(key: :keychain_name,
                                     short_option: "-s",
                                     env_name: "MATCH_KEYCHAIN_NAME",
                                     description: "Keychain the items should be imported to",
                                     default_value: "login.keychain"),
        FastlaneCore::ConfigItem.new(key: :keychain_password,
                                     short_option: "-p",
                                     env_name: "MATCH_KEYCHAIN_PASSWORD",
                                     sensitive: true,
                                     description: "This might be required the first time you access certificates on a new mac. For the login/default keychain this is your macOS account password",
                                     optional: true),

        # settings
        FastlaneCore::ConfigItem.new(key: :force,
                                     env_name: "MATCH_FORCE",
                                     description: "Renew the provisioning profiles every time you run match",
                                     type: Boolean,
                                     default_value: false),
        FastlaneCore::ConfigItem.new(key: :force_for_new_devices,
                                     env_name: "MATCH_FORCE_FOR_NEW_DEVICES",
                                     description: "Renew the provisioning profiles if the device count on the developer portal has changed. Ignored for profile types 'appstore' and 'developer_id'",
                                     type: Boolean,
                                     default_value: false),
        FastlaneCore::ConfigItem.new(key: :include_mac_in_profiles,
                                     env_name: "MATCH_INCLUDE_MAC_IN_PROFILES",
                                     description: "Include Apple Silicon Mac devices in provisioning profiles for iOS/iPadOS apps",
                                     type: Boolean,
                                     default_value: false),
        FastlaneCore::ConfigItem.new(key: :include_all_certificates,
                                     env_name: "MATCH_INCLUDE_ALL_CERTIFICATES",
                                     description: "Include all matching certificates in the provisioning profile. Works only for the 'development' provisioning profile type",
                                     type: Boolean,
                                     default_value: false),
        FastlaneCore::ConfigItem.new(key: :certificate_id,
                                     env_name: "MATCH_CERTIFICATE_ID",
                                     description: "Select certificate by id. Useful if multiple certificates are stored in one place",
                                     type: String,
                                     optional: true),
        FastlaneCore::ConfigItem.new(key: :force_for_new_certificates,
                                     env_name:  "MATCH_FORCE_FOR_NEW_CERTIFICATES",
                                     description: "Renew the provisioning profiles if the certificate count on the developer portal has changed. Works only for the 'development' provisioning profile type. Requires 'include_all_certificates' option to be 'true'",
                                     type: Boolean,
                                     default_value: false),
        FastlaneCore::ConfigItem.new(key: :skip_confirmation,
                                     env_name: "MATCH_SKIP_CONFIRMATION",
                                     description: "Disables confirmation prompts during nuke, answering them with yes",
                                     type: Boolean,
                                     default_value: false),
        FastlaneCore::ConfigItem.new(key: :safe_remove_certs,
                                     env_name: "MATCH_SAFE_REMOVE_CERTS",
                                     description: "Remove certs from repository during nuke without revoking them on the developer portal",
                                     type: Boolean,
                                     default_value: false),
        FastlaneCore::ConfigItem.new(key: :skip_docs,
                                     env_name: "MATCH_SKIP_DOCS",
                                     description: "Skip generation of a README.md for the created git repository",
                                     type: Boolean,
                                     default_value: false),
        FastlaneCore::ConfigItem.new(key: :platform,
                                     short_option: '-o',
                                     env_name: "MATCH_PLATFORM",
                                     description: "Set the provisioning profile's platform to work with (i.e. ios, tvos, macos, catalyst)",
                                     default_value: default_platform,
                                     default_value_dynamic: true,
                                     verify_block: proc do |value|
                                       value = value.to_s
                                       pt = %w(tvos ios macos catalyst)
                                       UI.user_error!("Unsupported platform, must be: #{pt}") unless pt.include?(value)
                                     end),
        FastlaneCore::ConfigItem.new(key: :derive_catalyst_app_identifier,
                                     env_name: "MATCH_DERIVE_CATALYST_APP_IDENTIFIER",
                                     description: "Enable this if you have the Mac Catalyst capability enabled and your project was created with Xcode 11.3 or earlier. Prepends 'maccatalyst.' to the app identifier for the provisioning profile mapping",
                                     type: Boolean,
                                     default_value: false),
        FastlaneCore::ConfigItem.new(key: :template_name,
                                     env_name: "MATCH_PROVISIONING_PROFILE_TEMPLATE_NAME",
                                     description: "The name of provisioning profile template. If the developer account has provisioning profile templates (aka: custom entitlements), the template name can be found by inspecting the Entitlements drop-down while creating/editing a provisioning profile (e.g. \"Apple Pay Pass Suppression Development\")",
                                     optional: true,
                                     default_value: nil),
        FastlaneCore::ConfigItem.new(key: :profile_name,
                                    env_name: "MATCH_PROVISIONING_PROFILE_NAME",
                                    description: "A custom name for the provisioning profile. This will replace the default provisioning profile name if specified",
                                    optional: true,
                                    default_value: nil),
        FastlaneCore::ConfigItem.new(key: :fail_on_name_taken,
                                     env_name: "MATCH_FAIL_ON_NAME_TAKEN",
                                     description: "Should the command fail if it was about to create a duplicate of an existing provisioning profile. It can happen due to issues on Apple Developer Portal, when profile to be recreated was not properly deleted first",
                                     optional: true,
                                     type: Boolean,
                                     default_value: false),
        FastlaneCore::ConfigItem.new(key: :skip_certificate_matching,
                                     env_name: "MATCH_SKIP_CERTIFICATE_MATCHING",
                                     description: "Set to true if there is no access to Apple developer portal but there are certificates, keys and profiles provided. Only works with match import action",
                                     optional: true,
                                     type: Boolean,
                                     default_value: false),
        FastlaneCore::ConfigItem.new(key: :output_path,
                                     env_name: "MATCH_OUTPUT_PATH",
                                     description: "Path in which to export certificates, key and profile",
                                     optional: true),
        FastlaneCore::ConfigItem.new(key: :skip_set_partition_list,
                                     short_option: "-P",
                                     env_name: "MATCH_SKIP_SET_PARTITION_LIST",
                                     description: "Skips setting the partition list (which can sometimes take a long time). Setting the partition list is usually needed to prevent Xcode from prompting to allow a cert to be used for signing",
                                     type: Boolean,
                                     default_value: false),

        # other
        FastlaneCore::ConfigItem.new(key: :verbose,
                                     env_name: "MATCH_VERBOSE",
                                     description: "Print out extra information and all commands",
                                     type: Boolean,
                                     default_value: false,
                                     verify_block: proc do |value|
                                       FastlaneCore::Globals.verbose = true if value
                                     end)
      ]
    end
  end
  # rubocop:enable Metrics/ClassLength
end<|MERGE_RESOLUTION|>--- conflicted
+++ resolved
@@ -223,7 +223,6 @@
                                      env_name: "MATCH_S3_OBJECT_PREFIX",
                                      description: "Prefix to be used on all objects uploaded to S3",
                                      optional: true),
-<<<<<<< HEAD
         FastlaneCore::ConfigItem.new(key: :s3_endpoint,
                                      env_name: "MATCH_S3_ENDPOINT",
                                      description: "Custom endpoint to be used for S3",
@@ -232,13 +231,11 @@
                                      env_name: "MATCH_S3_FORCE_PATH_STYLE",
                                      description: "Force path style for S3",
                                      optional: true),
-=======
         FastlaneCore::ConfigItem.new(key: :s3_skip_encryption,
                                      env_name: "MATCH_S3_SKIP_ENCRYPTION",
                                      description: "Skip encryption of all objects uploaded to S3. WARNING: only enable this on S3 buckets with sufficiently restricted permissions and server-side encryption enabled. See https://docs.aws.amazon.com/AmazonS3/latest/userguide/UsingEncryption.html",
                                      type: Boolean,
                                      default_value: false),
->>>>>>> dda4007c
 
         # Storage: GitLab Secure Files
         FastlaneCore::ConfigItem.new(key: :gitlab_project,
