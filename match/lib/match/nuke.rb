--- conflicted
+++ resolved
@@ -86,16 +86,15 @@
       if (self.certs + self.profiles + self.files).count > 0
         unless params[:skip_confirmation]
           UI.error("---")
-<<<<<<< HEAD
+
           UI.error("Warning: This is a destructive action")
-          UI.error("This command revokes all specified certificates and provisioning profiles from the Apple Developer Portal and from match storage")
-          UI.error("Are you sure you want to completely delete and revoke all the")
-          UI.error("certificates and provisioning profiles listed above? (y/n)")
-=======
-          remove_or_revoke_message = self.safe_remove_certs ? "remove" : "revoke"
-          UI.error("Are you sure you want to completely delete and #{remove_or_revoke_message} all the")
+          UI.error("This command deletes all specified certificates and provisioning profiles from match storage")
+          UI.error("and deletes them from the Apple Developer Portal.") unless self.safe_remove_certs
+
+          remove_or_revoke_message = self.safe_remove_certs ? "delete" : "delete and revoke"
+          UI.error("Are you sure you want to completely #{remove_or_revoke_message} all the")
           UI.error("certificates and delete provisioning profiles listed above? (y/n)")
->>>>>>> 67f763b7
+
           UI.error("Warning: By nuking distribution, both App Store and Ad Hoc profiles will be deleted") if type == "distribution"
           UI.error("Warning: The :app_identifier value will be ignored - this will delete all profiles for all your apps!") if had_app_identifier
           UI.error("---")
