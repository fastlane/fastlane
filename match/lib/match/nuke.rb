--- conflicted
+++ resolved
@@ -55,8 +55,8 @@
         s3_secret_access_key: params[:s3_secret_access_key].to_s,
         s3_bucket: params[:s3_bucket].to_s,
         s3_object_prefix: params[:s3_object_prefix].to_s,
-        gitlab_project: params[:gitlab_project],
-<<<<<<< HEAD
+        gitlab_project: params[:gitlab_project],        
+        gitlab_host: params[:gitlab_host],
         team_id: params[:team_id] || Spaceship::ConnectAPI.client.portal_team_id,
         aws_secrets_manager_region: params[:aws_secrets_manager_region],
         aws_secrets_manager_prefix: params[:aws_secrets_manager_prefix],
@@ -64,10 +64,6 @@
         aws_secrets_manager_recovery_window_days: params[:aws_secrets_manager_recovery_window_days],
         aws_secrets_manager_access_key: params[:aws_secrets_manager_access_key],
         aws_secrets_manager_secret_access_key: params[:aws_secrets_manager_secret_access_key]
-=======
-        gitlab_host: params[:gitlab_host],
-        team_id: params[:team_id] || Spaceship::ConnectAPI.client.portal_team_id
->>>>>>> 0495da35
       })
       self.storage.download
 
