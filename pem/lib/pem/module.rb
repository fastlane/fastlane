--- conflicted
+++ resolved
@@ -6,14 +6,9 @@
     attr_accessor :config
   end
 
-<<<<<<< HEAD
   tmp_dir = Dir.tmpdir
   TMP_FOLDER = "#{tmp_dir}/fastlane/PEM/"
-  FileUtils.mkdir_p TMP_FOLDER
-=======
-  TMP_FOLDER = "/tmp/PEM/"
   FileUtils.mkdir_p(TMP_FOLDER)
->>>>>>> 545a2842
 
   ENV['FASTLANE_TEAM_ID'] ||= ENV["PEM_TEAM_ID"]
   ENV['DELIVER_USER'] ||= ENV["PEM_USERNAME"]
