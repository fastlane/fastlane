require 'terminal-table'
require 'fastlane_core/print_table'
require 'spaceship/tunes/tunes'
require 'spaceship/tunes/application'

require_relative 'rule_processor'
require_relative 'options'

module Precheck
  class Runner
    attr_accessor :spaceship

    # Uses the spaceship to download app metadata and then run all rule checkers
    def run
      Precheck.config.load_configuration_file(Precheck.precheckfile_name)

      FastlaneCore::PrintTable.print_values(config: Precheck.config,
                                         hide_keys: [:output_path],
                                             title: "Summary for precheck #{Fastlane::VERSION}")

      api_token = if (token = Spaceship::ConnectAPI::Token.from(hash: Precheck.config[:api_key], filepath: Precheck.config[:api_key_path]))
                    UI.message("Creating authorization token for App Store Connect API")
                    token
                  elsif (token = Spaceship::ConnectAPI.token)
                    UI.message("Using existing authorization token for App Store Connect API")
                    token
                  end

      if api_token

        # As of 2020-09-15, App Store Connect API does not have support for IAPs yet
        # This means that API Key will fail if checking for IAPs.
        #
        # There is also a check in Deliver::Runner for this.
        # Please remove check in Deliver when the API support IAPs.
        if Precheck.config[:include_in_app_purchases]
          UI.user_error!("Precheck cannot check In-app purchases with the App Store Connect API Key (yet). Exclude In-app purchases from precheck, disable the precheck step in your build step, or use Apple ID login")
        end

        Spaceship::ConnectAPI.token = api_token
      elsif Spaceship::Tunes.client.nil?
        # Team selection passed though FASTLANE_ITC_TEAM_ID and FASTLANE_ITC_TEAM_NAME environment variables
        # Prompts select team if multiple teams and none specified
        UI.message("Starting login with user '#{Precheck.config[:username]}'")
        Spaceship::ConnectAPI.login(Precheck.config[:username], use_portal: false, use_tunes: true)

        UI.message("Successfully logged in")
      end

      UI.message("Checking app for precheck rule violations")

      ensure_app_exists!

      processor_result = check_for_rule_violations(app: app, app_version: latest_app_version)

      if processor_result.items_not_checked?
        print_items_not_checked(processor_result: processor_result)
      end

      if processor_result.has_errors_or_warnings?
        summary_table = build_potential_problems_table(processor_result: processor_result)
        puts(summary_table)
      end

      if processor_result.should_trigger_user_error?
        UI.user_error!("precheck 👮‍♀️ 👮  found one or more potential problems that must be addressed before submitting to review")
        return false
      end

      if processor_result.has_errors_or_warnings?
        UI.important("precheck 👮‍♀️ 👮  found one or more potential metadata problems, but this won't prevent fastlane from completing 👍".yellow)
      end

      if !processor_result.has_errors_or_warnings? && !processor_result.items_not_checked?
        UI.message("precheck 👮‍♀️ 👮  finished without detecting any potential problems 🛫".green)
      end

      return true
    end

<<<<<<< HEAD
=======
    def api_token
      @api_token ||= Spaceship::ConnectAPI::Token.create(**Precheck.config[:api_key]) if Precheck.config[:api_key]
      @api_token ||= Spaceship::ConnectAPI::Token.from_json_file(Precheck.config[:api_key_path]) if Precheck.config[:api_key_path]
      return @api_token
    end

>>>>>>> e6fc5327
    def print_items_not_checked(processor_result: nil)
      names = processor_result.items_not_checked.map(&:friendly_name)
      UI.message("😶  Metadata fields not checked by any rule: #{names.join(', ')}".yellow) if names.length > 0
    end

    def build_potential_problems_table(processor_result: nil)
      error_results = processor_result.error_results
      warning_results = processor_result.warning_results

      rows = []

      warning_results.each do |rule, results|
        results.each do |result|
          rows << [result.item.friendly_name, result.rule_return.failure_data.yellow]
        end
      end

      error_results.each do |rule, results|
        results.each do |result|
          rows << [result.item.friendly_name, result.rule_return.failure_data.red]
        end
      end

      if rows.length == 0
        return nil
      else
        title_text = "Potential problems"
        if error_results.length > 0
          title_text = title_text.red
        else
          title_text = title_text.yellow
        end
        return Terminal::Table.new(
          title: title_text,
          headings: ["Field", "Failure reason"],
          rows: FastlaneCore::PrintTable.transform_output(rows)
        ).to_s
      end
    end

    def check_for_rule_violations(app: nil, app_version: nil)
      Precheck::RuleProcessor.process_app_and_version(
        app: app,
        app_version: app_version,
        rules: Precheck::Options.rules
      )
    end

    def rendered_failed_results_table(failed_results: nil)
      rows = []
      failed_results.each do |failed_result|
        rows << [failed_result.rule.key, failed_result.item.friendly_name]
      end

      return Terminal::Table.new(
        title: "Failed rules".red,
        headings: ["Name", "App metadata field: (language code)"],
        rows: FastlaneCore::PrintTable.transform_output(rows)
      ).to_s
    end

    def rendered_rules_checked_table(rules_checked: nil)
      rows = []
      rules_checked.each do |rule|
        rows << [rule.key, rule.description]
      end

      return Terminal::Table.new(
        title: "Enabled rules".green,
        headings: ["Name", "Description"],
        rows: FastlaneCore::PrintTable.transform_output(rows)
      ).to_s
    end

    def rendered_skipped_rules_table(skipped_rules: nil)
      return nil if skipped_rules.empty?

      rows = []
      skipped_rules.each do |rule|
        rows << [rule.key, rule.description]
      end

      return Terminal::Table.new(
        title: "Skipped rules".yellow,
        headings: ["Name", "Description"],
        rows: FastlaneCore::PrintTable.transform_output(rows)
      ).to_s
    end

    def build_items_not_checked_table(items_not_checked: nil)
      rows = []
      items_not_checked.each do |item|
        rows << [item.item_name, item.friendly_name]
      end

      return Terminal::Table.new(
        title: "Not analyzed".yellow,
        headings: ["Name", "Friendly name"],
        rows: FastlaneCore::PrintTable.transform_output(rows)
      ).to_s
    end

    def app
      Spaceship::ConnectAPI::App.find(Precheck.config[:app_identifier])
    end

    def latest_app_version
      platform = Spaceship::ConnectAPI::Platform.map(Precheck.config[:platform])
      @latest_version ||= Precheck.config[:use_live] ? app.get_live_app_store_version(platform: platform) : app.get_latest_app_store_version(platform: platform)
    end

    # Makes sure the current App ID exists. If not, it will show an appropriate error message
    def ensure_app_exists!
      return if app
      UI.user_error!("Could not find app with App Identifier '#{Precheck.config[:app_identifier]}'")
    end
  end
end<|MERGE_RESOLUTION|>--- conflicted
+++ resolved
@@ -78,15 +78,6 @@
       return true
     end
 
-<<<<<<< HEAD
-=======
-    def api_token
-      @api_token ||= Spaceship::ConnectAPI::Token.create(**Precheck.config[:api_key]) if Precheck.config[:api_key]
-      @api_token ||= Spaceship::ConnectAPI::Token.from_json_file(Precheck.config[:api_key_path]) if Precheck.config[:api_key_path]
-      return @api_token
-    end
-
->>>>>>> e6fc5327
     def print_items_not_checked(processor_result: nil)
       names = processor_result.items_not_checked.map(&:friendly_name)
       UI.message("😶  Metadata fields not checked by any rule: #{names.join(', ')}".yellow) if names.length > 0
