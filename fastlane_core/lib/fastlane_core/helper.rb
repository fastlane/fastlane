--- conflicted
+++ resolved
@@ -74,11 +74,7 @@
       return true if self.is_circle_ci?
 
       # Check for Jenkins, Travis CI, ... environment variables
-<<<<<<< HEAD
-      ['JENKINS_HOME', 'JENKINS_URL', 'TRAVIS', 'CI', 'APPCENTER_BUILD_ID', 'TEAMCITY_VERSION', 'GO_PIPELINE_NAME', 'bamboo_buildKey', 'GITLAB_CI', 'XCS', 'TF_BUILD', 'GITHUB_ACTION', 'GITHUB_ACTIONS'].each do |current|
-=======
-      ['JENKINS_HOME', 'JENKINS_URL', 'TRAVIS', 'CIRCLECI', 'CI', 'APPCENTER_BUILD_ID', 'TEAMCITY_VERSION', 'GO_PIPELINE_NAME', 'bamboo_buildKey', 'GITLAB_CI', 'XCS', 'TF_BUILD', 'GITHUB_ACTION', 'GITHUB_ACTIONS', 'BITRISE_IO'].each do |current|
->>>>>>> e117ed92
+      ['JENKINS_HOME', 'JENKINS_URL', 'TRAVIS', 'CI', 'APPCENTER_BUILD_ID', 'TEAMCITY_VERSION', 'GO_PIPELINE_NAME', 'bamboo_buildKey', 'GITLAB_CI', 'XCS', 'TF_BUILD', 'GITHUB_ACTION', 'GITHUB_ACTIONS', 'BITRISE_IO'].each do |current|
         return true if ENV.key?(current)
       end
       return false
