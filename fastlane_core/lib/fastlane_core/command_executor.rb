--- conflicted
+++ resolved
@@ -37,11 +37,11 @@
       # @param loading [String] A loading string that is shown before the first output
       # @param suppress_output [Boolean] Should we print the command's output?
       # @return [String] All the output as string
-<<<<<<< HEAD
-      def execute(command: nil, print_all: false, print_command: true, pid_created: nil, error: nil, prefix: nil, loading: nil)
-=======
+
+      #def execute(command: nil, print_all: false, print_command: true, pid_created: nil, error: nil, prefix: nil, loading: nil)
+
       def execute(command: nil, print_all: false, print_command: true, error: nil, prefix: nil, loading: nil, suppress_output: false)
->>>>>>> 52799773
+
         print_all = true if FastlaneCore::Globals.verbose?
         prefix ||= {}
 
@@ -54,8 +54,8 @@
         end
 
         begin
-<<<<<<< HEAD
-          FastlaneCore::FastlanePty.spawn(command) do |command_stdout, command_stdin, pid|
+
+          status = FastlaneCore::FastlanePty.spawn(command) do |command_stdout, command_stdin, pid|
             begin
               if pid_created
                 pid_created.call(pid)
@@ -63,12 +63,6 @@
               command_stdout.each do |l|
                 line = l.strip # strip so that \n gets removed
                 output << line
-=======
-          status = FastlaneCore::FastlanePty.spawn(command) do |command_stdout, command_stdin, pid|
-            command_stdout.each do |l|
-              line = l.chomp
-              output << line
->>>>>>> 52799773
 
               next unless print_all
 
