require_relative 'ui/ui'
require_relative 'globals'

module FastlaneCore
  # Executes commands and takes care of error handling and more
  class CommandExecutor
    class << self
      # Cross-platform way of finding an executable in the $PATH. Respects the $PATHEXT, which lists
      # valid file extensions for executables on Windows.
      #
      #    which('ruby') #=> /usr/bin/ruby
      #
      # Derived from https://stackoverflow.com/a/5471032/3005
      def which(cmd)
        # PATHEXT contains the list of file extensions that Windows considers executable, semicolon separated.
        # e.g. ".COM;.EXE;.BAT;.CMD"
        exts = ENV['PATHEXT'] ? ENV['PATHEXT'].split(';') : ['']

        ENV['PATH'].split(File::PATH_SEPARATOR).each do |path|
          exts.each do |ext|
            cmd_path = File.join(path, "#{cmd}#{ext}")
            return cmd_path if File.executable?(cmd_path) && !File.directory?(cmd_path)
          end
        end

        return nil
      end

      # @param command [String] The command to be executed
      # @param print_all [Boolean] Do we want to print out the command output while running?
      # @param print_command [Boolean] Should we print the command that's being executed
      # @param error [Block] A block that's called if an error occurs
      # @param prefix [Array] An array containing a prefix + block which might get applied to the output
      # @param loading [String] A loading string that is shown before the first output
      # @return [String] All the output as string
      def execute(command: nil, print_all: false, print_command: true, error: nil, prefix: nil, loading: nil)
        print_all = true if FastlaneCore::Globals.verbose?
        prefix ||= {}

        output = []
        command = command.join(" ") if command.kind_of?(Array)
        UI.command(command) if print_command

        if print_all and loading # this is only used to show the "Loading text"...
          UI.command_output(loading)
        end

        begin
<<<<<<< HEAD
          FastlaneCore::PTY.spawn(command) do |stdin, stdout, pid|
=======
          require 'pty'
          PTY.spawn(command) do |stdin, stdout, pid|
>>>>>>> 4a46f7ff
            begin
              stdin.each do |l|
                line = l.strip # strip so that \n gets removed
                output << line

                next unless print_all

                # Prefix the current line with a string
                prefix.each do |element|
                  line = element[:prefix] + line if element[:block] && element[:block].call(line)
                end

                UI.command_output(line)
              end
            rescue Errno::EIO
              # This is expected on some linux systems, that indicates that the subcommand finished
              # and we kept trying to read, ignore it
            ensure
              Process.wait(pid)
            end
          end
        rescue => ex
          # This could happen when the environment is wrong:
          # > invalid byte sequence in US-ASCII (ArgumentError)
          output << ex.to_s
          o = output.join("\n")
          puts o
          if error
            error.call(o, nil)
          else
            raise ex
          end
        end

        # Exit status for build command, should be 0 if build succeeded
        status = $?.exitstatus
        if status != 0
          o = output.join("\n")
          puts o # the user has the right to see the raw output
          UI.error "Exit status: #{status}"
          if error
            error.call(o, status)
          else
            UI.user_error!("Exit status: #{status}")
          end
        end

        return output.join("\n")
      end
    end
  end
end<|MERGE_RESOLUTION|>--- conflicted
+++ resolved
@@ -46,12 +46,7 @@
         end
 
         begin
-<<<<<<< HEAD
           FastlaneCore::PTY.spawn(command) do |stdin, stdout, pid|
-=======
-          require 'pty'
-          PTY.spawn(command) do |stdin, stdout, pid|
->>>>>>> 4a46f7ff
             begin
               stdin.each do |l|
                 line = l.strip # strip so that \n gets removed
