--- conflicted
+++ resolved
@@ -53,13 +53,7 @@
         end
 
         collector.did_launch_action(@program[:name])
-        # PILOT_MAINTENANCE Temporaroy `begin/rescue` block for pilot mainenance mode
-        begin
-          run_active_command
-        rescue => e
-          raise e unless @program[:name] == 'pilot'
-          raise_pilot_maintenance_mode_exception!(e)
-        end
+        run_active_command
       rescue InvalidCommandError => e
         # calling `abort` makes it likely that tests stop without failing, so
         # we'll disable that during tests.
@@ -118,33 +112,6 @@
       end
     end
 
-<<<<<<< HEAD
-    # PILOT_MAINTENANCE Remove after pilot migration is done
-    def raise_pilot_maintenance_mode_exception!(e)
-      FastlaneCore::UI.important("-------------")
-      FastlaneCore::UI.important("pilot crashed")
-      FastlaneCore::UI.important("-------------")
-      FastlaneCore::UI.error("Unfortunately the TestFlight update from 11th April 2017 changed")
-      FastlaneCore::UI.error("the way Testers, Groups, and Builds are managed on iTunesConnect.")
-      FastlaneCore::UI.error("We have already fixed a number of features including submitting")
-      FastlaneCore::UI.error("builds for testing, adding and removing testers from groups, and")
-      FastlaneCore::UI.error("waiting for builds to process.")
-      FastlaneCore::UI.error("")
-      FastlaneCore::UI.error("Please open an issue on https://github.com/fastlane/fastlane/issues")
-      FastlaneCore::UI.error("if you believe this failure is the result of a bug in _pilot_ and we")
-      FastlaneCore::UI.error("will be happy to look into this further.")
-      FastlaneCore::UI.error("")
-      FastlaneCore::UI.error("Please stay tuned for more updates from _fastlane_ as we fix more issues!")
-      FastlaneCore::UI.error("")
-      if FastlaneCore::Globals.verbose?
-        raise e # on verbose mode, we want to show the original stack trace
-      else
-        FastlaneCore::UI.error("Original error message:")
-        FastlaneCore::UI.user_error!(e.message)
-      end
-    end
-
-=======
     def collector
       @collector ||= FastlaneCore::ToolCollector.new
     end
@@ -181,7 +148,6 @@
       display_user_error!(e, e.message)
     end
 
->>>>>>> f0dd4d0f
     def handle_tls_error!(e)
       # Apple has upgraded its iTunes Connect servers to require TLS 1.2, but
       # system Ruby 2.0 does not support it. We want to suggest that users upgrade
