require 'tempfile'
require 'openssl'

require_relative 'features'
require_relative 'helper'

# WWDR Intermediate Certificates in https://www.apple.com/certificateauthority/
WWDRCA_CERTIFICATES = [
  {
    alias: 'G2',
    sha256: '9ed4b3b88c6a339cf1387895bda9ca6ea31a6b5ce9edf7511845923b0c8ac94c',
    url: 'https://www.apple.com/certificateauthority/AppleWWDRCAG2.cer'
  },
  {
    alias: 'G3',
    sha256: 'dcf21878c77f4198e4b4614f03d696d89c66c66008d4244e1b99161aac91601f',
    url: 'https://www.apple.com/certificateauthority/AppleWWDRCAG3.cer'
  },
  {
    alias: 'G4',
    sha256: 'ea4757885538dd8cb59ff4556f676087d83c85e70902c122e42c0808b5bce14c',
    url: 'https://www.apple.com/certificateauthority/AppleWWDRCAG4.cer'
  },
  {
    alias: 'G5',
    sha256: '53fd008278e5a595fe1e908ae9c5e5675f26243264a5a6438c023e3ce2870760',
    url: 'https://www.apple.com/certificateauthority/AppleWWDRCAG5.cer'
  },
  {
    alias: 'G6',
    sha256: 'bdd4ed6e74691f0c2bfd01be0296197af1379e0418e2d300efa9c3bef642ca30',
    url: 'https://www.apple.com/certificateauthority/AppleWWDRCAG6.cer'
  }
]

module FastlaneCore
  # This class checks if a specific certificate is installed on the current mac
  class CertChecker
    def self.installed?(path, in_keychain: nil)
      UI.user_error!("Could not find file '#{path}'") unless File.exist?(path)

<<<<<<< HEAD
      in_keychain &&= FastlaneCore::Helper.keychain_path(in_keychain)
      ids = installed_identies(in_keychain: in_keychain)
=======
      ids = installed_identities(in_keychain: in_keychain)
>>>>>>> 8a58765e
      ids += installed_installers(in_keychain: in_keychain)
      finger_print = sha1_fingerprint(path)

      return ids.include?(finger_print)
    end

    # Legacy Method, use `installed?` instead
    def self.is_installed?(path)
      installed?(path)
    end

<<<<<<< HEAD
    def self.installed_identies(in_keychain: nil)
      install_missing_wwdr_certificates(in_keychain: in_keychain)
=======
    def self.installed_identities(in_keychain: nil)
      install_missing_wwdr_certificates
>>>>>>> 8a58765e

      available = list_available_identities(in_keychain: in_keychain)
      # Match for this text against word boundaries to avoid edge cases around multiples of 10 identities!
      if /\b0 valid identities found\b/ =~ available
        UI.error([
          "There are no local code signing identities found.",
          "You can run" << " `security find-identity -v -p codesigning #{in_keychain}".rstrip << "` to get this output.",
          "This Stack Overflow thread has more information: https://stackoverflow.com/q/35390072/774.",
          "(Check in Keychain Access for an expired WWDR certificate: https://stackoverflow.com/a/35409835/774 has more info.)"
        ].join("\n"))
      end

      ids = []
      available.split("\n").each do |current|
        next if current.include?("REVOKED")
        begin
          (ids << current.match(/.*\) ([[:xdigit:]]*) \".*/)[1])
        rescue
          # the last line does not match
        end
      end

      return ids
    end

    def self.installed_installers(in_keychain: nil)
      available = self.list_available_third_party_mac_installer(in_keychain: in_keychain)
      available += self.list_available_developer_id_installer(in_keychain: in_keychain)

      return available.scan(/^SHA-1 hash: ([[:xdigit:]]+)$/).flatten
    end

    def self.list_available_identities(in_keychain: nil)
      # -v  Show valid identities only (default is to show all identities)
      # -p  Specify policy to evaluate
      commands = ['security find-identity -v -p codesigning']
      commands << in_keychain if in_keychain
      `#{commands.join(' ')}`
    end

    def self.list_available_third_party_mac_installer(in_keychain: nil)
      # -Z  Print SHA-256 (and SHA-1) hash of the certificate
      # -a  Find all matching certificates, not just the first one
      # -c  Match on "name" when searching (optional)
      commands = ['security find-certificate -Z -a -c "3rd Party Mac Developer Installer"']
      commands << in_keychain if in_keychain
      `#{commands.join(' ')}`
    end

    def self.list_available_developer_id_installer(in_keychain: nil)
      # -Z  Print SHA-256 (and SHA-1) hash of the certificate
      # -a  Find all matching certificates, not just the first one
      # -c  Match on "name" when searching (optional)
      commands = ['security find-certificate -Z -a -c "Developer ID Installer"']
      commands << in_keychain if in_keychain
      `#{commands.join(' ')}`
    end

    def self.installed_wwdr_certificates(keychain: nil)
      certificate_name = "Apple Worldwide Developer Relations"
      keychain ||= wwdr_keychain # backwards compatibility

      # Find all installed WWDRCA certificates
      installed_certs = []
      Helper.backticks("security find-certificate -a -c '#{certificate_name}' -p #{keychain.shellescape}", print: false)
            .lines
            .each do |line|
        if line.start_with?('-----BEGIN CERTIFICATE-----')
          installed_certs << line
        else
          installed_certs.last << line
        end
      end

      # Get the alias (see `WWDRCA_CERTIFICATES`) of the installed WWDRCA certificates
      installed_certs
        .map do |pem|
          sha256 = Digest::SHA256.hexdigest(OpenSSL::X509::Certificate.new(pem).to_der)
          WWDRCA_CERTIFICATES.find { |c| c[:sha256].casecmp?(sha256) }&.fetch(:alias)
        end
        .compact
    end

    def self.install_missing_wwdr_certificates(in_keychain: nil)
      # Install all Worldwide Developer Relations Intermediate Certificates listed here: https://www.apple.com/certificateauthority/
      keychain = in_keychain || wwdr_keychain
      missing = WWDRCA_CERTIFICATES.map { |c| c[:alias] } - installed_wwdr_certificates(keychain: keychain)
      missing.each do |cert_alias|
        install_wwdr_certificate(cert_alias, keychain: keychain)
      end
      missing.count
    end

    def self.install_wwdr_certificate(cert_alias, keychain: nil)
      url = WWDRCA_CERTIFICATES.find { |c| c[:alias] == cert_alias }.fetch(:url)
      file = Tempfile.new([File.basename(url, ".cer"), ".cer"])
      filename = file.path
      keychain ||= wwdr_keychain # backwards compatibility
      keychain = "-k #{keychain.shellescape}" unless keychain.empty?

      # Attempts to fix an issue installing WWDR cert tends to fail on CIs
      # https://github.com/fastlane/fastlane/issues/20960
      curl_extras = ""
      if FastlaneCore::Feature.enabled?('FASTLANE_WWDR_USE_HTTP1_AND_RETRIES')
        curl_extras = "--http1.1 --retry 3 --retry-all-errors "
      end

      import_command = "curl #{curl_extras}-f -o #{filename} #{url} && security import #{filename} #{keychain}"
      UI.verbose("Installing WWDR Cert: #{import_command}")

      require 'open3'
      stdout, stderr, status = Open3.capture3(import_command)
      if FastlaneCore::Globals.verbose?
        UI.command_output(stdout)
        UI.command_output(stderr)
      end

      unless status.success?
        UI.verbose("Failed to install WWDR Certificate, checking output to see why")
        # Check the command output, WWDR might already exist
        unless /The specified item already exists in the keychain./ =~ stderr
          UI.user_error!("Could not install WWDR certificate")
        end
        UI.verbose("WWDR Certificate was already installed")
      end
      return true
    end

    def self.wwdr_keychain
      priority = [
        "security default-keychain -d user",
        "security list-keychains -d user"
      ]
      priority.each do |command|
        keychains = Helper.backticks(command, print: FastlaneCore::Globals.verbose?).split("\n")
        unless keychains.empty?
          # Select first keychain name from returned keychains list
          return keychains[0].strip.tr('"', '')
        end
      end
      return ""
    end

    def self.sha1_fingerprint(path)
      file_data = File.read(path.to_s)
      cert = OpenSSL::X509::Certificate.new(file_data)
      return OpenSSL::Digest::SHA1.new(cert.to_der).to_s.upcase
    rescue => error
      UI.error(error)
      UI.user_error!("Error parsing certificate '#{path}'")
    end
  end
end<|MERGE_RESOLUTION|>--- conflicted
+++ resolved
@@ -39,12 +39,8 @@
     def self.installed?(path, in_keychain: nil)
       UI.user_error!("Could not find file '#{path}'") unless File.exist?(path)
 
-<<<<<<< HEAD
       in_keychain &&= FastlaneCore::Helper.keychain_path(in_keychain)
-      ids = installed_identies(in_keychain: in_keychain)
-=======
       ids = installed_identities(in_keychain: in_keychain)
->>>>>>> 8a58765e
       ids += installed_installers(in_keychain: in_keychain)
       finger_print = sha1_fingerprint(path)
 
@@ -56,13 +52,8 @@
       installed?(path)
     end
 
-<<<<<<< HEAD
-    def self.installed_identies(in_keychain: nil)
+    def self.installed_identities(in_keychain: nil)
       install_missing_wwdr_certificates(in_keychain: in_keychain)
-=======
-    def self.installed_identities(in_keychain: nil)
-      install_missing_wwdr_certificates
->>>>>>> 8a58765e
 
       available = list_available_identities(in_keychain: in_keychain)
       # Match for this text against word boundaries to avoid edge cases around multiples of 10 identities!
