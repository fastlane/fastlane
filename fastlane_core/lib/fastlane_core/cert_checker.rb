require 'tempfile'
require 'openssl'

require_relative 'features'
require_relative 'helper'

# WWDR Intermediate Certificates in https://www.apple.com/certificateauthority/
WWDRCA_CERTIFICATES = [
  {
    alias: 'G2',
    sha256: '9ed4b3b88c6a339cf1387895bda9ca6ea31a6b5ce9edf7511845923b0c8ac94c',
    url: 'https://www.apple.com/certificateauthority/AppleWWDRCAG2.cer'
  },
  {
    alias: 'G3',
    sha256: 'dcf21878c77f4198e4b4614f03d696d89c66c66008d4244e1b99161aac91601f',
    url: 'https://www.apple.com/certificateauthority/AppleWWDRCAG3.cer'
  },
  {
    alias: 'G4',
    sha256: 'ea4757885538dd8cb59ff4556f676087d83c85e70902c122e42c0808b5bce14c',
    url: 'https://www.apple.com/certificateauthority/AppleWWDRCAG4.cer'
  },
  {
    alias: 'G5',
    sha256: '53fd008278e5a595fe1e908ae9c5e5675f26243264a5a6438c023e3ce2870760',
    url: 'https://www.apple.com/certificateauthority/AppleWWDRCAG5.cer'
  },
  {
    alias: 'G6',
    sha256: 'bdd4ed6e74691f0c2bfd01be0296197af1379e0418e2d300efa9c3bef642ca30',
    url: 'https://www.apple.com/certificateauthority/AppleWWDRCAG6.cer'
  }
]

module FastlaneCore
  # This class checks if a specific certificate is installed on the current mac
  class CertChecker
    def self.installed?(path, in_keychain: nil)
      UI.user_error!("Could not find file '#{path}'") unless File.exist?(path)

      ids = installed_identies(in_keychain: in_keychain)
      ids += installed_installers(in_keychain: in_keychain)
      finger_print = sha1_fingerprint(path)

      return ids.include?(finger_print)
    end

    # Legacy Method, use `installed?` instead
    def self.is_installed?(path)
      installed?(path)
    end

    def self.installed_identies(in_keychain: nil)
      install_missing_wwdr_certificates

      available = list_available_identities(in_keychain: in_keychain)
      # Match for this text against word boundaries to avoid edge cases around multiples of 10 identities!
      if /\b0 valid identities found\b/ =~ available
        UI.error([
          "There are no local code signing identities found.",
          "You can run" << " `security find-identity -v -p codesigning #{in_keychain}".rstrip << "` to get this output.",
          "This Stack Overflow thread has more information: https://stackoverflow.com/q/35390072/774.",
          "(Check in Keychain Access for an expired WWDR certificate: https://stackoverflow.com/a/35409835/774 has more info.)"
        ].join("\n"))
      end

      ids = []
      available.split("\n").each do |current|
        next if current.include?("REVOKED")
        begin
          (ids << current.match(/.*\) ([[:xdigit:]]*) \".*/)[1])
        rescue
          # the last line does not match
        end
      end

      return ids
    end

    def self.installed_installers(in_keychain: nil)
      available = self.list_available_third_party_mac_installer(in_keychain: in_keychain)
      available += self.list_available_developer_id_installer(in_keychain: in_keychain)

      return available.scan(/^SHA-1 hash: ([[:xdigit:]]+)$/).flatten
    end

    def self.list_available_identities(in_keychain: nil)
      # -v  Show valid identities only (default is to show all identities)
      # -p  Specify policy to evaluate
      commands = ['security find-identity -v -p codesigning']
      commands << in_keychain if in_keychain
      `#{commands.join(' ')}`
    end

    def self.list_available_third_party_mac_installer(in_keychain: nil)
      # -Z  Print SHA-256 (and SHA-1) hash of the certificate
      # -a  Find all matching certificates, not just the first one
      # -c  Match on "name" when searching (optional)
      commands = ['security find-certificate -Z -a -c "3rd Party Mac Developer Installer"']
      commands << in_keychain if in_keychain
      `#{commands.join(' ')}`
    end

    def self.list_available_developer_id_installer(in_keychain: nil)
      # -Z  Print SHA-256 (and SHA-1) hash of the certificate
      # -a  Find all matching certificates, not just the first one
      # -c  Match on "name" when searching (optional)
      commands = ['security find-certificate -Z -a -c "Developer ID Installer"']
      commands << in_keychain if in_keychain
      `#{commands.join(' ')}`
    end

    def self.installed_wwdr_certificates
      certificate_name = "Apple Worldwide Developer Relations"

      # Find all installed WWDRCA certificates
      installed_certs = []
      Helper.backticks("security find-certificate -a -c '#{certificate_name}' -p #{wwdr_keychain.shellescape}", print: false)
            .lines
            .each do |line|
        if line.start_with?('-----BEGIN CERTIFICATE-----')
          installed_certs << line
        else
          installed_certs.last << line
        end
      end

      # Get the alias (see `WWDRCA_CERTIFICATES`) of the installed WWDRCA certificates
      installed_certs
        .map do |pem|
          sha256 = Digest::SHA256.hexdigest(OpenSSL::X509::Certificate.new(pem).to_der)
          WWDRCA_CERTIFICATES.find { |c| c[:sha256].casecmp?(sha256) }&.fetch(:alias)
        end
        .compact
    end

    def self.install_missing_wwdr_certificates
      # Install all Worldwide Developer Relations Intermediate Certificates listed here: https://www.apple.com/certificateauthority/
      missing = WWDRCA_CERTIFICATES.map { |c| c[:alias] } - installed_wwdr_certificates
      missing.each do |cert_alias|
        Tempfile.create(['fastlane-wwdr-cert-', '.cer']) do |tmpfile|
          filename = tmpfile.path
          unless fetch_certificate(cert_alias, filename)
            UI.verbose("Could not fetch certificate #{cert_alias}")
            next
          end

          unless check_expiry(filename)
            UI.verbose("Skipping installation of certificate: #{filename}, because it is invalid")
            next
          end

          UI.message("Installing WWDR certificates '#{cert_alias}'")
          import_wwdr_certificate(filename)
        end
      end
      missing.count
    end

    def self.fetch_certificate(cert_alias, filename)
      url = WWDRCA_CERTIFICATES.find { |c| c[:alias] == cert_alias }.fetch(:url)
<<<<<<< HEAD
=======
      file = Tempfile.new([File.basename(url, ".cer"), ".cer"])
      filename = file.path
      keychain = wwdr_keychain
      keychain = "-k #{keychain.shellescape}" unless keychain.empty?

>>>>>>> c902a9dd
      # Attempts to fix an issue installing WWDR cert tends to fail on CIs
      # https://github.com/fastlane/fastlane/issues/20960
      curl_params = []
      if FastlaneCore::Feature.enabled?('FASTLANE_WWDR_USE_HTTP1_AND_RETRIES')
        curl_params += ['--http1.1', '--retry', '3', '--retry-all-errors']
      end

      curl_params += ['-f', '-o', filename, url]
      require 'open3'
      stdout, stderr, status = Open3.capture3('curl', *curl_params)
      if FastlaneCore::Globals.verbose?
        UI.command_output(stdout)
        UI.command_output(stderr)
      end
      !!status.success?
    end

    def self.check_expiry(filename)
      UI.verbose("Checking expiry date of certificate")
      require 'open3'
      stdout, stderr, = Open3.capture3('security', 'verify-cert', '-c', filename)
      if FastlaneCore::Globals.verbose?
        UI.command_output(stdout)
        UI.command_output(stderr)
      end
      return true if /...certificate verification successful/ =~ stdout

      UI.verbose("Failed to validate certificate expiration")
      return false
    end

    def self.import_wwdr_certificate(filename)
      keychain = wwdr_keychain
      keychain_args = ['-k', keychain] unless keychain.empty?
      UI.verbose("Installing WWDR Cert")

      stdout, stderr, status = Open3.capture3('security', 'import', filename, *keychain_args)
      if FastlaneCore::Globals.verbose?
        UI.command_output(stdout)
        UI.command_output(stderr)
      end

      unless status.success?
        UI.verbose("Failed to install WWDR Certificate, checking output to see why")
        # Check the command output, WWDR might already exist
        unless /The specified item already exists in the keychain./ =~ stderr
          UI.user_error!("Could not install WWDR certificate")
        end
        UI.verbose("WWDR Certificate was already installed")
      end
      return true
    end

    def self.wwdr_keychain
      priority = [
        "security default-keychain -d user",
        "security list-keychains -d user"
      ]
      priority.each do |command|
        keychains = Helper.backticks(command, print: FastlaneCore::Globals.verbose?).split("\n")
        unless keychains.empty?
          # Select first keychain name from returned keychains list
          return keychains[0].strip.tr('"', '')
        end
      end
      return ""
    end

    def self.sha1_fingerprint(path)
      file_data = File.read(path.to_s)
      cert = OpenSSL::X509::Certificate.new(file_data)
      return OpenSSL::Digest::SHA1.new(cert.to_der).to_s.upcase
    rescue => error
      UI.error(error)
      UI.user_error!("Error parsing certificate '#{path}'")
    end
  end
end<|MERGE_RESOLUTION|>--- conflicted
+++ resolved
@@ -160,14 +160,6 @@
 
     def self.fetch_certificate(cert_alias, filename)
       url = WWDRCA_CERTIFICATES.find { |c| c[:alias] == cert_alias }.fetch(:url)
-<<<<<<< HEAD
-=======
-      file = Tempfile.new([File.basename(url, ".cer"), ".cer"])
-      filename = file.path
-      keychain = wwdr_keychain
-      keychain = "-k #{keychain.shellescape}" unless keychain.empty?
-
->>>>>>> c902a9dd
       # Attempts to fix an issue installing WWDR cert tends to fail on CIs
       # https://github.com/fastlane/fastlane/issues/20960
       curl_params = []
