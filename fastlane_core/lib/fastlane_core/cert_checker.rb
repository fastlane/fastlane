require 'tempfile'
require 'openssl'

require_relative 'features'
require_relative 'helper'

# WWDR Intermediate Certificates in https://www.apple.com/certificateauthority/
WWDRCA_CERTIFICATES = [
  {
    alias: 'G2',
    sha256: '9ed4b3b88c6a339cf1387895bda9ca6ea31a6b5ce9edf7511845923b0c8ac94c',
    url: 'https://www.apple.com/certificateauthority/AppleWWDRCAG2.cer'
  },
  {
    alias: 'G3',
    sha256: 'dcf21878c77f4198e4b4614f03d696d89c66c66008d4244e1b99161aac91601f',
    url: 'https://www.apple.com/certificateauthority/AppleWWDRCAG3.cer'
  },
  {
    alias: 'G4',
    sha256: 'ea4757885538dd8cb59ff4556f676087d83c85e70902c122e42c0808b5bce14c',
    url: 'https://www.apple.com/certificateauthority/AppleWWDRCAG4.cer'
  },
  {
    alias: 'G5',
    sha256: '53fd008278e5a595fe1e908ae9c5e5675f26243264a5a6438c023e3ce2870760',
    url: 'https://www.apple.com/certificateauthority/AppleWWDRCAG5.cer'
  },
  {
    alias: 'G6',
    sha256: 'bdd4ed6e74691f0c2bfd01be0296197af1379e0418e2d300efa9c3bef642ca30',
    url: 'https://www.apple.com/certificateauthority/AppleWWDRCAG6.cer'
  }
]

module FastlaneCore
  # This class checks if a specific certificate is installed on the current mac
  class CertChecker
    def self.installed?(path, in_keychain: nil)
      UI.user_error!("Could not find file '#{path}'") unless File.exist?(path)

      ids = installed_identities(in_keychain: in_keychain)
      ids += installed_installers(in_keychain: in_keychain)
      finger_print = sha1_fingerprint(path)

      return ids.include?(finger_print)
    end

    # Legacy Method, use `installed?` instead
    def self.is_installed?(path)
      installed?(path)
    end

<<<<<<< HEAD
    def self.installed_identities(in_keychain: nil)
      install_wwdr_certificates unless wwdr_certificates_installed?
=======
    def self.installed_identies(in_keychain: nil)
      install_missing_wwdr_certificates
>>>>>>> 445c51ec

      available = list_available_identities(in_keychain: in_keychain)
      # Match for this text against word boundaries to avoid edge cases around multiples of 10 identities!
      if /\b0 valid identities found\b/ =~ available
        UI.error([
          "There are no local code signing identities found.",
          "You can run" << " `security find-identity -v -p codesigning #{in_keychain}".rstrip << "` to get this output.",
          "This Stack Overflow thread has more information: https://stackoverflow.com/q/35390072/774.",
          "(Check in Keychain Access for an expired WWDR certificate: https://stackoverflow.com/a/35409835/774 has more info.)"
        ].join("\n"))
      end

      ids = []
      available.split("\n").each do |current|
        next if current.include?("REVOKED")
        begin
          (ids << current.match(/.*\) ([[:xdigit:]]*) \".*/)[1])
        rescue
          # the last line does not match
        end
      end

      return ids
    end

    def self.installed_installers(in_keychain: nil)
      available = self.list_available_third_party_mac_installer(in_keychain: in_keychain)
      available += self.list_available_developer_id_installer(in_keychain: in_keychain)

      return available.scan(/^SHA-1 hash: ([[:xdigit:]]+)$/).flatten
    end

    def self.list_available_identities(in_keychain: nil)
      # -v  Show valid identities only (default is to show all identities)
      # -p  Specify policy to evaluate
      commands = ['security find-identity -v -p codesigning']
      commands << in_keychain if in_keychain
      `#{commands.join(' ')}`
    end

    def self.list_available_third_party_mac_installer(in_keychain: nil)
      # -Z  Print SHA-256 (and SHA-1) hash of the certificate
      # -a  Find all matching certificates, not just the first one
      # -c  Match on "name" when searching (optional)
      commands = ['security find-certificate -Z -a -c "3rd Party Mac Developer Installer"']
      commands << in_keychain if in_keychain
      `#{commands.join(' ')}`
    end

    def self.list_available_developer_id_installer(in_keychain: nil)
      # -Z  Print SHA-256 (and SHA-1) hash of the certificate
      # -a  Find all matching certificates, not just the first one
      # -c  Match on "name" when searching (optional)
      commands = ['security find-certificate -Z -a -c "Developer ID Installer"']
      commands << in_keychain if in_keychain
      `#{commands.join(' ')}`
    end

    def self.installed_wwdr_certificates
      certificate_name = "Apple Worldwide Developer Relations"

      # Find all installed WWDRCA certificates
      installed_certs = []
      Helper.backticks("security find-certificate -a -c '#{certificate_name}' -p #{wwdr_keychain.shellescape}", print: false)
            .lines
            .each do |line|
        if line.start_with?('-----BEGIN CERTIFICATE-----')
          installed_certs << line
        else
          installed_certs.last << line
        end
      end

      # Get the alias (see `WWDRCA_CERTIFICATES`) of the installed WWDRCA certificates
      installed_certs
        .map do |pem|
          sha256 = Digest::SHA256.hexdigest(OpenSSL::X509::Certificate.new(pem).to_der)
          WWDRCA_CERTIFICATES.find { |c| c[:sha256].casecmp?(sha256) }&.fetch(:alias)
        end
        .compact
    end

    def self.install_missing_wwdr_certificates
      # Install all Worldwide Developer Relations Intermediate Certificates listed here: https://www.apple.com/certificateauthority/
      missing = WWDRCA_CERTIFICATES.map { |c| c[:alias] } - installed_wwdr_certificates
      missing.each do |cert_alias|
        install_wwdr_certificate(cert_alias)
      end
      missing.count
    end

    def self.install_wwdr_certificate(cert_alias)
      url = WWDRCA_CERTIFICATES.find { |c| c[:alias] == cert_alias }.fetch(:url)
      file = Tempfile.new([File.basename(url, ".cer"), ".cer"])
      filename = file.path
      keychain = wwdr_keychain
      keychain = "-k #{keychain.shellescape}" unless keychain.empty?

      # Attempts to fix an issue installing WWDR cert tends to fail on CIs
      # https://github.com/fastlane/fastlane/issues/20960
      curl_extras = ""
      if FastlaneCore::Feature.enabled?('FASTLANE_WWDR_USE_HTTP1_AND_RETRIES')
        curl_extras = "--http1.1 --retry 3 --retry-all-errors "
      end

      import_command = "curl #{curl_extras}-f -o #{filename} #{url} && security import #{filename} #{keychain}"
      UI.verbose("Installing WWDR Cert: #{import_command}")

      require 'open3'
      stdout, stderr, status = Open3.capture3(import_command)
      if FastlaneCore::Globals.verbose?
        UI.command_output(stdout)
        UI.command_output(stderr)
      end

      unless status.success?
        UI.verbose("Failed to install WWDR Certificate, checking output to see why")
        # Check the command output, WWDR might already exist
        unless /The specified item already exists in the keychain./ =~ stderr
          UI.user_error!("Could not install WWDR certificate")
        end
        UI.verbose("WWDR Certificate was already installed")
      end
      return true
    end

    def self.wwdr_keychain
      priority = [
        "security default-keychain -d user",
        "security list-keychains -d user"
      ]
      priority.each do |command|
        keychains = Helper.backticks(command, print: FastlaneCore::Globals.verbose?).split("\n")
        unless keychains.empty?
          # Select first keychain name from returned keychains list
          return keychains[0].strip.tr('"', '')
        end
      end
      return ""
    end

    def self.sha1_fingerprint(path)
      file_data = File.read(path.to_s)
      cert = OpenSSL::X509::Certificate.new(file_data)
      return OpenSSL::Digest::SHA1.new(cert.to_der).to_s.upcase
    rescue => error
      UI.error(error)
      UI.user_error!("Error parsing certificate '#{path}'")
    end
  end
end<|MERGE_RESOLUTION|>--- conflicted
+++ resolved
@@ -51,13 +51,8 @@
       installed?(path)
     end
 
-<<<<<<< HEAD
     def self.installed_identities(in_keychain: nil)
-      install_wwdr_certificates unless wwdr_certificates_installed?
-=======
-    def self.installed_identies(in_keychain: nil)
       install_missing_wwdr_certificates
->>>>>>> 445c51ec
 
       available = list_available_identities(in_keychain: in_keychain)
       # Match for this text against word boundaries to avoid edge cases around multiples of 10 identities!
