--- conflicted
+++ resolved
@@ -215,9 +215,7 @@
     # @param [String] The key of which we want the value for (e.g. "PRODUCT_NAME")
     def build_settings(key: nil, optional: true)
       unless @build_settings
-<<<<<<< HEAD
-        # We also need to pass the workspace and scheme to this command
-        command = "xcodebuild -showBuildSettings #{xcodebuild_parameters.join(' ')}"
+        command = build_xcodebuild_showbuildsettings_command
 
         # xcode might hang here and retrying fixes the problem, see fastlane#4059
         begin
@@ -229,10 +227,6 @@
             " You can override the timeout value with the environment variable FASTLANE_XCODEBUILD_SETTINGS_TIMEOUT," \
             " and the number of retries with the environment variable FASTLANE_XCODEBUILD_SETTINGS_RETRIES ")
         end
-=======
-        command = build_xcodebuild_showbuildsettings_command
-        @build_settings = Helper.backticks(command, print: false)
->>>>>>> 8e0b96bd
       end
 
       begin
