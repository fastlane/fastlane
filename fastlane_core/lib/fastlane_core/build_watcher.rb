module FastlaneCore
  class BuildWatcher
    # @return The build we waited for. This method will always return a build
    def self.wait_for_build_processing_to_be_complete(app_id: nil, platform: nil)
      start_time = Time.now

      # First, find the train and build version we want to watch for
      processing_builds = Spaceship::TestFlight::Build.all_processing_builds(app_id: app_id, platform: platform)

      watching_build = processing_builds.sort_by(&:upload_date).last # either it's still processing
      watching_build ||= Spaceship::TestFlight::Build.latest(app_id: app_id, platform: platform) # or we fallback to the most recent uplaod

      loop do
        UI.message("Waiting for iTunes Connect to finish processing the new build (#{watching_build.train_version} - #{watching_build.build_version})")

        # Due to iTunes Connect, builds disappear from the build list alltogether
        # after they finished processing. Before returning this build, we have to
        # wait for the build to appear in the build list again
        # As this method is very often used to wait for a build, and then do something
        # with it, we have to be sure that the build actually is ready

        matching_builds = Spaceship::TestFlight::Build.builds_for_train(app_id: app_id, platform: platform, train_version: watching_build.train_version)
        matching_build = matching_builds.find { |build| build.build_version == watching_build.build_version }

        if matching_build.nil?
          UI.message("Build doesn't show up in the build list any more, waiting for it to appear again")
<<<<<<< HEAD
        elsif matching_build.ready_to_submit?          
          minutes = ((Time.now - start_time) / 60).round
=======
        elsif matching_build.active?
          UI.success("Build #{matching_build.train_version} - #{matching_build.build_version} is already being tested")
          return matching_build
        elsif matching_build.ready_to_submit?
>>>>>>> 4628b1c0
          UI.success("Successfully finished processing the build #{matching_build.train_version} - #{matching_build.build_version}")
          UI.message("You can now tweet: ")
          UI.important("iTunes Connect #iosprocessingtime #{minutes} minutes")
          return matching_build
        end

        sleep 10
      end
    end
  end
end<|MERGE_RESOLUTION|>--- conflicted
+++ resolved
@@ -24,15 +24,10 @@
 
         if matching_build.nil?
           UI.message("Build doesn't show up in the build list any more, waiting for it to appear again")
-<<<<<<< HEAD
-        elsif matching_build.ready_to_submit?          
-          minutes = ((Time.now - start_time) / 60).round
-=======
         elsif matching_build.active?
           UI.success("Build #{matching_build.train_version} - #{matching_build.build_version} is already being tested")
           return matching_build
         elsif matching_build.ready_to_submit?
->>>>>>> 4628b1c0
           UI.success("Successfully finished processing the build #{matching_build.train_version} - #{matching_build.build_version}")
           UI.message("You can now tweet: ")
           UI.important("iTunes Connect #iosprocessingtime #{minutes} minutes")
