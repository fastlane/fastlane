--- conflicted
+++ resolved
@@ -16,7 +16,6 @@
 
       # When security supports partition lists, also add the partition IDs
       # See https://openradar.appspot.com/28524119
-      UI.important("🐌 Configuring imported item for code signing (this could take a while if you have a lot of items in your keychain)...")
       if Helper.backticks('security -h | grep set-key-partition-list', print: false).length > 0
         command = "security set-key-partition-list"
         command << " -S apple-tool:,apple:"
@@ -27,29 +26,15 @@
 
         UI.command(command) if output
         Open3.popen3(command) do |stdin, stdout, stderr, thrd|
-<<<<<<< HEAD
-          # The execution would sometimes hang for keychains with a large list of items if not read
-          # Always need to read stdout for `security set-key-partition-list` (even if not showing output using UI.command_output)
-          command_output = stdout.read
-
-          if output
-            UI.command(command)
-            UI.command_output(command_output)
-          end
-
           unless thrd.value.success?
             UI.error("")
-            UI.error("Could not configure imported keychain item (certificate) to prevent UI permission popup when signing:\n#{stderr.read.to_s.strip}")
-            UI.error("This was most likely caused by not providing a keychain password (or a correct keychain password)")
+            UI.error("Could not configure imported keychain item (certificate) to prevent UI permission popup when code signing\n" \
+                     "Check if you supplied the correct `keychain_password` for keychain: `#{keychain_path}`\n" \
+                     "#{stderr.read.to_s.strip}")
+            UI.error("")
             UI.error("Please look at the following docs to see how to set a keychain password:")
             UI.error(" - https://docs.fastlane.tools/actions/sync_code_signing")
             UI.error(" - https://docs.fastlane.tools/actions/get_certificates")
-=======
-          unless thrd.value.success?
-            UI.user_error!("Could not configure key to bypass permission popup.\n" \
-                           "Check if you supplied the correct `keychain_password` for keychain: `#{keychain_path}`\n" \
-                           "#{stderr.read}")
->>>>>>> 700702f8
           end
         end
       end
