describe FastlaneCore do
  describe FastlaneCore::CertChecker do
<<<<<<< HEAD
    describe '#installed_identities' do
=======
    let(:success_status) {
      class ProcessStatusMock
      end

      allow_any_instance_of(ProcessStatusMock).to receive(:success?).and_return(true)

      ProcessStatusMock.new
    }

    describe '#installed_identies' do
>>>>>>> 445c51ec
      it 'should print an error when no local code signing identities are found' do
        allow(FastlaneCore::CertChecker).to receive(:installed_wwdr_certificates).and_return(['G2', 'G3', 'G4', 'G5', 'G6'])
        allow(FastlaneCore::CertChecker).to receive(:list_available_identities).and_return("     0 valid identities found\n")
        expect(FastlaneCore::UI).to receive(:error).with(/There are no local code signing identities found/)

        FastlaneCore::CertChecker.installed_identities
      end

      it 'should not be fooled by 10 local code signing identities available' do
        allow(FastlaneCore::CertChecker).to receive(:installed_wwdr_certificates).and_return(['G2', 'G3', 'G4', 'G5', 'G6'])
        allow(FastlaneCore::CertChecker).to receive(:list_available_identities).and_return("     10 valid identities found\n")
        expect(FastlaneCore::UI).not_to(receive(:error))

        FastlaneCore::CertChecker.installed_identities
      end
    end

    describe '#installed_wwdr_certificates' do
      let(:cert) do
        cert = OpenSSL::X509::Certificate.new
        key = OpenSSL::PKey::RSA.new(2048)
        root_key = OpenSSL::PKey::RSA.new(2048)
        cert.public_key = key.public_key
        cert.sign(root_key, OpenSSL::Digest::SHA256.new)
        cert
      end

      it "should return installed certificate's alias" do
        expect(FastlaneCore::CertChecker).to receive(:wwdr_keychain).and_return('login.keychain')

        allow(FastlaneCore::Helper).to receive(:backticks).with(/security find-certificate/, { print: false }).and_return("-----BEGIN CERTIFICATE-----\nG6\n-----END CERTIFICATE-----\n")

        allow(Digest::SHA256).to receive(:hexdigest).with(cert.to_der).and_return('bdd4ed6e74691f0c2bfd01be0296197af1379e0418e2d300efa9c3bef642ca30')
        allow(OpenSSL::X509::Certificate).to receive(:new).and_return(cert)

        expect(FastlaneCore::CertChecker.installed_wwdr_certificates).to eq(['G6'])
      end

      it "should return an empty array if unknown WWDR certificates are found" do
        expect(FastlaneCore::CertChecker).to receive(:wwdr_keychain).and_return('login.keychain')

        allow(FastlaneCore::Helper).to receive(:backticks).with(/security find-certificate/, { print: false }).and_return("-----BEGIN CERTIFICATE-----\nG6\n-----END CERTIFICATE-----\n")

        allow(OpenSSL::X509::Certificate).to receive(:new).and_return(cert)

        expect(FastlaneCore::CertChecker.installed_wwdr_certificates).to eq([])
      end
    end

    describe '#install_missing_wwdr_certificates' do
      it 'should install all official WWDR certificates' do
        allow(FastlaneCore::CertChecker).to receive(:installed_wwdr_certificates).and_return([])
        expect(FastlaneCore::CertChecker).to receive(:install_wwdr_certificate).with('G2')
        expect(FastlaneCore::CertChecker).to receive(:install_wwdr_certificate).with('G3')
        expect(FastlaneCore::CertChecker).to receive(:install_wwdr_certificate).with('G4')
        expect(FastlaneCore::CertChecker).to receive(:install_wwdr_certificate).with('G5')
        expect(FastlaneCore::CertChecker).to receive(:install_wwdr_certificate).with('G6')
        FastlaneCore::CertChecker.install_missing_wwdr_certificates
      end

      it 'should install the missing official WWDR certificate' do
        allow(FastlaneCore::CertChecker).to receive(:installed_wwdr_certificates).and_return(['G2', 'G3', 'G4', 'G5'])
        expect(FastlaneCore::CertChecker).to receive(:install_wwdr_certificate).with('G6')
        FastlaneCore::CertChecker.install_missing_wwdr_certificates
      end

      it 'should download the WWDR certificate from correct URL' do
        allow(FastlaneCore::CertChecker).to receive(:wwdr_keychain).and_return('login.keychain')

        expect(Open3).to receive(:capture3).with(include('https://www.apple.com/certificateauthority/AppleWWDRCAG2.cer')).and_return(["", "", success_status])
        FastlaneCore::CertChecker.install_wwdr_certificate('G2')

        expect(Open3).to receive(:capture3).with(include('https://www.apple.com/certificateauthority/AppleWWDRCAG3.cer')).and_return(["", "", success_status])
        FastlaneCore::CertChecker.install_wwdr_certificate('G3')

        expect(Open3).to receive(:capture3).with(include('https://www.apple.com/certificateauthority/AppleWWDRCAG4.cer')).and_return(["", "", success_status])
        FastlaneCore::CertChecker.install_wwdr_certificate('G4')

        expect(Open3).to receive(:capture3).with(include('https://www.apple.com/certificateauthority/AppleWWDRCAG5.cer')).and_return(["", "", success_status])
        FastlaneCore::CertChecker.install_wwdr_certificate('G5')

        expect(Open3).to receive(:capture3).with(include('https://www.apple.com/certificateauthority/AppleWWDRCAG6.cer')).and_return(["", "", success_status])
        FastlaneCore::CertChecker.install_wwdr_certificate('G6')
      end
    end

    describe 'shell escaping' do
      let(:keychain_name) { "keychain with spaces.keychain" }
      let(:shell_escaped_name) { keychain_name.shellescape }
      let(:name_regex) { Regexp.new(Regexp.escape(shell_escaped_name)) }

      it 'should shell escape keychain names when checking for installation' do
        expect(FastlaneCore::CertChecker).to receive(:wwdr_keychain).and_return(keychain_name)
        expect(FastlaneCore::Helper).to receive(:backticks).with(name_regex, { print: false }).and_return("")

        FastlaneCore::CertChecker.installed_wwdr_certificates
      end

      describe 'uses the correct command to import it' do
        it 'with default' do
          # We have to execute *something* using ` since otherwise we set expectations to `nil`, which is not healthy
          `ls`

          keychain = "keychain with spaces.keychain"
          cmd = %r{curl -f -o (([A-Z]\:)?\/.+\.cer) https://www\.apple\.com/certificateauthority/AppleWWDRCAG6\.cer && security import \1 -k #{Regexp.escape(keychain.shellescape)}}
          require "open3"

          expect(Open3).to receive(:capture3).with(cmd).and_return(["", "", success_status])
          expect(FastlaneCore::CertChecker).to receive(:wwdr_keychain).and_return(keychain_name)

          allow(FastlaneCore::CertChecker).to receive(:installed_wwdr_certificates).and_return(['G2', 'G3', 'G4', 'G5'])
          expect(FastlaneCore::CertChecker.install_missing_wwdr_certificates).to be(1)
        end

        it 'with FASTLANE_WWDR_USE_HTTP1_AND_RETRIES feature' do
          # We have to execute *something* using ` since otherwise we set expectations to `nil`, which is not healthy
          `ls`

          stub_const('ENV', { "FASTLANE_WWDR_USE_HTTP1_AND_RETRIES" => "true" })

          keychain = "keychain with spaces.keychain"
          cmd = %r{curl --http1.1 --retry 3 --retry-all-errors -f -o (([A-Z]\:)?\/.+\.cer) https://www\.apple\.com/certificateauthority/AppleWWDRCAG6\.cer && security import \1 -k #{Regexp.escape(keychain.shellescape)}}
          require "open3"

          expect(Open3).to receive(:capture3).with(cmd).and_return(["", "", success_status])
          expect(FastlaneCore::CertChecker).to receive(:wwdr_keychain).and_return(keychain_name)

          allow(FastlaneCore::CertChecker).to receive(:installed_wwdr_certificates).and_return(['G2', 'G3', 'G4', 'G5'])
          expect(FastlaneCore::CertChecker.install_missing_wwdr_certificates).to be(1)
        end
      end
    end
  end
end<|MERGE_RESOLUTION|>--- conflicted
+++ resolved
@@ -1,8 +1,5 @@
 describe FastlaneCore do
   describe FastlaneCore::CertChecker do
-<<<<<<< HEAD
-    describe '#installed_identities' do
-=======
     let(:success_status) {
       class ProcessStatusMock
       end
@@ -12,8 +9,7 @@
       ProcessStatusMock.new
     }
 
-    describe '#installed_identies' do
->>>>>>> 445c51ec
+    describe '#installed_identities' do
       it 'should print an error when no local code signing identities are found' do
         allow(FastlaneCore::CertChecker).to receive(:installed_wwdr_certificates).and_return(['G2', 'G3', 'G4', 'G5', 'G6'])
         allow(FastlaneCore::CertChecker).to receive(:list_available_identities).and_return("     0 valid identities found\n")
